<<<<<<< HEAD
<Project Sdk="Microsoft.NET.Sdk" ToolsVersion="15.0">
=======
﻿<Project Sdk="MSBuild.Sdk.Extras" ToolsVersion="15.0">
>>>>>>> 2806b204
	<PropertyGroup>
		<TargetFrameworks>xamarinmac20;MonoAndroid80;uap10.0;xamarinios10;netstandard2.0</TargetFrameworks>
		<TargetFrameworksCI>MonoAndroid71;MonoAndroid80;uap10.0;xamarinios10;netstandard2.0;xamarinmac20</TargetFrameworksCI>
	</PropertyGroup>

	<PropertyGroup>
		<AssemblyName>Uno.UI.Toolkit</AssemblyName>
		<RootNamespace>Uno.UI.Toolkit</RootNamespace>
		<Product>$(AssemblyName) ($(TargetFramework))</Product>
		<DefaultLanguage>en-US</DefaultLanguage>
		
		<ProduceReferenceAssembly>false</ProduceReferenceAssembly>
		<Deterministic>true</Deterministic>
	</PropertyGroup>

	<Import Project="..\Uno.CrossTargetting.props" />
	<ItemGroup>
	  <Compile Include="..\Uno.UI\Behaviors\VisibleBoundsPadding.cs" Link="VisibleBoundsPadding.cs" />
	</ItemGroup>

  <ItemGroup>
    <PackageReference Include="Uno.SourceGenerationTasks">
<<<<<<< HEAD
      <Version>1.28.0-beta.153</Version>
    </PackageReference>
    <PackageReference Include="Uno.Core">
      <Version>1.25.0-beta.54</Version>
    </PackageReference>
		<PackageReference Include="Uno.Core.Build">
			<Version>1.25.0-beta.54</Version>
=======
      <Version>1.29.0-dev.241</Version>
    </PackageReference>
    <PackageReference Include="Uno.Core">
      <Version>1.26.0-dev.58</Version>
    </PackageReference>
		<PackageReference Include="Uno.Core.Build">
			<Version>1.26.0-dev.58</Version>
>>>>>>> 2806b204
		</PackageReference>
	</ItemGroup>
	
  <ItemGroup Condition=" $(IsMonoAndroid) or $(IsXamarinIOS) or $(IsXamarinMac) ">
		<Reference Include="System.Numerics" />
		<Reference Include="System.Numerics.Vectors" />
	</ItemGroup>

	<ItemGroup Condition=" '$(TargetFramework)' == 'MonoAndroid60' or '$(TargetFramework)' == 'MonoAndroid70'">
		<PackageReference Include="Xamarin.Android.Support.v4">
			<Version>23.4.0.1</Version>
			<PrivateAssets>none</PrivateAssets>
		</PackageReference>
		<PackageReference Include="Xamarin.Android.Support.v7.AppCompat">
			<Version>23.4.0.1</Version>
			<PrivateAssets>none</PrivateAssets>
		</PackageReference>
		<PackageReference Include="Xamarin.Android.Support.v7.RecyclerView">
			<Version>23.4.0.1</Version>
			<PrivateAssets>none</PrivateAssets>
		</PackageReference>
	</ItemGroup>

	<ItemGroup Condition=" '$(TargetFramework)' == 'MonoAndroid71'">
		<PackageReference Include="Xamarin.Android.Support.v4">
			<Version>25.3.1</Version>
			<PrivateAssets>none</PrivateAssets>
		</PackageReference>
		<PackageReference Include="Xamarin.Android.Support.v7.AppCompat">
			<Version>25.3.1</Version>
			<PrivateAssets>none</PrivateAssets>
		</PackageReference>
		<PackageReference Include="Xamarin.Android.Support.v7.RecyclerView">
			<Version>25.3.1</Version>
			<PrivateAssets>none</PrivateAssets>
		</PackageReference>
	</ItemGroup>

	<ItemGroup Condition=" '$(TargetFramework)' == 'MonoAndroid80'">
		<PackageReference Include="Xamarin.Android.Support.v4">
			<Version>26.1.0.1</Version>
			<PrivateAssets>none</PrivateAssets>
		</PackageReference>
		<PackageReference Include="Xamarin.Android.Support.v7.AppCompat">
			<Version>26.1.0.1</Version>
			<PrivateAssets>none</PrivateAssets>
		</PackageReference>
		<PackageReference Include="Xamarin.Android.Support.v7.RecyclerView">
			<Version>26.1.0.1</Version>
			<PrivateAssets>none</PrivateAssets>
		</PackageReference>
	</ItemGroup>

	<ItemGroup>
		<PackageReference Include="xamarin.build.download" Version="0.4.9" />
	</ItemGroup>

	<ItemGroup Condition="$(IsMonoAndroid) or $(IsXamarinIOS) or '$(TargetFrameworkIdentifier)'=='.NETStandard' or $(IsXamarinMac)">
		<ProjectReference Include="..\Uno.UI\Uno.UI.csproj">
			<Name>Uno.UI</Name>
		</ProjectReference>
		<ProjectReference Include="..\Uno.UWP\Uno.csproj">
			<Name>Uno</Name>
		</ProjectReference>
		<ProjectReference Include="..\Uno.Foundation\Uno.Foundation.csproj">
			<Name>Uno.Foundation</Name>
		</ProjectReference>
	</ItemGroup>

	<ItemGroup Condition="$(IsMonoAndroid)">
		<ProjectReference Include="..\Uno.UI.BindingHelper.Android\Uno.UI.BindingHelper.Android.csproj">
			<Project>{58332380-4302-4259-8f36-af572c53827f}</Project>
			<Name>Uno.UI.BindingHelper.Android</Name>
		</ProjectReference>
	</ItemGroup>

	<!-- Override existing target, this project cannot be published -->
	<Target Name="Publish" />

	<ItemGroup>
		<Analyzer Include="..\Uno.MonoAnalyzers\bin\$(Configuration)\net46\Uno.MonoAnalyzers.dll" />
	</ItemGroup>

	<PropertyGroup>
		<UnoUIGeneratorsBinPath>..\SourceGenerators\Uno.UI.SourceGenerators\bin\$(Configuration)</UnoUIGeneratorsBinPath>
	</PropertyGroup>

	<Import Project="..\SourceGenerators\Uno.UI.SourceGenerators\Content\Uno.UI.SourceGenerators.props" Condition="$(IsMonoAndroid) or $(IsXamarinIOS) or $(IsXamarinMac)" />

	<Import Project="..\Common.targets" />
	
	<Target Name="_UnoToolkitOverrideNuget" AfterTargets="AfterBuild" DependsOnTargets="BuiltProjectOutputGroup" Condition="'$(UnoNugetOverrideVersion)'!=''">

		<PropertyGroup>
			<_OverrideTargetFramework>$(TargetFramework)</_OverrideTargetFramework>
			<_TargetNugetFolder>$(USERPROFILE)\.nuget\packages\Uno.UI\$(UnoNugetOverrideVersion)\lib\$(_OverrideTargetFramework)</_TargetNugetFolder>
		</PropertyGroup>
		<ItemGroup>
			<_OutputFiles Include="$(TargetDir)*.*" />
		</ItemGroup>
		<MakeDir Directories="$(_TargetNugetFolder)" />

		<Message Importance="high" Text="OVERRIDING NUGET PACKAGE CACHE: $(_TargetNugetFolder)" />

		<Copy SourceFiles="@(_OutputFiles)" DestinationFiles="@(_OutputFiles-&gt;'$(_TargetNugetFolder)\%(RecursiveDir)%(Filename)%(Extension)')" />
		<Copy SourceFiles="@(_OutputFilesPDB)" DestinationFiles="@(_OutputFilesPDB-&gt;'$(_TargetNugetFolder)\%(RecursiveDir)%(Filename).pdb')" />
	</Target>
</Project><|MERGE_RESOLUTION|>--- conflicted
+++ resolved
@@ -1,8 +1,4 @@
-<<<<<<< HEAD
-<Project Sdk="Microsoft.NET.Sdk" ToolsVersion="15.0">
-=======
 ﻿<Project Sdk="MSBuild.Sdk.Extras" ToolsVersion="15.0">
->>>>>>> 2806b204
 	<PropertyGroup>
 		<TargetFrameworks>xamarinmac20;MonoAndroid80;uap10.0;xamarinios10;netstandard2.0</TargetFrameworks>
 		<TargetFrameworksCI>MonoAndroid71;MonoAndroid80;uap10.0;xamarinios10;netstandard2.0;xamarinmac20</TargetFrameworksCI>
@@ -25,15 +21,6 @@
 
   <ItemGroup>
     <PackageReference Include="Uno.SourceGenerationTasks">
-<<<<<<< HEAD
-      <Version>1.28.0-beta.153</Version>
-    </PackageReference>
-    <PackageReference Include="Uno.Core">
-      <Version>1.25.0-beta.54</Version>
-    </PackageReference>
-		<PackageReference Include="Uno.Core.Build">
-			<Version>1.25.0-beta.54</Version>
-=======
       <Version>1.29.0-dev.241</Version>
     </PackageReference>
     <PackageReference Include="Uno.Core">
@@ -41,7 +28,6 @@
     </PackageReference>
 		<PackageReference Include="Uno.Core.Build">
 			<Version>1.26.0-dev.58</Version>
->>>>>>> 2806b204
 		</PackageReference>
 	</ItemGroup>
 	
