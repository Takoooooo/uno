--- conflicted
+++ resolved
@@ -95,18 +95,17 @@
 		</ProjectReference>
 	</ItemGroup>
 
-<<<<<<< HEAD
 	<ItemGroup Condition="'$(TargetFramework)'=='uap10.0.17763'">
 		<Compile Include="$(MSBuildThisFileDirectory)..\Uno.UI\Extensions\DependencyObjectExtensions.cs">
 			<Link>Uno.UI\Extensions\%(RecursiveDir)%(FileName)%(Extension)</Link>
 		</Compile>
-=======
+	</ItemGroup>
+
 	<ItemGroup>
 		<None Update="Themes\Generic.xaml" />
 	</ItemGroup>
 	<ItemGroup>
 	  <Page Update="Themes\Generic.xaml" />
->>>>>>> 79621fdc
 	</ItemGroup>
 
 	<!-- Override existing target, this project cannot be published -->
