--- conflicted
+++ resolved
@@ -95,18 +95,14 @@
 		</ProjectReference>
 	</ItemGroup>
 
-<<<<<<< HEAD
 	<ItemGroup Condition="'$(TargetFramework)'=='uap10.0.17763'">
 		<Compile Include="$(MSBuildThisFileDirectory)..\Uno.UI\Extensions\DependencyObjectExtensions.cs">
 			<Link>Uno.UI\Extensions\%(RecursiveDir)%(FileName)%(Extension)</Link>
 		</Compile>
-=======
-	<ItemGroup>
-		<None Update="Themes\Generic.xaml" />
 	</ItemGroup>
+   
 	<ItemGroup>
 	  <Page Update="Themes\Generic.xaml" />
->>>>>>> 64b27fae
 	</ItemGroup>
 
 	<!-- Override existing target, this project cannot be published -->
