﻿using System.Linq;
using System.Threading.Tasks;
using Uno.Helpers;
using Uno.UI.RuntimeTests.Helpers;
using Windows.Foundation;
using Windows.Foundation.Metadata;
using Windows.UI;
using Windows.UI.Text;
using Windows.UI.Xaml;
using Windows.UI.Xaml.Controls;
using Windows.UI.Xaml.Documents;
using Windows.UI.Xaml.Media;
<<<<<<< HEAD
using Windows.UI.Xaml.Media.Imaging;
using FluentAssertions;
=======
>>>>>>> 7842fe86
using static Private.Infrastructure.TestServices;

#if __SKIA__
using SkiaSharp;
using Windows.UI.Xaml.Documents.TextFormatting;
#endif

namespace Uno.UI.RuntimeTests.Tests.Windows_UI_Xaml_Controls
{
	[TestClass]
	[RunsOnUIThread]
	public class Given_TextBlock
	{
#if __SKIA__
		[TestMethod]
		// It looks like CI might not have any installed fonts with Chinese characters which could cause the test to fail
		[Ignore("Fails on CI")]
		public async Task Check_FontFallback()
		{
			var SUT = new TextBlock { Text = "示例文本", FontSize = 24 };
			var skFont = FontDetailsCache.GetFont(SUT.FontFamily?.Source, (float)SUT.FontSize, SUT.FontWeight, SUT.FontStyle).SKFont;
			Assert.IsFalse(skFont.ContainsGlyph(SUT.Text[0]));

			var fallbackFont = SKFontManager.Default.MatchCharacter(SUT.Text[0]);

			Assert.IsTrue(fallbackFont.ContainsGlyph(SUT.Text[0]));

			var expected = new TextBlock { Text = "示例文本", FontSize = 24, FontFamily = new FontFamily(fallbackFont.FamilyName) };

			await UITestHelper.Load(SUT);
			var screenshot1 = await UITestHelper.ScreenShot(SUT);

			await UITestHelper.Load(expected);
			var screenshot2 = await UITestHelper.ScreenShot(expected);

			Assert.AreEqual(screenshot2.Width, screenshot1.Width);
			Assert.AreEqual(screenshot2.Height, screenshot1.Height);

			await ImageAssert.AreSimilarAsync(screenshot1, screenshot2, imperceptibilityThreshold: 0.15);
		}
#endif

		[TestMethod]
		public async Task Check_TextDecorations_Binding()
		{
			var SUT = new TextDecorationsBinding();
			WindowHelper.WindowContent = SUT;
			await WindowHelper.WaitForIdle();
			Assert.AreEqual(TextDecorations.Strikethrough, SUT.textBlock1.TextDecorations);
			Assert.AreEqual(TextDecorations.Underline, SUT.textBlock2.TextDecorations);
			Assert.AreEqual(TextDecorations.Strikethrough, SUT.textBlock3.TextDecorations);
			Assert.AreEqual(TextDecorations.None, SUT.textBlock4.TextDecorations);
			Assert.AreEqual(TextDecorations.Strikethrough, SUT.textBlock5.TextDecorations);
			Assert.AreEqual(TextDecorations.None, SUT.textBlock6.TextDecorations);
		}

		[TestMethod]
		public void Check_ActualWidth_After_Measure()
		{
			var SUT = new TextBlock { Text = "Some text" };
			var size = new Size(1000, 1000);
			SUT.Measure(size);
			Assert.IsTrue(SUT.DesiredSize.Width > 0);
			Assert.IsTrue(SUT.DesiredSize.Height > 0);

			// For simplicity, currently we don't insist on a specific value here. The exact details of text measurement are highly
			// platform-specific, and additionally on UWP the ActualWidth and DesiredSize.Width are not exactly the same, a subtlety Uno
			// currently doesn't try to replicate.
			Assert.IsTrue(SUT.ActualWidth > 0);
			Assert.IsTrue(SUT.ActualHeight > 0);
		}

		[TestMethod]
		public void Check_ActualWidth_After_Measure_Collapsed()
		{
			var SUT = new TextBlock { Text = "Some text", Visibility = Visibility.Collapsed };
			var size = new Size(1000, 1000);
			SUT.Measure(size);
			Assert.AreEqual(0, SUT.DesiredSize.Width);
			Assert.AreEqual(0, SUT.DesiredSize.Height);

			Assert.AreEqual(0, SUT.ActualWidth);
			Assert.AreEqual(0, SUT.ActualHeight);
		}

		[TestMethod]
		public void Check_Text_When_Having_Inline_Text_In_Span()
		{
			var SUT = new InlineTextInSpan();
			var panel = (StackPanel)SUT.Content;
			var span = (Span)((TextBlock)panel.Children.Single()).Inlines.Single();
			var inlines = span.Inlines;
			Assert.AreEqual(3, inlines.Count);
			Assert.AreEqual("Where ", ((Run)inlines[0]).Text);
			Assert.AreEqual("did", ((Run)((Italic)inlines[1]).Inlines.Single()).Text);
			Assert.AreEqual(" my text go?", ((Run)inlines[2]).Text);
		}

		[TestMethod]
		public void When_Null_FontFamily()
		{
			var SUT = new TextBlock { Text = "Some text", FontFamily = null };
			WindowHelper.WindowContent = SUT;
			SUT.Measure(new Size(1000, 1000));
		}

		[TestMethod]
		public async Task Check_Single_Character_Run_With_Wrapping_Constrained()
		{
#if __MACOS__
			Assert.Inconclusive("https://github.com/unoplatform/uno/issues/626");
#endif

			var SUT = new TextBlock
			{
				Inlines = {
					new Run { Text = "", FontSize = 16, CharacterSpacing = 18 }
				},
				TextWrapping = TextWrapping.Wrap,
				FontSize = 16,
				CharacterSpacing = 18
			};

			WindowHelper.WindowContent = new Border
			{
				Width = 10,
				Height = 10,
				Child = SUT
			};

			await WindowHelper.WaitForIdle();

			Assert.AreNotEqual(0, SUT.DesiredSize.Width);
			Assert.AreNotEqual(0, SUT.DesiredSize.Height);

			Assert.AreNotEqual(0, SUT.ActualWidth);
			Assert.AreNotEqual(0, SUT.ActualHeight);
		}

		[TestMethod]
<<<<<<< HEAD
		[RunsOnUIThread]
		public async Task When_Multiline_Wrapping_LongWord_Then_Space_Then_Word()
		{
			var SUT = new TextBlock
			{
				Width = 150,
				TextWrapping = TextWrapping.Wrap,
				Text = "abcdefghijklmnopqrstuvwxyzabcdefg"
			};

			WindowHelper.WindowContent = SUT;

			await WindowHelper.WaitForLoaded(SUT);
			await WindowHelper.WaitForIdle();

			var height = SUT.ActualHeight;

			SUT.Text += " a";
			await WindowHelper.WaitForIdle();

			Assert.AreEqual(height, SUT.ActualHeight);
		}

		[TestMethod]
		[RunsOnUIThread]
		public async Task When_Multiline_Wrapping_LeadingSpaces()
		{
			var SUT = new TextBlock
			{
				Width = 150,
				TextWrapping = TextWrapping.Wrap,
				Text = "initial"
			};

			WindowHelper.WindowContent = new Border
			{
				Child = SUT,
				BorderBrush = new SolidColorBrush(Colors.Pink),
				BorderThickness = new Thickness(1)
			};

			await WindowHelper.WaitForLoaded(SUT);
			await WindowHelper.WaitForIdle();

			var height = SUT.ActualHeight;

			SUT.Text = new string(' ', 120);
			await WindowHelper.WaitForIdle();

			Assert.AreEqual(height, SUT.ActualHeight);
		}

		[TestMethod]
#if __IOS__
=======
>>>>>>> 7842fe86
		[Ignore("Fails")]
#endif
		public async Task When_Multiline_Wrapping_Text_Ends_In_Too_Many_Spaces()
		{
			var SUT = new TextBlock
			{
				TextWrapping = TextWrapping.Wrap,
				Text = "hello world"
			};

			WindowHelper.WindowContent = new Border
			{
				Width = 150,
				Child = SUT
			};

			await WindowHelper.WaitForIdle();

			var height = SUT.ActualHeight;

			SUT.Text = "mmmmmmmmm               ";
			await WindowHelper.WaitForIdle();

			// Trailing space shouldn't wrap
			Assert.AreEqual(height, SUT.ActualHeight);
		}

		[TestMethod]
		[RunsOnUIThread]
#if !__SKIA__
		[Ignore("Only skia handled trailing newlines correctly for now.")]
#endif
		public async Task When_Text_Ends_In_CarriageReturn()
		{
			var SUT0 = new TextBlock();
			var SUT1 = new TextBlock();

			SUT0.Text = "text";
			SUT1.Text = "text\r";

			var sp = new StackPanel
			{
				Children =
				{
					new Border
					{
						Child = SUT0,
						BorderBrush = new SolidColorBrush(Colors.Chartreuse)
					},
					new Border
					{
						Child = SUT1,
						BorderBrush = new SolidColorBrush(Colors.Pink)
					}
				}
			};

			WindowHelper.WindowContent = sp;
			await WindowHelper.WaitForIdle();

			SUT1.ActualHeight.Should().BeGreaterThan(SUT0.ActualHeight);
		}

		[TestMethod]
		[RunsOnUIThread]
#if !__SKIA__
		[Ignore("Only skia handled trailing newlines correctly for now.")]
#endif
		public async Task When_Text_Ends_In_CarriageReturn2()
		{
			var SUT0 = new TextBlock();
			var SUT1 = new TextBlock();
			var SUT2 = new TextBlock();
			var SUT3 = new TextBlock();

			SUT1.Text = "\r";
			SUT2.Text = "\r\r";
			SUT3.Text = "\r\r\r";

			var sp = new StackPanel
			{
				Children =
				{
					new Border
					{
						Child = SUT0,
						BorderBrush = new SolidColorBrush(Colors.Chartreuse)
					},
					new Border
					{
						Child = SUT1,
						BorderBrush = new SolidColorBrush(Colors.Pink)
					},
					new Border
					{
						Child = SUT2,
						BorderBrush = new SolidColorBrush(Colors.Brown)
					},
					new Border
					{
						Child = SUT3,
						BorderBrush = new SolidColorBrush(Colors.Yellow)
					}
				}
			};

			WindowHelper.WindowContent = sp;
			await WindowHelper.WaitForIdle();

			SUT1.ActualHeight.Should().BeGreaterThan(SUT0.ActualHeight);
			SUT2.ActualHeight.Should().BeGreaterThan(SUT1.ActualHeight);
			SUT3.ActualHeight.Should().BeGreaterThan(SUT2.ActualHeight);
		}

		[TestMethod]
		[RunsOnUIThread]
#if !__SKIA__
		[Ignore("Only skia handled trailing newlines correctly for now.")]
#endif
		public async Task When_Text_Ends_In_Return()
		{
			var SUT = new TextBlock { Text = "hello world" };

			WindowHelper.WindowContent = new Border { Child = SUT };

			await WindowHelper.WaitForLoaded(SUT);
			await WindowHelper.WaitForIdle();

			var height = SUT.ActualHeight;

			SUT.Text += "\r";
			await WindowHelper.WaitForIdle();

			SUT.ActualHeight.Should().BeGreaterThan(height * 1.5);
		}

		[TestMethod]
		[RunsOnUIThread]
#if !__SKIA__
		[Ignore("Only skia handled trailing newlines correctly for now.")]
#endif
		public async Task When_Text_Ends_In_LineBreak()
		{
			var SUT0 = new TextBlock();
			var SUT1 = new TextBlock();

			SUT0.Text = "text";
			SUT1.Inlines.Add(new Run { Text = "text" });
			SUT1.Inlines.Add(new LineBreak());

			var sp = new StackPanel
			{
				Children =
				{
					new Border
					{
						Child = SUT0,
						BorderBrush = new SolidColorBrush(Colors.Chartreuse)
					},
					new Border
					{
						Child = SUT1,
						BorderBrush = new SolidColorBrush(Colors.Pink)
					}
				}
			};

			WindowHelper.WindowContent = sp;
			await WindowHelper.WaitForIdle();

			SUT1.ActualHeight.Should().BeGreaterThan(SUT0.ActualHeight);
		}

		[TestMethod]
		[RunsOnUIThread]
#if !__SKIA__
		[Ignore("Only skia handled trailing newlines correctly for now.")]
#endif
		public async Task When_Text_Ends_In_LineBreak2()
		{
			var SUT0 = new TextBlock();
			var SUT1 = new TextBlock();
			var SUT2 = new TextBlock();
			var SUT3 = new TextBlock();

			SUT1.Inlines.Add(new LineBreak());

			SUT2.Inlines.Add(new LineBreak());
			SUT2.Inlines.Add(new LineBreak());

			SUT3.Inlines.Add(new LineBreak());
			SUT3.Inlines.Add(new LineBreak());
			SUT3.Inlines.Add(new LineBreak());

			var sp = new StackPanel
			{
				Children =
				{
					new Border
					{
						Child = SUT0,
						BorderBrush = new SolidColorBrush(Colors.Chartreuse)
					},
					new Border
					{
						Child = SUT1,
						BorderBrush = new SolidColorBrush(Colors.Pink)
					},
					new Border
					{
						Child = SUT2,
						BorderBrush = new SolidColorBrush(Colors.Brown)
					},
					new Border
					{
						Child = SUT3,
						BorderBrush = new SolidColorBrush(Colors.Yellow)
					}
				}
			};

			WindowHelper.WindowContent = sp;
			await WindowHelper.WaitForIdle();

			SUT1.ActualHeight.Should().BeGreaterThan(SUT0.ActualHeight);
			SUT2.ActualHeight.Should().BeGreaterThan(SUT1.ActualHeight);
			SUT3.ActualHeight.Should().BeGreaterThan(SUT2.ActualHeight);
		}

		[TestMethod]
		public void When_Inlines_XamlRoot()
		{
			var SUT = new InlineTextInSpan();
			WindowHelper.WindowContent = SUT;
			var panel = (StackPanel)SUT.Content;
			var span = (Span)((TextBlock)panel.Children.Single()).Inlines.Single();
			var inlines = span.Inlines;
			foreach (var inline in inlines)
			{
				Assert.AreEqual(SUT.XamlRoot, inline.XamlRoot);
			}
		}

		[TestMethod]
#if __MACOS__
		[Ignore("Currently fails on macOS, part of #9282 epic")]
#endif
		public async Task When_FontFamily_In_Separate_Assembly()
		{
			var SUT = new TextBlock { Text = "\xE102\xE102\xE102\xE102\xE102" };
			WindowHelper.WindowContent = SUT;
			await WindowHelper.WaitForIdle();

			var size = new Size(1000, 1000);
			SUT.Measure(size);

			var originalSize = SUT.DesiredSize;

			Assert.AreNotEqual(0, SUT.DesiredSize.Width);
			Assert.AreNotEqual(0, SUT.DesiredSize.Height);

			SUT.FontFamily = new Windows.UI.Xaml.Media.FontFamily("ms-appx:///Uno.UI.RuntimeTests/Assets/Fonts/uno-fluentui-assets-runtimetest01.ttf");

			int counter = 3;

			do
			{
				await WindowHelper.WaitForIdle();
				await Task.Delay(100);

				SUT.InvalidateMeasure();
			}
			while (SUT.DesiredSize == originalSize && counter-- > 0);

			Assert.AreNotEqual(originalSize, SUT.DesiredSize);
		}

		[TestMethod]
#if __MACOS__
		[Ignore("Currently fails on macOS, part of #9282 epic")]
#endif
		public async Task When_FontFamily_Default()
		{
			var SUT = new TextBlock { Text = "\xE102\xE102\xE102\xE102\xE102" };
			WindowHelper.WindowContent = SUT;
			await WindowHelper.WaitForIdle();

			var size = new Size(1000, 1000);
			SUT.Measure(size);

			var originalSize = SUT.DesiredSize;

			Assert.AreNotEqual(0, SUT.DesiredSize.Width);
			Assert.AreNotEqual(0, SUT.DesiredSize.Height);

			SUT.FontFamily = Application.Current.Resources["SymbolThemeFontFamily"] as FontFamily;

			int counter = 3;

			do
			{
				await WindowHelper.WaitForIdle();
				await Task.Delay(100);

				SUT.InvalidateMeasure();
			}
			while (SUT.DesiredSize == originalSize && counter-- > 0);

			Assert.AreNotEqual(originalSize, SUT.DesiredSize);
		}

		[TestMethod]
#if !__ANDROID__
		[Ignore("Android-only test for AndroidAssets backward compatibility")]
#endif
		public async Task When_FontFamily_In_AndroidAsset()
		{
			var SUT = new TextBlock { Text = "\xE102\xE102\xE102\xE102\xE102" };
			WindowHelper.WindowContent = SUT;
			await WindowHelper.WaitForIdle();

			var size = new Size(1000, 1000);
			SUT.Measure(size);

			var originalSize = SUT.DesiredSize;

			Assert.AreNotEqual(0, SUT.DesiredSize.Width);
			Assert.AreNotEqual(0, SUT.DesiredSize.Height);

			SUT.FontFamily = new Windows.UI.Xaml.Media.FontFamily("ms-appx:///Assets/Fonts/SymbolsRuntimeTest02.ttf#SymbolsRuntimeTest02");

			for (int i = 0; i < 3; i++)
			{
				await WindowHelper.WaitForIdle();
				await Task.Delay(100);
				SUT.InvalidateMeasure();

				if (SUT.DesiredSize != originalSize) break;
			}

			Assert.AreNotEqual(originalSize, SUT.DesiredSize);
		}

		[TestMethod]
		public async Task When_SolidColorBrush_With_Opacity()
		{
			if (!ApiInformation.IsTypePresent("Windows.UI.Xaml.Media.Imaging.RenderTargetBitmap"))
			{
				Assert.Inconclusive(); // System.NotImplementedException: RenderTargetBitmap is not supported on this platform.;
			}

#if __MACOS__
			Assert.Inconclusive();
#endif
			var SUT = new TextBlock
			{
				Text = "••••••••",
				FontSize = 24,
				Foreground = new SolidColorBrush(Colors.Red) { Opacity = 0.5 },
			};

			await UITestHelper.Load(SUT);
			var bitmap = await UITestHelper.ScreenShot(SUT);

			ImageAssert.HasColorInRectangle(bitmap, new System.Drawing.Rectangle(0, 0, bitmap.Width, bitmap.Height), Colors.Red.WithOpacity(.5));
		}

		[TestMethod]
		public async Task When_Empty_TextBlock_Measure()
		{
			var container = new Grid()
			{
				Height = 200,
				Width = 200,
			};
			var SUT = new TextBlock { Text = "" };
			container.Children.Add(SUT);
			WindowHelper.WindowContent = container;
			await WindowHelper.WaitForLoaded(container);
			await WindowHelper.WaitFor(() => SUT.DesiredSize != default);

#if !__WASM__ // Disabled due to #14231
			Assert.AreEqual(0, SUT.DesiredSize.Width);
#endif
			Assert.IsTrue(SUT.DesiredSize.Height > 0);
		}

#if !__IOS__ // Line height is not supported on iOS
		[TestMethod]
		public async Task When_Empty_TextBlock_LineHeight_Override()
		{
			var container = new Grid()
			{
				Height = 200,
				Width = 200,
			};
			var SUT = new TextBlock { Text = "", LineHeight = 100 };
			container.Children.Add(SUT);
			WindowHelper.WindowContent = container;
			await WindowHelper.WaitForLoaded(container);
			await WindowHelper.WaitFor(() => SUT.DesiredSize != default);

#if !__WASM__ // Disabled due to #14231
			Assert.AreEqual(0, SUT.DesiredSize.Width);
#endif
			Assert.AreEqual(100, SUT.DesiredSize.Height);
		}
#endif

		[TestMethod]
		public async Task When_Empty_TextBlocks_Stacked()
		{
			var container = new StackPanel();
			for (int i = 0; i < 3; i++)
			{
				container.Children.Add(new TextBlock { Text = "" });
			}

			container.Children.Add(new TextBlock { Text = "Some text" });

			for (int i = 0; i < 3; i++)
			{
				container.Children.Add(new TextBlock { Text = "" });
			}

			WindowHelper.WindowContent = container;
			await WindowHelper.WaitForLoaded(container);
			foreach (var child in container.Children)
			{
				await WindowHelper.WaitFor(() => child.DesiredSize != default);
			}

			// Get the transform of the top left of the container
			var previousTransform = container.TransformToVisual(null);
			var previousOrigin = previousTransform.TransformPoint(new Point(0, 0));

			for (int i = 1; i < container.Children.Count; i++)
			{
				// Get the same for SUT
				var textBlockTransform = container.Children[i].TransformToVisual(null);
				var textBlockOrigin = textBlockTransform.TransformPoint(new Point(0, 0));

				Assert.AreEqual(previousOrigin.X, textBlockOrigin.X);
				Assert.IsTrue(previousOrigin.Y < textBlockOrigin.Y);

				previousOrigin = textBlockOrigin;
			}
		}
	}
}<|MERGE_RESOLUTION|>--- conflicted
+++ resolved
@@ -10,11 +10,8 @@
 using Windows.UI.Xaml.Controls;
 using Windows.UI.Xaml.Documents;
 using Windows.UI.Xaml.Media;
-<<<<<<< HEAD
 using Windows.UI.Xaml.Media.Imaging;
 using FluentAssertions;
-=======
->>>>>>> 7842fe86
 using static Private.Infrastructure.TestServices;
 
 #if __SKIA__
@@ -155,7 +152,6 @@
 		}
 
 		[TestMethod]
-<<<<<<< HEAD
 		[RunsOnUIThread]
 		public async Task When_Multiline_Wrapping_LongWord_Then_Space_Then_Word()
 		{
@@ -210,8 +206,6 @@
 
 		[TestMethod]
 #if __IOS__
-=======
->>>>>>> 7842fe86
 		[Ignore("Fails")]
 #endif
 		public async Task When_Multiline_Wrapping_Text_Ends_In_Too_Many_Spaces()
