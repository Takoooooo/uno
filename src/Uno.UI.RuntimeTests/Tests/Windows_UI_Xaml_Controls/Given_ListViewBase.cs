﻿using System;
using System.Collections.Generic;
using System.Collections.ObjectModel;
using System.Linq;
using System.Text;
using System.Threading.Tasks;
using Microsoft.VisualStudio.TestTools.UnitTesting;
using Private.Infrastructure;
#if NETFX_CORE
using Uno.UI.Extensions;
#elif __IOS__
using UIKit;
#elif __MACOS__
using AppKit;
#else
using Uno.UI;
#endif
using Windows.UI.Xaml;
using Windows.UI.Xaml.Controls;
using Windows.UI.Xaml.Controls.Primitives;
using static Private.Infrastructure.TestServices;

namespace Uno.UI.RuntimeTests.Tests.Windows_UI_Xaml_Controls
{
	[TestClass]
	public class Given_ListViewBase
	{
		private ResourceDictionary _testsResources;

		private Style BasicContainerStyle => _testsResources["BasicListViewContainerStyle"] as Style;

		private DataTemplate TextBlockItemTemplate => _testsResources["TextBlockItemTemplate"] as DataTemplate;

		private DataTemplate SelfHostingItemTemplate => _testsResources["SelfHostingItemTemplate"] as DataTemplate;

		[TestInitialize]
		public void Init()
		{
			_testsResources = new TestsResources();
		}

		[TestMethod]
		[RunsOnUIThread]
		public void ValidSelectionChange()
		{
			var source = Enumerable.Range(0, 10).ToArray();
			var list = new ListView { ItemsSource = source };
			list.SelectedItem = 3;
			Assert.AreEqual(list.SelectedItem, 3);
			list.SelectedItem = 5;
			Assert.AreEqual(list.SelectedItem, 5);
		}

		[TestMethod]
		[RunsOnUIThread]
		public void InvalidSelectionChangeValidPrevious()
		{
			var source = Enumerable.Range(0, 10).ToArray();
			var list = new ListView { ItemsSource = source };
			list.SelectedItem = 3;
			Assert.AreEqual(list.SelectedItem, 3);
			list.SelectedItem = 17;
			Assert.AreEqual(list.SelectedItem, 3);
		}

<<<<<<< HEAD
#if HAS_UNO
=======
>>>>>>> ef5961fd
		// Requires access to MaterializedContainers
		[TestMethod]
		[RunsOnUIThread]
		public async Task ContainerIndicesAreUpdated()
		{
			var source = new ObservableCollection<string>();
			var SUT = new ListView { ItemsSource = source };
			WindowHelper.WindowContent = SUT;

			source.Add("test");

			await WindowHelper.WaitForIdle();

			source.Insert(0, "different");

			await WindowHelper.WaitForIdle();

<<<<<<< HEAD
=======
#if HAS_UNO			
>>>>>>> ef5961fd
			var containerIndices = SUT.MaterializedContainers
				.Select(container => container.GetValue(ItemsControl.IndexForItemContainerProperty))
				.OfType<int>()
				.OrderBy(index => index)
<<<<<<< HEAD
				.ToArray();

			CollectionAssert.AreEqual(new int[] { 0, 1 }, containerIndices);
		}
#endif
=======
				.ToArray();			
			CollectionAssert.AreEqual(new int[] { 0, 1 }, containerIndices);
#endif
			var container0 = SUT.ContainerFromIndex(0);
			var containerItem = SUT.ContainerFromItem("different");
			Assert.AreEqual(container0, containerItem);

		}
>>>>>>> ef5961fd

		[TestMethod]
		[RunsOnUIThread]
		public void InvalidSelectionChangeInvalidPrevious()
		{
			var source = Enumerable.Range(0, 10).ToArray();
			var list = new ListView { ItemsSource = source };
			list.SelectedItem = 3;
			Assert.AreEqual(list.SelectedItem, 3);
			source[3] = 13;
			list.SelectedItem = 17;
#if NETFX_CORE
			Assert.AreEqual(list.SelectedItem, 3);
#else
			Assert.IsNull(list.SelectedItem);
#endif
		}

		[TestMethod]
		[RunsOnUIThread]
		public async Task When_ContainerSet_Then_ContentShouldBeSet()
		{
			var resources = new TestsResources();

			var SUT = new ListView
			{
				ItemContainerStyle = BasicContainerStyle,
				ItemTemplate = TextBlockItemTemplate
			};

			WindowHelper.WindowContent = SUT;

			await WindowHelper.WaitForIdle();

			var source = new[] {
				"item 0",
			};

			SUT.ItemsSource = source;

			Assert.AreEqual(-1, SUT.SelectedIndex);

			SelectorItem si = null;
			await WindowHelper.WaitFor(() => (si = SUT.ContainerFromItem(source[0]) as SelectorItem) != null);

			var tb = si.FindFirstChild<TextBlock>();
			Assert.AreEqual("item 0", tb?.Text);
		}


		[TestMethod]
		[RunsOnUIThread]
		public async Task When_IsItsOwnItemContainer_FromSource()
		{
			var SUT = new ListView()
			{
				ItemContainerStyle = BasicContainerStyle,
				SelectionMode = ListViewSelectionMode.Single,
			};

			WindowHelper.WindowContent = SUT;
			await WindowHelper.WaitForIdle();

			var source = new[] {
				new ListViewItem(){ Content = "item 1" },
				new ListViewItem(){ Content = "item 2" },
				new ListViewItem(){ Content = "item 3" },
				new ListViewItem(){ Content = "item 4" },
			};

			SUT.ItemsSource = source;

			SelectorItem si = null;
			await WindowHelper.WaitFor(() => (si = SUT.ContainerFromItem(source[0]) as SelectorItem) != null);

			Assert.AreEqual("item 1", si.Content);
		}


		[TestMethod]
		[RunsOnUIThread]
		public async Task When_NoItemTemplate()
		{
			var SUT = new ListView()
			{
				ItemContainerStyle = BasicContainerStyle,
				ItemTemplate = null,
				ItemTemplateSelector = null,
			};

			WindowHelper.WindowContent = SUT;
			await WindowHelper.WaitForIdle();

			var source = new[] {
				"Item 1"
			};

			SUT.ItemsSource = source;

			SelectorItem si = null;
			await WindowHelper.WaitFor(() => (si = SUT.ContainerFromItem(source[0]) as SelectorItem) != null);

			Assert.AreEqual("Item 1", si.Content);
#if !NETFX_CORE // On iOS and Android (others not tested), ContentTemplateRoot is null, and TemplatedRoot is a ContentPresenter containing an ImplicitTextBlock
			return;
#endif

			Assert.IsInstanceOfType(si.ContentTemplateRoot, typeof(TextBlock));
			Assert.AreEqual("Item 1", (si.ContentTemplateRoot as TextBlock).Text);
		}

		[TestMethod]
		[RunsOnUIThread]
		public async Task When_IsItsOwnItemContainer_FromSource_With_DataTemplate()
		{
			var SUT = new ListView()
			{
				ItemContainerStyle = BasicContainerStyle,
				ItemTemplate = TextBlockItemTemplate,
				SelectionMode = ListViewSelectionMode.Single,
			};

			WindowHelper.WindowContent = SUT;
			await WindowHelper.WaitForIdle();

			var source = new object[] {
				new ListViewItem(){ Content = "item 1" },
				"item 2"
			};

			SUT.ItemsSource = source;

			SelectorItem si = null;
			await WindowHelper.WaitFor(() => (si = SUT.ContainerFromItem(source[0]) as SelectorItem) != null);
			Assert.AreEqual("item 1", si.Content);
			Assert.AreSame(si, source[0]);
#if !NETFX_CORE
			Assert.IsFalse(si.IsGeneratedContainer);
#endif

			var si2 = SUT.ContainerFromItem(source[1]) as ListViewItem;

			Assert.IsNotNull(si2);
			Assert.AreNotSame(si2, source[1]);
			Assert.AreEqual("item 2", si2.Content); 
#if !NETFX_CORE
			Assert.AreEqual("item 2", si2.DataContext);
			Assert.IsTrue(si2.IsGeneratedContainer);
#endif
		}

		[TestMethod]
		[RunsOnUIThread]
		public async Task When_TemplateRoot_IsOwnContainer()
		{
			var SUT = new ListView()
			{
				ItemContainerStyle = BasicContainerStyle,
				ItemTemplate = SelfHostingItemTemplate,
				SelectionMode = ListViewSelectionMode.Single,
			};

			WindowHelper.WindowContent = SUT;
			await WindowHelper.WaitForIdle();

			var source = new object[]
			{
				"item 1",
				"item 2"
			};

			SUT.ItemsSource = source;

			ListViewItem lvi = null;
			await WindowHelper.WaitFor(() => (lvi = SUT.ContainerFromItem(source[0]) as ListViewItem) != null);

			Assert.IsNull(lvi.FindFirstChild<ListViewItem>(includeCurrent: false));
			Assert.IsNull(lvi.FindFirstParent<ListViewItem>(includeCurrent: false));
			Assert.AreEqual("SelfHostingListViewItem", lvi.Name);

			var content = lvi.Content as Border;
			Assert.IsNotNull(content);
			Assert.AreEqual("SelfHostingBorder", content.Name);
			Assert.AreEqual("item 1", (content.Child as TextBlock)?.Text);
		}

		[TestMethod]
		[RunsOnUIThread]
		public async Task SingleItemSelected()
		{
			var child1 = new ListViewItem
			{
				IsSelected = true,
				Content = "child 1"
			};

			var child2 = new ListViewItem
			{
				Content = "child 2"
			};

			var child3 = new ListViewItem
			{
				Content = "child 3"
			};

			var list = new ListView
			{
				SelectionMode = ListViewSelectionMode.Single
			};
			list.Items.Add(child1);
			list.Items.Add(child2);
			list.Items.Add(child3);

			var sut = new Grid
			{
				Children = { list }
			};

			TestServices.WindowHelper.WindowContent = sut;
			await TestServices.WindowHelper.WaitForIdle();


			Assert.AreEqual(list.SelectedIndex, 0);
			Assert.AreEqual(list.SelectedItem, child1);
		}

		[TestMethod]
		[RunsOnUIThread]
		public async Task MultipleItemsSelected()
		{
			var child1 = new ListViewItem
			{
				IsSelected = true,
				Content = "child 1"
			};

			var child2 = new ListViewItem
			{
				Content = "child 2"
			};

			var child3 = new ListViewItem
			{
				IsSelected = true,
				Content = "child 3"
			};

			var list = new ListView
			{
				SelectionMode = ListViewSelectionMode.Multiple
			};
			list.Items.Add(child1);
			list.Items.Add(child2);
			list.Items.Add(child3);

			var sut = new Grid
			{
				Children = { list }
			};

			TestServices.WindowHelper.WindowContent = sut;
			await TestServices.WindowHelper.WaitForIdle();


			Assert.AreEqual(list.SelectedItems[0], child1);
			Assert.AreEqual(list.SelectedItems[1], child3);
		}

		public async Task NoItemSelectedMultiple()
		{
			var child1 = new ListViewItem
			{
				Content = "child 1"
			};

			var child2 = new ListViewItem
			{
				Content = "child 2"
			};

			var child3 = new ListViewItem
			{
				Content = "child 3"
			};

			var list = new ListView
			{
				SelectionMode = ListViewSelectionMode.Multiple
			};
			list.Items.Add(child1);
			list.Items.Add(child2);
			list.Items.Add(child3);

			var sut = new Grid
			{
				Children = { list }
			};

			TestServices.WindowHelper.WindowContent = sut;
			await TestServices.WindowHelper.WaitForIdle();


			Assert.AreEqual(list.SelectedItems.Count, 0);
		}
		[TestMethod]
		[RunsOnUIThread]
		public async Task NoItemSelectedSingle()
		{
			var child1 = new ListViewItem
			{
				Content = "child 1"
			};

			var child2 = new ListViewItem
			{
				Content = "child 2"
			};

			var child3 = new ListViewItem
			{
				Content = "child 3"
			};

			var list = new ListView
			{
				SelectionMode = ListViewSelectionMode.Single
			};
			list.Items.Add(child1);
			list.Items.Add(child2);
			list.Items.Add(child3);

			var sut = new Grid
			{
				Children = { list }
			};

			TestServices.WindowHelper.WindowContent = sut;
			await TestServices.WindowHelper.WaitForIdle();


			Assert.AreEqual(list.SelectedIndex, -1);
		}
	}
}<|MERGE_RESOLUTION|>--- conflicted
+++ resolved
@@ -63,11 +63,6 @@
 			Assert.AreEqual(list.SelectedItem, 3);
 		}
 
-<<<<<<< HEAD
-#if HAS_UNO
-=======
->>>>>>> ef5961fd
-		// Requires access to MaterializedContainers
 		[TestMethod]
 		[RunsOnUIThread]
 		public async Task ContainerIndicesAreUpdated()
@@ -84,30 +79,20 @@
 
 			await WindowHelper.WaitForIdle();
 
-<<<<<<< HEAD
-=======
-#if HAS_UNO			
->>>>>>> ef5961fd
+#if HAS_UNO
 			var containerIndices = SUT.MaterializedContainers
 				.Select(container => container.GetValue(ItemsControl.IndexForItemContainerProperty))
 				.OfType<int>()
 				.OrderBy(index => index)
-<<<<<<< HEAD
 				.ToArray();
 
 			CollectionAssert.AreEqual(new int[] { 0, 1 }, containerIndices);
-		}
-#endif
-=======
-				.ToArray();			
-			CollectionAssert.AreEqual(new int[] { 0, 1 }, containerIndices);
-#endif
+#endif
+  
 			var container0 = SUT.ContainerFromIndex(0);
 			var containerItem = SUT.ContainerFromItem("different");
 			Assert.AreEqual(container0, containerItem);
-
-		}
->>>>>>> ef5961fd
+		}
 
 		[TestMethod]
 		[RunsOnUIThread]
