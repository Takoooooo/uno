--- conflicted
+++ resolved
@@ -640,7 +640,13 @@
 			MouseOptions = InjectedInputMouseOptions.LeftUp,
 		};
 
-<<<<<<< HEAD
+	private static InjectedInputMouseInfo GetRightRelease()
+		=> new()
+		{
+			TimeOffsetInMilliseconds = 1,
+			MouseOptions = InjectedInputMouseOptions.RightUp,
+		};
+
 	public static IEnumerable<InjectedInputMouseInfo> GetWheel(double delta, bool isHorizontal, uint steps = 1)
 	{
 		if (steps is 0)
@@ -663,18 +669,5 @@
 			prev = current;
 		}
 	}
-=======
-	private static InjectedInputMouseInfo GetRightRelease()
-		=> new()
-		{
-			TimeOffsetInMilliseconds = 1,
-			MouseOptions = InjectedInputMouseOptions.RightUp,
-		};
-
-	public static InjectedInputMouseInfo GetWheel(double delta, bool isHorizontal)
-		=> isHorizontal
-			? new() { TimeOffsetInMilliseconds = 1, DeltaX = (int)delta, MouseOptions = InjectedInputMouseOptions.HWheel }
-			: new() { TimeOffsetInMilliseconds = 1, DeltaY = (int)delta, MouseOptions = InjectedInputMouseOptions.Wheel };
->>>>>>> e7f27e6d
 }
 #endif