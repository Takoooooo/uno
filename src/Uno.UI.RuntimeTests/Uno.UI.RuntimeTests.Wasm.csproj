--- conflicted
+++ resolved
@@ -19,15 +19,6 @@
 		<DefineConstants>$(DefineConstants);IS_RUNTIME_UI_TESTS</DefineConstants>
 	</PropertyGroup>
 
-<<<<<<< HEAD
-=======
-	<!--Workaround to prevent build to fail because the project has too many dependencies when checking support libraries versions.
-	(Introduced with support libraries 28.0.0.1) -->
-	<PropertyGroup>
-		<XamarinAndroidSupportSkipVerifyVersions>true</XamarinAndroidSupportSkipVerifyVersions>
-	</PropertyGroup>
-
->>>>>>> 0190ea92
 	<ItemGroup>
 		<PackageReference Include="FluentAssertions" />
 		<PackageReference Include="MSTest.TestFramework" />
