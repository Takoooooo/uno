//
// Copyright (C) 2011 Novell Inc. http://novell.com
//
// Permission is hereby granted, free of charge, to any person obtaining
// a copy of this software and associated documentation files (the
// "Software"), to deal in the Software without restriction, including
// without limitation the rights to use, copy, modify, merge, publish,
// distribute, sublicense, and/or sell copies of the Software, and to
// permit persons to whom the Software is furnished to do so, subject to
// the following conditions:
//
// The above copyright notice and this permission notice shall be
// included in all copies or substantial portions of the Software.
//
// THE SOFTWARE IS PROVIDED "AS IS", WITHOUT WARRANTY OF ANY KIND,
// EXPRESS OR IMPLIED, INCLUDING BUT NOT LIMITED TO THE WARRANTIES OF
// MERCHANTABILITY, FITNESS FOR A PARTICULAR PURPOSE AND
// NONINFRINGEMENT. IN NO EVENT SHALL THE AUTHORS OR COPYRIGHT HOLDERS BE
// LIABLE FOR ANY CLAIM, DAMAGES OR OTHER LIABILITY, WHETHER IN AN ACTION
// OF CONTRACT, TORT OR OTHERWISE, ARISING FROM, OUT OF OR IN CONNECTION
// WITH THE SOFTWARE OR THE USE OR OTHER DEALINGS IN THE SOFTWARE.
//
using System;
using System.Collections.Generic;
using System.Globalization;
using System.IO;
using System.Linq;
using System.Xml;
using Uno.Xaml.Schema;

using Pair = System.Collections.Generic.KeyValuePair<Uno.Xaml.XamlMember,string>;

namespace Uno.Xaml
{
	public readonly struct IsIncludedResult : IEquatable<IsIncludedResult>
	{
		public static IsIncludedResult Default { get; } = new IsIncludedResult(isIncluded: null, disableCaching: false);
		public static IsIncludedResult ForceExclude { get; } = new IsIncludedResult(isIncluded: false, disableCaching: false);
		public static IsIncludedResult ForceInclude { get; } = new IsIncludedResult(isIncluded: true, disableCaching: false);
		public static IsIncludedResult ForceIncludeWithCacheDisabled { get; } = new IsIncludedResult(isIncluded: true, disableCaching: true);

		public bool? IsIncluded { get; }
		public bool DisableCaching { get; }

		private IsIncludedResult(bool? isIncluded, bool disableCaching)
		{
			IsIncluded = isIncluded;
			DisableCaching = disableCaching;
		}

		public override bool Equals(object obj) => obj is IsIncludedResult result && Equals(result);
		public bool Equals(IsIncludedResult other) => IsIncluded == other.IsIncluded && DisableCaching == other.DisableCaching;

		public override int GetHashCode()
		{
			var hashCode = 676255761;
			hashCode = hashCode * -1521134295 + IsIncluded.GetHashCode();
			hashCode = hashCode * -1521134295 + DisableCaching.GetHashCode();
			return hashCode;
		}

		public static bool operator ==(IsIncludedResult left, IsIncludedResult right) => left.Equals(right);
		public static bool operator !=(IsIncludedResult left, IsIncludedResult right) => !(left == right);
	}

	public delegate IsIncludedResult IsIncluded(string localName, string namespaceUri);

	public class XamlXmlReader : XamlReader, IXamlLineInfo
	{
		#region constructors

		public XamlXmlReader (Stream stream)
			: this (stream, (XamlXmlReaderSettings) null)
		{
		}

		public XamlXmlReader (string fileName)
			: this (fileName, (XamlXmlReaderSettings) null)
		{
		}

		public XamlXmlReader (TextReader textReader)
			: this (textReader, (XamlXmlReaderSettings) null)
		{
		}

		public XamlXmlReader (XmlReader xmlReader)
			: this (xmlReader, (XamlXmlReaderSettings) null)
		{
		}

		public XamlXmlReader (Stream stream, XamlSchemaContext schemaContext)
			: this (stream, schemaContext, null)
		{
		}

		public XamlXmlReader (Stream stream, XamlXmlReaderSettings settings)
			: this (stream, new XamlSchemaContext (null, null), settings)
		{
		}

		public XamlXmlReader (string fileName, XamlSchemaContext schemaContext)
			: this (fileName, schemaContext, null)
		{
		}

		public XamlXmlReader (string fileName, XamlXmlReaderSettings settings)
			: this (fileName, new XamlSchemaContext (null, null), settings)
		{
		}

		public XamlXmlReader (TextReader textReader, XamlSchemaContext schemaContext)
			: this (textReader, schemaContext, null)
		{
		}

		public XamlXmlReader (TextReader textReader, XamlXmlReaderSettings settings)
			: this (textReader, new XamlSchemaContext (null, null), settings)
		{
		}

		public XamlXmlReader (XmlReader xmlReader, XamlSchemaContext schemaContext)
			: this (xmlReader, schemaContext, null)
		{
		}

		public XamlXmlReader (XmlReader xmlReader, XamlXmlReaderSettings settings)
			: this (xmlReader, new XamlSchemaContext (null, null), settings)
		{
		}

		public XamlXmlReader (Stream stream, XamlSchemaContext schemaContext, XamlXmlReaderSettings settings)
			: this (XmlReader.Create (stream), schemaContext, settings)
		{
		}

		static readonly XmlReaderSettings file_reader_settings = new XmlReaderSettings () { CloseInput =true };

		public XamlXmlReader (string fileName, XamlSchemaContext schemaContext, XamlXmlReaderSettings settings)
			: this (XmlReader.Create (fileName, file_reader_settings), schemaContext, settings)
		{
		}

		public XamlXmlReader (TextReader textReader, XamlSchemaContext schemaContext, XamlXmlReaderSettings settings)
			: this (XmlReader.Create (textReader), schemaContext, settings)
		{
		}

		// Uno specific: includeXamlNamespaces and excludeXamlNamespaces are Uno specific.
		public XamlXmlReader (XmlReader xmlReader, XamlSchemaContext schemaContext, XamlXmlReaderSettings settings, IsIncluded isIncluded = null)
		{
			parser = new XamlXmlParser (xmlReader, schemaContext, settings, isIncluded ?? ((_, _) => IsIncludedResult.Default));
		}

		#endregion

		XamlXmlParser parser;
		IEnumerator<XamlXmlNodeInfo> iter;

		public bool DisableCaching => parser.DisableCaching;

		public bool PreserveWhitespace => parser.Reader.XmlSpace == XmlSpace.Preserve;

		public bool HasLineInfo {
			get { return iter != null ? iter.Current.HasLineInfo : false; }
		}

		public override bool IsEof {
			get { return iter != null ? iter.Current.NodeType == XamlNodeType.None : false; }
		}

		public int LineNumber {
			get { return iter != null ? iter.Current.LineNumber : 0; }
		}

		public int LinePosition {
			get { return iter != null ? iter.Current.LinePosition : 0; }
		}

		public override XamlMember Member {
			get { return iter != null && iter.Current.NodeType == XamlNodeType.StartMember ? (XamlMember) iter.Current.NodeValue : null; }
		}

		public override NamespaceDeclaration Namespace {
			get { return iter != null && iter.Current.NodeType == XamlNodeType.NamespaceDeclaration ? (NamespaceDeclaration) iter.Current.NodeValue : null; }
		}

		public override XamlNodeType NodeType {
			get { return iter != null ? iter.Current.NodeType : XamlNodeType.None; }
		}

		public override XamlSchemaContext SchemaContext {
			get { return parser.SchemaContext; }
		}

		public override XamlType Type {
			get { return iter != null && iter.Current.NodeType == XamlNodeType.StartObject ? (XamlType) iter.Current.NodeValue : null; }
		}

		public override object Value {
			get { return iter != null && iter.Current.NodeType == XamlNodeType.Value ? iter.Current.NodeValue : null; }
		}

		public override bool Read ()
		{
			if (IsDisposed)
				throw new ObjectDisposedException ("reader");
			if (iter == null)
				iter = parser.Parse ().GetEnumerator ();
			iter.MoveNext ();
			return iter.Current.NodeType != XamlNodeType.None;
		}
	}

	struct XamlXmlNodeInfo
	{
		public XamlXmlNodeInfo (XamlNodeType nodeType, object nodeValue, IXmlLineInfo lineInfo)
		{
			NodeType = nodeType;
			NodeValue = nodeValue;
			if (lineInfo != null && lineInfo.HasLineInfo ()) {
				HasLineInfo = true;
				LineNumber = lineInfo.LineNumber;
				LinePosition = lineInfo.LinePosition;
			} else {
				HasLineInfo = false;
				LineNumber = 0;
				LinePosition = 0;
			}
		}

		public bool HasLineInfo;
		public int LineNumber;
		public int LinePosition;
		public XamlNodeType NodeType;
		public object NodeValue;
	}

<<<<<<< HEAD
	partial class XamlXmlParser
=======
	class XamlXmlParser
>>>>>>> f79cc9c9
	{
		// Uno specific
		private readonly IsIncluded _isIncluded;

		public XamlXmlParser (XmlReader xmlReader, XamlSchemaContext schemaContext, XamlXmlReaderSettings settings, IsIncluded isIncluded)
		{
			if (xmlReader == null)
				throw new ArgumentNullException ("xmlReader");
			if (schemaContext == null)
				throw new ArgumentNullException ("schemaContext");

			sctx = schemaContext;
			this.settings = settings ?? new XamlXmlReaderSettings ();

			// filter out some nodes.
			var xrs = new XmlReaderSettings () {
				CloseInput = this.settings.CloseInput,
				IgnoreComments = true,
				IgnoreProcessingInstructions = true,
				IgnoreWhitespace = xmlReader.Settings.IgnoreWhitespace,
			};

			r = XmlReader.Create (xmlReader, xrs);
			line_info = r as IXmlLineInfo;
			xaml_namespace_resolver = new NamespaceResolver (r as IXmlNamespaceResolver);

			_isIncluded = isIncluded;
		}

		XmlReader r;
		IXmlLineInfo line_info;
		XamlSchemaContext sctx;
		XamlXmlReaderSettings settings;
		IXamlNamespaceResolver xaml_namespace_resolver;
		Stack<string[]> ignorables = new Stack<string[]>();

		internal XmlReader Reader {
			get { return r; }
		}

		public XamlSchemaContext SchemaContext {
			get { return sctx; }
		}

		XamlXmlNodeInfo Node (XamlNodeType nodeType, object nodeValue)
		{
			return new XamlXmlNodeInfo (nodeType, nodeValue, line_info);
		}

		public IEnumerable<XamlXmlNodeInfo> Parse ()
		{
			r.MoveToContent ();
			foreach (var xi in ReadObjectElement (null, null))
				yield return xi;
			yield return Node (XamlNodeType.None, null);
		}

		// Note that it could return invalid (None) node to tell the caller that it is not really an object element.
		IEnumerable<XamlXmlNodeInfo> ReadObjectElement (XamlType parentType, XamlMember currentMember)
		{
			if (r.NodeType != XmlNodeType.Element) {
				//throw new XamlParseException (String.Format ("Element is expected, but got {0}", r.NodeType));
				yield return Node (XamlNodeType.Value, ReadCurrentContentString(isFirstElementString: false));

				if (r.NodeType != XmlNodeType.Element)
				{
					r.ReadContentAsString();
				}

				yield break;
			}

			if (r.MoveToFirstAttribute ()) {
				do {
					if (r.NamespaceURI == XamlLanguage.Xmlns2000Namespace)
						yield return Node (XamlNodeType.NamespaceDeclaration, new NamespaceDeclaration (r.Value, r.Prefix == "xmlns" ? r.LocalName : string.Empty));
				} while (r.MoveToNextAttribute ());
				r.MoveToElement ();
			}

			var sti = GetStartTagInfo ();
			using (PushIgnorables(sti.Members))
			{
				if (IsIgnored(r.Prefix, r.NamespaceURI, out _))
				{
					r.Skip();
					yield break;
				}

				if (r.NodeType != XmlNodeType.Element)
				{
					//throw new XamlParseException (String.Format ("Element is expected, but got {0}", r.NodeType));
					yield return Node(XamlNodeType.Value, r.Value);
				}

				var xt = sctx.GetXamlType(sti.TypeName);
				if (xt == null)
				{
					// creates name-only XamlType. Also, it does not seem that it does not store this XamlType to XamlSchemaContext (Try GetXamlType(xtn) after reading such xaml node, it will return null).
					xt = new XamlType(sti.Namespace, sti.Name, sti.TypeName.TypeArguments?.Select(xxtn => sctx.GetXamlType(xxtn)).ToArray(), sctx);
				}

				var isGetObject = false;
				if (currentMember != null && !xt.CanAssignTo(currentMember.Type))
				{
					if (currentMember.DeclaringType != null && currentMember.DeclaringType.ContentProperty == currentMember)
						isGetObject = true;

					// It could still be GetObject if current_member
					// is not a directive and current type is not
					// a markup extension.
					// (I'm not very sure about the condition;
					// it could be more complex.)
					// seealso: bug #682131
					else if (!(currentMember is XamlDirective) &&
						!xt.IsMarkupExtension)
						isGetObject = true;
				}

				if (isGetObject)
				{
					yield return Node(XamlNodeType.GetObject, currentMember.Type);
					foreach (var ni in ReadMembers(parentType, currentMember.Type))
						yield return ni;
					yield return Node(XamlNodeType.EndObject, currentMember.Type);
					yield break;
				}
				// else

				yield return Node(XamlNodeType.StartObject, xt);

				// process attribute members (including MarkupExtensions)
				ProcessAttributesToMember(sctx, sti, xt);

				foreach (var pair in sti.Members)
				{
					if (pair.Key == XamlLanguage.Ignorable)
					{
						continue;
					}

					yield return Node(XamlNodeType.StartMember, pair.Key);

					// Try markup extension
					// FIXME: is this rule correct?
					var v = pair.Value;
					if (!string.IsNullOrEmpty(v) && v[0] == '{' && v.ElementAtOrDefault(1) != '}')
					{
						IEnumerable<XamlXmlNodeInfo> ProcessArgs(ParsedMarkupExtensionInfo info)
						{
							yield return Node(XamlNodeType.StartObject, info.Type);

							foreach (var xepair in info.Arguments)
							{
								yield return Node(XamlNodeType.StartMember, xepair.Key);
								switch (xepair.Value)
								{
									case List<string> list:
										foreach (var s in list)
										{
											yield return Node(XamlNodeType.Value, s);
										}
										break;

									case ParsedMarkupExtensionInfo inner:
										foreach (var innerInfo in ProcessArgs(inner))
										{
											yield return innerInfo;
										}
										break;

									default:
										yield return Node(XamlNodeType.Value, xepair.Value);
										break;
								}

								yield return Node(XamlNodeType.EndMember, xepair.Key);
							}

							yield return Node(XamlNodeType.EndObject, info.Type);
						}

						var pai = ParsedMarkupExtensionInfo.Parse(v, xaml_namespace_resolver, sctx);
						foreach (var info in ProcessArgs(pai))
						{
							yield return info;
						}
					}
					else
					{
						yield return Node(XamlNodeType.Value, CleanupBindingEscape(pair.Value));
					}

					yield return Node(XamlNodeType.EndMember, pair.Key);
				}

				// process content members
				if (!r.IsEmptyElement)
				{
					r.Read();
					foreach (var ni in ReadMembers(parentType, xt))
						yield return ni;
					r.ReadEndElement();
				}
				else
					r.Read(); // consume empty element.

				yield return Node(XamlNodeType.EndObject, xt);
			}
		}

		private static string CleanupBindingEscape(string value)
			=> value.StartsWith("{}", StringComparison.Ordinal) ? value.Substring(2) : value;

		IEnumerable<XamlXmlNodeInfo> ReadMembers (XamlType parentType, XamlType xt)
		{
			for (r.MoveToContent (); r.NodeType != XmlNodeType.EndElement; r.MoveToContent ()) {
				switch (r.NodeType) {
				case XmlNodeType.Element:
					// FIXME: parse type arguments etc.
					foreach (var x in ReadMemberElement (parentType, xt)) {
						if (x.NodeType == XamlNodeType.None)
							yield break;
						yield return x;
					}
					continue;
				default:
					foreach (var x in ReadMemberText (xt))
						yield return x;
					continue;
				}
			}
		}

		StartTagInfo GetStartTagInfo ()
		{
			var name = r.LocalName;
			var ns = r.NamespaceURI;
			string typeArgNames = null;

			var members = new List<Pair> ();
			var atts = ProcessAttributes (r, members);

			// check TypeArguments to resolve Type, and remove them from the list. They don't appear as a node.
			var l = new List<Pair> ();
			foreach (var p in members) {
				if (p.Key == XamlLanguage.TypeArguments) {
					typeArgNames = p.Value;
					l.Add (p);
					break;
				}
			}
			foreach (var p in l)
				members.Remove (p);

			var typeArgs = typeArgNames == null ? null : XamlTypeName.ParseList (typeArgNames, xaml_namespace_resolver);
			var xtn = new XamlTypeName (ns, name, typeArgs);
			return new StartTagInfo () { Name = name, Namespace = ns, TypeName = xtn, Members = members, Attributes = atts};
		}

		bool xmlbase_done;

		// returns remaining attributes to be processed
		Dictionary<string,string> ProcessAttributes (XmlReader r, List<Pair> members)
		{
			var l = members;

			// base (top element)
			if (!xmlbase_done) {
				xmlbase_done = true;

				// if (!string.IsNullOrEmpty(r.BaseURI))
				{
					var xmlbase = r.GetAttribute("base", XamlLanguage.Xml1998Namespace) ?? r.BaseURI;
					if (xmlbase != null)
						l.Add(new Pair(XamlLanguage.Base, xmlbase));
				}
			}

			var atts = new Dictionary<string,string> ();

			if (r.MoveToFirstAttribute ()) {
				do {
					switch (r.NamespaceURI) {
					case XamlLanguage.Xml1998Namespace:
						switch (r.LocalName) {
						case "base":
							continue; // already processed.
						case "lang":
							l.Add (new Pair (XamlLanguage.Lang, r.Value));
							continue;
						case "space":
							l.Add (new Pair (XamlLanguage.Space, r.Value));
							continue;
						}
						break;
					case XamlLanguage.Xmlns2000Namespace:
						continue;
					case XamlLanguage.Xaml2006Namespace:
						var d = FindStandardDirective (r.LocalName, AllowedMemberLocations.Attribute);
						if (d != null) {
							l.Add (new Pair (d, r.Value));
							continue;
						}
						else
						{
							l.Add(new Pair(new XamlDirective(r.NamespaceURI, r.LocalName), r.Value));
							continue;
						}

					case XamlLanguage.XmlnsMCNamespace:
						l.Add(new Pair(XamlLanguage.Ignorable, r.Value));
						break;

					default:
						if (IsIgnored(r.Prefix, r.NamespaceURI, out var shouldTreatAsDefaultNamespace))
						{
							continue;
						}

<<<<<<< HEAD
						if (r.NamespaceURI == string.Empty  || r.NamespaceURI == r.LookupNamespace("") ) {
=======
						if (r.NamespaceURI == String.Empty  || r.NamespaceURI == r.LookupNamespace("") || shouldTreatAsDefaultNamespace) {
>>>>>>> f79cc9c9
							atts.Add (r.LocalName, r.Value);
							continue;
						}
						if (r.NamespaceURI.StartsWith("using:", StringComparison.Ordinal) || r.NamespaceURI.Contains("#using:")) {
							atts.Add (r.Name, r.Value);
							continue;
						}
						// Should we just ignore unknown attribute in XAML namespace or any other namespaces ?
						// Probably yes for compatibility with future version.
						break;
					}
				} while (r.MoveToNextAttribute ());
				r.MoveToElement ();
			}
			return atts;
		}


		void ProcessAttributesToMember (XamlSchemaContext sctx, StartTagInfo sti, XamlType xt)
		{
			foreach (var p in sti.Attributes) {
				var nsidx = p.Key.IndexOf (':');
				var prefix = nsidx > 0 ? p.Key.Substring (0, nsidx) : string.Empty;
				var aname = nsidx > 0 ? p.Key.Substring (nsidx + 1) : p.Key;
				var propidx = aname.IndexOf ('.');
				if (propidx > 0) {
					var apns = r.LookupNamespace(prefix);
					var apname = aname.Substring (0, propidx);
					var axtn = new XamlTypeName (apns, apname, null);

					if (xt.UnderlyingType == null)
					{
						var am = XamlMember.FromUnknown(aname.Substring(propidx + 1), apns, new XamlType(apns, apname, new List<XamlType>(), sctx));
						sti.Members.Add(new Pair(am, p.Value));
					}
					else
					{
						var at = sctx.GetXamlType(axtn);
						var am = at.GetAttachableMember(aname.Substring(propidx + 1));
						if (am != null)
						{
							sti.Members.Add(new Pair(am, p.Value));
						}
						else
						{
							sti.Members.Add(new Pair(XamlMember.FromUnknown(aname, apns, new XamlType(apns, apname, new List<XamlType>(), sctx)), p.Value));
						}
					}
				}
				else
				{
					var xm = xt.GetMember(aname);
					if (xm != null)
					{
						sti.Members.Add(new Pair(xm, p.Value));
					}
					else
					{
						sti.Members.Add(new Pair(XamlMember.FromUnknown(aname, r.NamespaceURI, xt), p.Value));
					}
				}
			}
		}

		// returns an optional member without xml node.
		XamlMember GetExtraMember (XamlType xt)
		{
			if (xt.ContentProperty != null) // e.g. Array.Items
				return xt.ContentProperty;
			if (xt.IsCollection || xt.IsDictionary)
				return XamlLanguage.Items;
			return null;
		}

		static XamlDirective FindStandardDirective (string name, AllowedMemberLocations loc)
		{
			return XamlLanguage.AllDirectives.FirstOrDefault (dd => (dd.AllowedLocation & loc) != 0 && dd.Name == name);
		}

		IEnumerable<XamlXmlNodeInfo> ReadMemberText (XamlType xt)
		{
			// this value is for Initialization, or Content property value
			XamlMember xm;
			if (xt.ContentProperty != null)
				xm = xt.ContentProperty;
			else
			{
				if (xt.UnderlyingType == null)
				{
					xm = XamlLanguage.UnknownContent;
				}
				else
				{
					xm = XamlLanguage.Initialization;
				}
			}

			yield return Node(XamlNodeType.StartMember, xm);

			yield return Node(XamlNodeType.Value, ReadCurrentContentString(isFirstElementString: true));

			foreach (var item in ReadContentElements(xt))
			{
				yield return item;
			}

			yield return Node(XamlNodeType.EndMember, xm);
		}

		private string ReadCurrentContentString(bool isFirstElementString)
		{
			var value = r.ReadContentAsString();

			if (r.XmlSpace == XmlSpace.None)
			{
				var regex = SpaceMatch();
				value = regex.Replace(value, " ");

				if (isFirstElementString)
				{
					value = value.TrimStart(Array.Empty<char>());
				}

				if (r.NodeType == XmlNodeType.EndElement)
				{
					value = value.TrimEnd(Array.Empty<char>());
				}
			}

			return value;
		}

		IEnumerable<XamlXmlNodeInfo> ReadContentElements(XamlType parentType)
		{
			for (
				r.MoveToContent();
				r.NodeType != XmlNodeType.EndElement && r.NodeType != XmlNodeType.None && !r.Name.Contains(".");
				r.MoveToContent()
			)
			{
				foreach (var ni in ReadObjectElement(parentType, XamlLanguage.UnknownContent))
				{
					if (ni.NodeType == XamlNodeType.None)
					{
						yield break;
					}

					yield return ni;
				}
				var currentNodeType = r.NodeType;
				var currentNodeValue = r.Value;
				var nextNodeType = r.MoveToContent();
				if (currentNodeType == XmlNodeType.Whitespace && nextNodeType != XmlNodeType.EndElement)
				{
					yield return Node(XamlNodeType.Value, " ");
				}
				if (currentNodeType == XmlNodeType.SignificantWhitespace)
				{
					yield return Node(XamlNodeType.Value, currentNodeValue);
				}
			}
		}

		// member element, implicit member, children via content property, or value
		IEnumerable<XamlXmlNodeInfo> ReadMemberElement (XamlType parentType, XamlType xt)
		{
			if (IsIgnored(r.Prefix, r.NamespaceURI, out _))
			{
				r.Skip();
				yield break;
			}

			XamlMember xm = null;
			var name = r.LocalName;
			var idx = name.IndexOf ('.');
			// FIXME: it skips strict type name check, as it could result in MarkupExtension mismatch (could be still checked, though)
			if (idx >= 0/* && name.Substring (0, idx) == xt.Name*/) {
				name = name.Substring (idx + 1);
				xm = xt.GetMember (name);
			} else {
				xm = (XamlMember) FindStandardDirective (name, AllowedMemberLocations.MemberElement) ??
					// not a standard directive? then try attachable
					xt.GetAttachableMember (name) ??
					// still not? then try ordinal member
					xt.GetMember (name);
				if (xm == null) {
					// still not? could it be omitted as content property or items ?
					if ((xm = GetExtraMember (xt)) != null) {
						// Note that this does not involve r.Read()
						foreach (var ni in ReadMember (xt, xm))
							yield return ni;
						yield break;
					}
				}
			}
			if (xm == null) {
				// Current element could be for another member in the parent type (if exists)
				if (parentType != null && parentType.GetMember(name) != null) {
					// stop the iteration and signal the caller to not read current element as an object. (It resolves conflicts between "start object for current collection's item" and "start member for the next member in the parent object".
					yield return Node(XamlNodeType.None, null);
					yield break;
				}

				// ok, then create unknown member.
				if (idx >= 0)
				{
					var declaringType = new XamlType(r.NamespaceURI, r.LocalName.Substring(0, idx), new List<XamlType>(), new XamlSchemaContext());

					xm = XamlMember.FromUnknown(name, r.NamespaceURI, declaringType); // FIXME: not sure if isAttachable is always false.
				}
				else
				{
					xm = XamlMember.FromUnknown(name, r.NamespaceURI, xt); // FIXME: not sure if isAttachable is always false.
				}
			}

			if (!r.IsEmptyElement)
			{

				if (idx == -1 && !xm.IsDirective && xm.DeclaringType.UnderlyingType == null)
				{
					foreach (var ni in ReadCollectionItems(xt, xm))
						yield return ni;
				}
				else
				{
					r.Read();
					foreach (var ni in ReadMember(xt, xm))
						yield return ni;

					if (!r.IsEmptyElement)
					{
						r.MoveToContent();
						r.ReadEndElement();
					}
				}
			}
			else
			{
				if (r.Name.Contains(".") && r.IsEmptyElement)
				{
					if (!r.HasAttributes)
					{
						// This case is present to handle self closing attached property nodes.

						yield return Node(XamlNodeType.StartMember, xm);
						yield return Node(XamlNodeType.EndMember, xm);
						r.Read();
						yield break;
					}
					else
					{
						throw new XamlParseException(
							string.Format(
								CultureInfo.InvariantCulture,
								"Member '{0}' cannot have properties", xm.Name)) { LineNumber = LineNumber, LinePosition = LinePosition };
					}
				}
				else
				{
					foreach (var ni in ReadCollectionItems(xt, xm))
						yield return ni;
				}
			}
		}

		IEnumerable<XamlXmlNodeInfo> ReadMember (XamlType parentType, XamlMember xm)
		{
			yield return Node (XamlNodeType.StartMember, xm);

			if (xm.IsEvent) {
				yield return Node (XamlNodeType.Value, r.Value);
				r.Read ();
			} else if (!xm.IsWritePublic) {
				if (xm.Type.IsXData)
					foreach (var ni in ReadXData ())
						yield return ni;
				else if (xm.Type.IsCollection) {
					yield return Node (XamlNodeType.GetObject, xm.Type);
					yield return Node (XamlNodeType.StartMember, XamlLanguage.Items);
					foreach (var ni in ReadCollectionItems (parentType, XamlLanguage.Items))
						yield return ni;
					yield return Node (XamlNodeType.EndMember, XamlLanguage.Items);
					yield return Node (XamlNodeType.EndObject, xm.Type);
				}
				else
					throw new XamlParseException (string.Format (CultureInfo.InvariantCulture, "Read-only member '{0}' showed up in the source XML, and the xml contains element content that cannot be read.", xm.Name)) { LineNumber = LineNumber, LinePosition = LinePosition };
			} else {
				if (xm.Type.IsCollection || xm.Type.IsDictionary) {
					foreach (var ni in ReadCollectionItems (parentType, xm))
						yield return ni;
				}
				else
				{
					for (r.MoveToContent(); r.NodeType != XmlNodeType.EndElement; r.MoveToContent())
					{
						foreach (var ni in ReadObjectElement(parentType, xm))
						{
							if (ni.NodeType == XamlNodeType.None)
								throw new Exception("should not happen");
							yield return ni;
						}
					}
				}
			}

			yield return Node (XamlNodeType.EndMember, xm);
		}

		IEnumerable<XamlXmlNodeInfo> ReadCollectionItems (XamlType parentType, XamlMember xm)
		{
			var member = xm;

			var isUnknownContent = !xm.IsDirective && xm.DeclaringType.UnderlyingType == null;

			if (isUnknownContent)
			{
				yield return Node(XamlNodeType.StartMember, XamlLanguage.UnknownContent);
				member = XamlLanguage.UnknownContent;
			}

			for (
				r.MoveToContent();
				r.NodeType != XmlNodeType.EndElement && r.NodeType != XmlNodeType.None && !r.Name.Contains(".");
				// nothing
			) {
				foreach (var ni in ReadObjectElement(parentType, member))
				{
					if (ni.NodeType == XamlNodeType.None)
					{
						yield break;
					}

					yield return ni;
				}

				var currentNodeType = r.NodeType;
				var currentNodeValue = r.Value;
				var nextNodeType = r.MoveToContent();
				if (currentNodeType == XmlNodeType.Whitespace && nextNodeType != XmlNodeType.EndElement)
				{
					yield return Node(XamlNodeType.Value, " ");
				}
				if (currentNodeType == XmlNodeType.SignificantWhitespace)
				{
					yield return Node(XamlNodeType.Value, currentNodeValue);
				}
			}

			if (isUnknownContent)
			{
				yield return Node(XamlNodeType.EndMember, XamlLanguage.UnknownContent);
			}
		}

		IEnumerable<XamlXmlNodeInfo> ReadXData ()
		{
			var xt = XamlLanguage.XData;
			var xm = xt.GetMember ("Text");
			yield return Node (XamlNodeType.StartObject, xt);
			yield return Node (XamlNodeType.StartMember, xm);
			yield return Node (XamlNodeType.Value, r.ReadInnerXml ());
			yield return Node (XamlNodeType.EndMember, xm);
			yield return Node (XamlNodeType.EndObject, xt);
		}

		public int LineNumber {
			get { return line_info != null && line_info.HasLineInfo () ? line_info.LineNumber : 0; }
		}

		public int LinePosition {
			get { return line_info != null && line_info.HasLineInfo () ? line_info.LinePosition : 0; }
		}

		public bool DisableCaching { get; private set; }

		private IDisposable PushIgnorables(List<Pair> members)
		{
			var ignorable = members.FirstOrDefault(a => a.Key == XamlLanguage.Ignorable);
			if (ignorable.Key != null)
			{
				ignorables.Push(ignorable.Value.Split(new[] { ' ' }, StringSplitOptions.RemoveEmptyEntries));
				return new Disposable(() => ignorables.Pop());
			}

			return null;
		}

		private bool IsIgnored(string localName, string namespaceUri, out bool shouldTreatAsDefaultNamespace)
		{
			var result = _isIncluded(localName, namespaceUri);
			var isIncluded = result.IsIncluded;
			DisableCaching |= result.DisableCaching;
			if (isIncluded == true)
			{
				shouldTreatAsDefaultNamespace = true;
				return false;
			}

			shouldTreatAsDefaultNamespace = false;
			if (isIncluded == false)
			{
				return true;
			}

			if (ignorables.SelectMany(v => v).Contains(localName))
			{
				return true;
			}

			return false;
		}

		internal class StartTagInfo
		{
			public string Name;
			public string Namespace;
			public XamlTypeName TypeName;
			public List<Pair> Members;
			public Dictionary<string,string> Attributes;
		}

		private class Disposable : IDisposable
		{
			private Action _action;

			public Disposable(Action action)
			{
				_action = action;
			}

			public void Dispose() => _action?.Invoke();
		}

		internal class NamespaceResolver : IXamlNamespaceResolver
		{
			IXmlNamespaceResolver source;

			public NamespaceResolver (IXmlNamespaceResolver source)
			{
				this.source = source;
			}

			public string GetNamespace (string prefix)
			{
				return source.LookupNamespace (prefix);
			}

			public IEnumerable<NamespaceDeclaration> GetNamespacePrefixes ()
			{
				foreach (var p in source.GetNamespacesInScope (XmlNamespaceScope.All))
					yield return new NamespaceDeclaration (p.Value, p.Key);
			}
		}

#if NET7_0_OR_GREATER && !DISABLE_GENERATED_REGEX
		[System.Text.RegularExpressions.GeneratedRegex("\\s+")]
#endif
		private static partial System.Text.RegularExpressions.Regex SpaceMatch();

#if !NET7_0_OR_GREATER || DISABLE_GENERATED_REGEX
		private static partial System.Text.RegularExpressions.Regex SpaceMatch()
			=> new System.Text.RegularExpressions.Regex("\\s+");
#endif
	}
}<|MERGE_RESOLUTION|>--- conflicted
+++ resolved
@@ -236,11 +236,7 @@
 		public object NodeValue;
 	}
 
-<<<<<<< HEAD
 	partial class XamlXmlParser
-=======
-	class XamlXmlParser
->>>>>>> f79cc9c9
 	{
 		// Uno specific
 		private readonly IsIncluded _isIncluded;
@@ -561,11 +557,7 @@
 							continue;
 						}
 
-<<<<<<< HEAD
-						if (r.NamespaceURI == string.Empty  || r.NamespaceURI == r.LookupNamespace("") ) {
-=======
-						if (r.NamespaceURI == String.Empty  || r.NamespaceURI == r.LookupNamespace("") || shouldTreatAsDefaultNamespace) {
->>>>>>> f79cc9c9
+						if (r.NamespaceURI == string.Empty  || r.NamespaceURI == r.LookupNamespace("") || shouldTreatAsDefaultNamespace) {
 							atts.Add (r.LocalName, r.Value);
 							continue;
 						}
