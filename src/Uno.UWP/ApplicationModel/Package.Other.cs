#if !(__IOS__ || __ANDROID__ || __MACOS__)
#nullable enable
using System;
using System.Reflection;
using System.Xml;
using Uno.Foundation.Logging;

namespace Windows.ApplicationModel;

public partial class Package
{
	private const string PackageManifestName = "Package.appxmanifest";

	private static Assembly? _entryAssembly;

	partial void InitializePlatform()
	{
	}

	internal static bool IsManifestInitialized { get; private set; }

	private bool GetInnerIsDevelopmentMode() => false;

	private DateTimeOffset GetInstallDate() => DateTimeOffset.Now;

	private string GetInstalledPath()
	{
		if (_entryAssembly?.Location is { Length: > 0 } location)
		{
			return global::System.IO.Path.GetDirectoryName(location) ?? "";
		}
		else if (AppContext.BaseDirectory is { Length: > 0 } baseDirectory)
		{
			return global::System.IO.Path.GetDirectoryName(baseDirectory) ?? "";
		}

		return Environment.CurrentDirectory;
	}

	public string DisplayName { get; private set; } = "";

	public Uri? Logo { get; set; }

	internal static void SetEntryAssembly(Assembly entryAssembly)
	{
		_entryAssembly = entryAssembly;
		Current.Id.Name = entryAssembly.GetName().Name; // Set the package name to the entry assembly name by default.
		Current.ParsePackageManifest();
		IsManifestInitialized = true;
	}

	private void ParsePackageManifest()
	{
		if (_entryAssembly is null)
		{
			return;
		}

		if (_entryAssembly.GetManifestResourceStream(PackageManifestName) is not { } manifest)
		{
			if (this.Log().IsEnabled(Uno.Foundation.Logging.LogLevel.Debug))
			{
<<<<<<< HEAD
				TryParsePackageManifest();

				if (_displayName.StartsWith("ms-resource:", StringComparison.OrdinalIgnoreCase))
				{
					var resourceKey = _displayName["ms-resource:".Length..].Trim();

					var resourceString = Resources.ResourceLoader.GetForViewIndependentUse().GetString(resourceKey);

					if (!string.IsNullOrEmpty(resourceString))
					{
						_displayName = resourceString;
					}
				}

				return _displayName;
=======
				this.Log().Debug($"Skipping manifest reading, unable to find [{PackageManifestName}]");
>>>>>>> 02e639a9
			}

			return;
		}

		try
		{
			var doc = new XmlDocument();
			doc.Load(manifest);

			var nsmgr = new XmlNamespaceManager(doc.NameTable);
			nsmgr.AddNamespace("d", "http://schemas.microsoft.com/appx/manifest/foundation/windows10");

			DisplayName = doc.SelectSingleNode("/d:Package/d:Properties/d:DisplayName", nsmgr)?.InnerText ?? "";

			var logoUri = doc.SelectSingleNode("/d:Package/d:Properties/d:Logo", nsmgr)?.InnerText ?? "";
			if (Uri.TryCreate(logoUri, UriKind.RelativeOrAbsolute, out var logo))
			{
				Logo = logo;
			}

			var idNode = doc.SelectSingleNode("/d:Package/d:Identity", nsmgr);
			if (idNode is not null)
			{
				Id.Name = idNode.Attributes?.GetNamedItem("Name")?.Value ?? "";

				var versionString = idNode.Attributes?.GetNamedItem("Version")?.Value ?? "";
				if (Version.TryParse(versionString, out var version))
				{
					Id.Version = new PackageVersion(version);
				}

				Id.Publisher = idNode.Attributes?.GetNamedItem("Publisher")?.Value ?? "";
			}
		}
		catch (Exception ex)
		{
			if (this.Log().IsEnabled(Uno.Foundation.Logging.LogLevel.Error))
			{
				this.Log().Error($"Failed to read manifest [{PackageManifestName}]", ex);
			}
		}
	}
}
#endif<|MERGE_RESOLUTION|>--- conflicted
+++ resolved
@@ -60,25 +60,7 @@
 		{
 			if (this.Log().IsEnabled(Uno.Foundation.Logging.LogLevel.Debug))
 			{
-<<<<<<< HEAD
-				TryParsePackageManifest();
-
-				if (_displayName.StartsWith("ms-resource:", StringComparison.OrdinalIgnoreCase))
-				{
-					var resourceKey = _displayName["ms-resource:".Length..].Trim();
-
-					var resourceString = Resources.ResourceLoader.GetForViewIndependentUse().GetString(resourceKey);
-
-					if (!string.IsNullOrEmpty(resourceString))
-					{
-						_displayName = resourceString;
-					}
-				}
-
-				return _displayName;
-=======
 				this.Log().Debug($"Skipping manifest reading, unable to find [{PackageManifestName}]");
->>>>>>> 02e639a9
 			}
 
 			return;
