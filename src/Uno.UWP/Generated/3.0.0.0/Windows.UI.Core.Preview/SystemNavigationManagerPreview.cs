#pragma warning disable 108 // new keyword hiding
#pragma warning disable 114 // new keyword hiding
namespace Windows.UI.Core.Preview
{
<<<<<<< HEAD
	#if __ANDROID__ || __IOS__ || NET461 || __WASM__ || false
=======
	#if __ANDROID__ || __IOS__ || NET461 || __WASM__ || __SKIA__ || __NETSTD_REFERENCE__ || __MACOS__
>>>>>>> 8a79f6b4
	[global::Uno.NotImplemented]
	#endif
	public  partial class SystemNavigationManagerPreview 
	{
		// Forced skipping of method Windows.UI.Core.Preview.SystemNavigationManagerPreview.CloseRequested.add
		// Forced skipping of method Windows.UI.Core.Preview.SystemNavigationManagerPreview.CloseRequested.remove
<<<<<<< HEAD
		#if __ANDROID__ || __IOS__ || NET461 || __WASM__ || false
		[global::Uno.NotImplemented]
=======
		#if __ANDROID__ || __IOS__ || NET461 || __WASM__ || __SKIA__ || __NETSTD_REFERENCE__ || __MACOS__
		[global::Uno.NotImplemented("__ANDROID__", "__IOS__", "NET461", "__WASM__", "__SKIA__", "__NETSTD_REFERENCE__", "__MACOS__")]
>>>>>>> 8a79f6b4
		public static global::Windows.UI.Core.Preview.SystemNavigationManagerPreview GetForCurrentView()
		{
			throw new global::System.NotImplementedException("The member SystemNavigationManagerPreview SystemNavigationManagerPreview.GetForCurrentView() is not implemented in Uno.");
		}
		#endif
<<<<<<< HEAD
		#if __ANDROID__ || __IOS__ || NET461 || __WASM__ || false
		[global::Uno.NotImplemented]
=======
		#if __ANDROID__ || __IOS__ || NET461 || __WASM__ || __SKIA__ || __NETSTD_REFERENCE__ || __MACOS__
		[global::Uno.NotImplemented("__ANDROID__", "__IOS__", "NET461", "__WASM__", "__SKIA__", "__NETSTD_REFERENCE__", "__MACOS__")]
>>>>>>> 8a79f6b4
		public  event global::System.EventHandler<global::Windows.UI.Core.Preview.SystemNavigationCloseRequestedPreviewEventArgs> CloseRequested
		{
			[global::Uno.NotImplemented("__ANDROID__", "__IOS__", "NET461", "__WASM__", "__SKIA__", "__NETSTD_REFERENCE__", "__MACOS__")]
			add
			{
				global::Windows.Foundation.Metadata.ApiInformation.TryRaiseNotImplemented("Windows.UI.Core.Preview.SystemNavigationManagerPreview", "event EventHandler<SystemNavigationCloseRequestedPreviewEventArgs> SystemNavigationManagerPreview.CloseRequested");
			}
			[global::Uno.NotImplemented("__ANDROID__", "__IOS__", "NET461", "__WASM__", "__SKIA__", "__NETSTD_REFERENCE__", "__MACOS__")]
			remove
			{
				global::Windows.Foundation.Metadata.ApiInformation.TryRaiseNotImplemented("Windows.UI.Core.Preview.SystemNavigationManagerPreview", "event EventHandler<SystemNavigationCloseRequestedPreviewEventArgs> SystemNavigationManagerPreview.CloseRequested");
			}
		}
		#endif
	}
}<|MERGE_RESOLUTION|>--- conflicted
+++ resolved
@@ -2,44 +2,30 @@
 #pragma warning disable 114 // new keyword hiding
 namespace Windows.UI.Core.Preview
 {
-<<<<<<< HEAD
-	#if __ANDROID__ || __IOS__ || NET461 || __WASM__ || false
-=======
-	#if __ANDROID__ || __IOS__ || NET461 || __WASM__ || __SKIA__ || __NETSTD_REFERENCE__ || __MACOS__
->>>>>>> 8a79f6b4
+	#if __ANDROID__ || __IOS__ || NET461 || __WASM__ || __SKIA__ || __NETSTD_REFERENCE__ || false
 	[global::Uno.NotImplemented]
 	#endif
 	public  partial class SystemNavigationManagerPreview 
 	{
 		// Forced skipping of method Windows.UI.Core.Preview.SystemNavigationManagerPreview.CloseRequested.add
 		// Forced skipping of method Windows.UI.Core.Preview.SystemNavigationManagerPreview.CloseRequested.remove
-<<<<<<< HEAD
-		#if __ANDROID__ || __IOS__ || NET461 || __WASM__ || false
-		[global::Uno.NotImplemented]
-=======
-		#if __ANDROID__ || __IOS__ || NET461 || __WASM__ || __SKIA__ || __NETSTD_REFERENCE__ || __MACOS__
+		#if __ANDROID__ || __IOS__ || NET461 || __WASM__ || __SKIA__ || __NETSTD_REFERENCE__ || false
 		[global::Uno.NotImplemented("__ANDROID__", "__IOS__", "NET461", "__WASM__", "__SKIA__", "__NETSTD_REFERENCE__", "__MACOS__")]
->>>>>>> 8a79f6b4
 		public static global::Windows.UI.Core.Preview.SystemNavigationManagerPreview GetForCurrentView()
 		{
 			throw new global::System.NotImplementedException("The member SystemNavigationManagerPreview SystemNavigationManagerPreview.GetForCurrentView() is not implemented in Uno.");
 		}
 		#endif
-<<<<<<< HEAD
-		#if __ANDROID__ || __IOS__ || NET461 || __WASM__ || false
-		[global::Uno.NotImplemented]
-=======
-		#if __ANDROID__ || __IOS__ || NET461 || __WASM__ || __SKIA__ || __NETSTD_REFERENCE__ || __MACOS__
-		[global::Uno.NotImplemented("__ANDROID__", "__IOS__", "NET461", "__WASM__", "__SKIA__", "__NETSTD_REFERENCE__", "__MACOS__")]
->>>>>>> 8a79f6b4
+		#if __ANDROID__ || __IOS__ || NET461 || __WASM__ || __SKIA__ || __NETSTD_REFERENCE__ || false
+		[global::Uno.NotImplemented("__ANDROID__", "__IOS__", "NET461", "__WASM__", "__SKIA__", "__NETSTD_REFERENCE__")]
 		public  event global::System.EventHandler<global::Windows.UI.Core.Preview.SystemNavigationCloseRequestedPreviewEventArgs> CloseRequested
 		{
-			[global::Uno.NotImplemented("__ANDROID__", "__IOS__", "NET461", "__WASM__", "__SKIA__", "__NETSTD_REFERENCE__", "__MACOS__")]
+			[global::Uno.NotImplemented("__ANDROID__", "__IOS__", "NET461", "__WASM__", "__SKIA__", "__NETSTD_REFERENCE__")]
 			add
 			{
 				global::Windows.Foundation.Metadata.ApiInformation.TryRaiseNotImplemented("Windows.UI.Core.Preview.SystemNavigationManagerPreview", "event EventHandler<SystemNavigationCloseRequestedPreviewEventArgs> SystemNavigationManagerPreview.CloseRequested");
 			}
-			[global::Uno.NotImplemented("__ANDROID__", "__IOS__", "NET461", "__WASM__", "__SKIA__", "__NETSTD_REFERENCE__", "__MACOS__")]
+			[global::Uno.NotImplemented("__ANDROID__", "__IOS__", "NET461", "__WASM__", "__SKIA__", "__NETSTD_REFERENCE__")]
 			remove
 			{
 				global::Windows.Foundation.Metadata.ApiInformation.TryRaiseNotImplemented("Windows.UI.Core.Preview.SystemNavigationManagerPreview", "event EventHandler<SystemNavigationCloseRequestedPreviewEventArgs> SystemNavigationManagerPreview.CloseRequested");
