--- conflicted
+++ resolved
@@ -2,22 +2,13 @@
 #pragma warning disable 114 // new keyword hiding
 namespace Windows.Devices.Sensors
 {
-<<<<<<< HEAD
-	#if __ANDROID__ || __IOS__ || IS_UNIT_TESTS || __WASM__ || __SKIA__ || __NETSTD_REFERENCE__ || __MACOS__
-=======
-	#if false || __IOS__ || NET461 || __WASM__ || __SKIA__ || __NETSTD_REFERENCE__ || __MACOS__
->>>>>>> aa761a55
+	#if false || __IOS__ || IS_UNIT_TESTS || __WASM__ || __SKIA__ || __NETSTD_REFERENCE__ || __MACOS__
 	[global::Uno.NotImplemented]
 	#endif
 	public  partial class ProximitySensor 
 	{
-<<<<<<< HEAD
-		#if __ANDROID__ || __IOS__ || IS_UNIT_TESTS || __WASM__ || __SKIA__ || __NETSTD_REFERENCE__ || __MACOS__
-		[global::Uno.NotImplemented("__ANDROID__", "__IOS__", "IS_UNIT_TESTS", "__WASM__", "__SKIA__", "__NETSTD_REFERENCE__", "__MACOS__")]
-=======
-		#if false || __IOS__ || NET461 || __WASM__ || __SKIA__ || __NETSTD_REFERENCE__ || __MACOS__
-		[global::Uno.NotImplemented("__IOS__", "NET461", "__WASM__", "__SKIA__", "__NETSTD_REFERENCE__", "__MACOS__")]
->>>>>>> aa761a55
+		#if false || __IOS__ || IS_UNIT_TESTS || __WASM__ || __SKIA__ || __NETSTD_REFERENCE__ || __MACOS__
+		[global::Uno.NotImplemented("__IOS__", "IS_UNIT_TESTS", "__WASM__", "__SKIA__", "__NETSTD_REFERENCE__", "__MACOS__")]
 		public  string DeviceId
 		{
 			get
@@ -26,13 +17,8 @@
 			}
 		}
 		#endif
-<<<<<<< HEAD
-		#if __ANDROID__ || __IOS__ || IS_UNIT_TESTS || __WASM__ || __SKIA__ || __NETSTD_REFERENCE__ || __MACOS__
-		[global::Uno.NotImplemented("__ANDROID__", "__IOS__", "IS_UNIT_TESTS", "__WASM__", "__SKIA__", "__NETSTD_REFERENCE__", "__MACOS__")]
-=======
-		#if false || __IOS__ || NET461 || __WASM__ || __SKIA__ || __NETSTD_REFERENCE__ || __MACOS__
-		[global::Uno.NotImplemented("__IOS__", "NET461", "__WASM__", "__SKIA__", "__NETSTD_REFERENCE__", "__MACOS__")]
->>>>>>> aa761a55
+		#if false || __IOS__ || IS_UNIT_TESTS || __WASM__ || __SKIA__ || __NETSTD_REFERENCE__ || __MACOS__
+		[global::Uno.NotImplemented("__IOS__", "IS_UNIT_TESTS", "__WASM__", "__SKIA__", "__NETSTD_REFERENCE__", "__MACOS__")]
 		public  uint? MaxDistanceInMillimeters
 		{
 			get
@@ -77,37 +63,22 @@
 			throw new global::System.NotImplementedException("The member IReadOnlyList<ProximitySensorReading> ProximitySensor.GetReadingsFromTriggerDetails(SensorDataThresholdTriggerDetails triggerDetails) is not implemented. For more information, visit https://aka.platform.uno/notimplemented?m=IReadOnlyList%3CProximitySensorReading%3E%20ProximitySensor.GetReadingsFromTriggerDetails%28SensorDataThresholdTriggerDetails%20triggerDetails%29");
 		}
 		#endif
-<<<<<<< HEAD
-		#if __ANDROID__ || __IOS__ || IS_UNIT_TESTS || __WASM__ || __SKIA__ || __NETSTD_REFERENCE__ || __MACOS__
+		#if false
 		[global::Uno.NotImplemented("__ANDROID__", "__IOS__", "IS_UNIT_TESTS", "__WASM__", "__SKIA__", "__NETSTD_REFERENCE__", "__MACOS__")]
-=======
-		#if false
-		[global::Uno.NotImplemented("__ANDROID__", "__IOS__", "NET461", "__WASM__", "__SKIA__", "__NETSTD_REFERENCE__", "__MACOS__")]
->>>>>>> aa761a55
 		public static string GetDeviceSelector()
 		{
 			throw new global::System.NotImplementedException("The member string ProximitySensor.GetDeviceSelector() is not implemented. For more information, visit https://aka.platform.uno/notimplemented?m=string%20ProximitySensor.GetDeviceSelector%28%29");
 		}
 		#endif
-<<<<<<< HEAD
-		#if __ANDROID__ || __IOS__ || IS_UNIT_TESTS || __WASM__ || __SKIA__ || __NETSTD_REFERENCE__ || __MACOS__
-		[global::Uno.NotImplemented("__ANDROID__", "__IOS__", "IS_UNIT_TESTS", "__WASM__", "__SKIA__", "__NETSTD_REFERENCE__", "__MACOS__")]
-=======
-		#if false || __IOS__ || NET461 || __WASM__ || __SKIA__ || __NETSTD_REFERENCE__ || __MACOS__
-		[global::Uno.NotImplemented("__IOS__", "NET461", "__WASM__", "__SKIA__", "__NETSTD_REFERENCE__", "__MACOS__")]
->>>>>>> aa761a55
+		#if false || __IOS__ || IS_UNIT_TESTS || __WASM__ || __SKIA__ || __NETSTD_REFERENCE__ || __MACOS__
+		[global::Uno.NotImplemented("__IOS__", "IS_UNIT_TESTS", "__WASM__", "__SKIA__", "__NETSTD_REFERENCE__", "__MACOS__")]
 		public static global::Windows.Devices.Sensors.ProximitySensor FromId( string sensorId)
 		{
 			throw new global::System.NotImplementedException("The member ProximitySensor ProximitySensor.FromId(string sensorId) is not implemented. For more information, visit https://aka.platform.uno/notimplemented?m=ProximitySensor%20ProximitySensor.FromId%28string%20sensorId%29");
 		}
 		#endif
-<<<<<<< HEAD
-		#if __ANDROID__ || __IOS__ || IS_UNIT_TESTS || __WASM__ || __SKIA__ || __NETSTD_REFERENCE__ || __MACOS__
-		[global::Uno.NotImplemented("__ANDROID__", "__IOS__", "IS_UNIT_TESTS", "__WASM__", "__SKIA__", "__NETSTD_REFERENCE__", "__MACOS__")]
-=======
-		#if false || __IOS__ || NET461 || __WASM__ || __SKIA__ || __NETSTD_REFERENCE__ || __MACOS__
-		[global::Uno.NotImplemented("__IOS__", "NET461", "__WASM__", "__SKIA__", "__NETSTD_REFERENCE__", "__MACOS__")]
->>>>>>> aa761a55
+		#if false || __IOS__ || IS_UNIT_TESTS || __WASM__ || __SKIA__ || __NETSTD_REFERENCE__ || __MACOS__
+		[global::Uno.NotImplemented("__IOS__", "IS_UNIT_TESTS", "__WASM__", "__SKIA__", "__NETSTD_REFERENCE__", "__MACOS__")]
 		public  event global::Windows.Foundation.TypedEventHandler<global::Windows.Devices.Sensors.ProximitySensor, global::Windows.Devices.Sensors.ProximitySensorReadingChangedEventArgs> ReadingChanged
 		{
 			[global::Uno.NotImplemented("__ANDROID__", "__IOS__", "IS_UNIT_TESTS", "__WASM__", "__SKIA__", "__NETSTD_REFERENCE__", "__MACOS__")]
