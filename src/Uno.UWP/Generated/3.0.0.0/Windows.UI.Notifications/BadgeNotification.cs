#pragma warning disable 108 // new keyword hiding
#pragma warning disable 114 // new keyword hiding
namespace Windows.UI.Notifications
{
<<<<<<< HEAD
	#if __ANDROID__ || false || NET461 || __WASM__ || false
=======
	#if __ANDROID__ || __IOS__ || NET461 || __WASM__ || __SKIA__ || __NETSTD_REFERENCE__ || __MACOS__
>>>>>>> ab420570
	[global::Uno.NotImplemented]
	#endif
	public  partial class BadgeNotification 
	{
		#if __ANDROID__ || __IOS__ || NET461 || __WASM__ || __SKIA__ || __NETSTD_REFERENCE__ || __MACOS__
		[global::Uno.NotImplemented("__ANDROID__", "__IOS__", "NET461", "__WASM__", "__SKIA__", "__NETSTD_REFERENCE__", "__MACOS__")]
		public  global::System.DateTimeOffset? ExpirationTime
		{
			get
			{
				throw new global::System.NotImplementedException("The member DateTimeOffset? BadgeNotification.ExpirationTime is not implemented in Uno.");
			}
			set
			{
				global::Windows.Foundation.Metadata.ApiInformation.TryRaiseNotImplemented("Windows.UI.Notifications.BadgeNotification", "DateTimeOffset? BadgeNotification.ExpirationTime");
			}
		}
		#endif
<<<<<<< HEAD
		#if __ANDROID__ || false || NET461 || __WASM__ || false
		[global::Uno.NotImplemented]
=======
		#if __ANDROID__ || __IOS__ || NET461 || __WASM__ || __SKIA__ || __NETSTD_REFERENCE__ || __MACOS__
		[global::Uno.NotImplemented("__ANDROID__", "__IOS__", "NET461", "__WASM__", "__SKIA__", "__NETSTD_REFERENCE__", "__MACOS__")]
>>>>>>> ab420570
		public  global::Windows.Data.Xml.Dom.XmlDocument Content
		{
			get
			{
				throw new global::System.NotImplementedException("The member XmlDocument BadgeNotification.Content is not implemented in Uno.");
			}
		}
		#endif
<<<<<<< HEAD
		#if __ANDROID__ || false || NET461 || __WASM__ || false
		[global::Uno.NotImplemented]
=======
		#if __ANDROID__ || __IOS__ || NET461 || __WASM__ || __SKIA__ || __NETSTD_REFERENCE__ || __MACOS__
		[global::Uno.NotImplemented("__ANDROID__", "__IOS__", "NET461", "__WASM__", "__SKIA__", "__NETSTD_REFERENCE__", "__MACOS__")]
>>>>>>> ab420570
		public BadgeNotification( global::Windows.Data.Xml.Dom.XmlDocument content) 
		{
			global::Windows.Foundation.Metadata.ApiInformation.TryRaiseNotImplemented("Windows.UI.Notifications.BadgeNotification", "BadgeNotification.BadgeNotification(XmlDocument content)");
		}
		#endif
		// Forced skipping of method Windows.UI.Notifications.BadgeNotification.BadgeNotification(Windows.Data.Xml.Dom.XmlDocument)
		// Forced skipping of method Windows.UI.Notifications.BadgeNotification.Content.get
		// Forced skipping of method Windows.UI.Notifications.BadgeNotification.ExpirationTime.set
		// Forced skipping of method Windows.UI.Notifications.BadgeNotification.ExpirationTime.get
	}
}<|MERGE_RESOLUTION|>--- conflicted
+++ resolved
@@ -1,12 +1,8 @@
 #pragma warning disable 108 // new keyword hiding
 #pragma warning disable 114 // new keyword hiding
 namespace Windows.UI.Notifications
-{
-<<<<<<< HEAD
-	#if __ANDROID__ || false || NET461 || __WASM__ || false
-=======
-	#if __ANDROID__ || __IOS__ || NET461 || __WASM__ || __SKIA__ || __NETSTD_REFERENCE__ || __MACOS__
->>>>>>> ab420570
+{	
+	#if __ANDROID__ || false || NET461 || __WASM__ || __SKIA__ || __NETSTD_REFERENCE__ || false
 	[global::Uno.NotImplemented]
 	#endif
 	public  partial class BadgeNotification 
@@ -25,13 +21,8 @@
 			}
 		}
 		#endif
-<<<<<<< HEAD
-		#if __ANDROID__ || false || NET461 || __WASM__ || false
-		[global::Uno.NotImplemented]
-=======
-		#if __ANDROID__ || __IOS__ || NET461 || __WASM__ || __SKIA__ || __NETSTD_REFERENCE__ || __MACOS__
+		#if __ANDROID__ || false || NET461 || __WASM__ || __SKIA__ || __NETSTD_REFERENCE__ || false
 		[global::Uno.NotImplemented("__ANDROID__", "__IOS__", "NET461", "__WASM__", "__SKIA__", "__NETSTD_REFERENCE__", "__MACOS__")]
->>>>>>> ab420570
 		public  global::Windows.Data.Xml.Dom.XmlDocument Content
 		{
 			get
@@ -40,13 +31,8 @@
 			}
 		}
 		#endif
-<<<<<<< HEAD
-		#if __ANDROID__ || false || NET461 || __WASM__ || false
-		[global::Uno.NotImplemented]
-=======
-		#if __ANDROID__ || __IOS__ || NET461 || __WASM__ || __SKIA__ || __NETSTD_REFERENCE__ || __MACOS__
+		#if __ANDROID__ || false || NET461 || __WASM__ || __SKIA__ || __NETSTD_REFERENCE__ || false
 		[global::Uno.NotImplemented("__ANDROID__", "__IOS__", "NET461", "__WASM__", "__SKIA__", "__NETSTD_REFERENCE__", "__MACOS__")]
->>>>>>> ab420570
 		public BadgeNotification( global::Windows.Data.Xml.Dom.XmlDocument content) 
 		{
 			global::Windows.Foundation.Metadata.ApiInformation.TryRaiseNotImplemented("Windows.UI.Notifications.BadgeNotification", "BadgeNotification.BadgeNotification(XmlDocument content)");
