#nullable enable

using System;
using System.Linq;

namespace Uno
{
	internal static partial class AndroidResourceNameEncoder
	{
		private const string NumberPrefix = "__";

<<<<<<< HEAD
		// These characters are not supported on Android, but they're used by the attached property localization syntax.
		// Example: "MyUid.[using:Windows.UI.Xaml.Automation]AutomationProperties.Name"
		private static readonly Regex sanitizeName = NameSanitizer();

=======
>>>>>>> f79cc9c9
		/// <summary>
		/// Encode a resource name to remove characters that are not supported on Android.
		/// </summary>
		/// <param name="key">The original resource name from the UWP Resources.resw file.</param>
		/// <returns>The encoded resource name for the Android Strings.xml file.</returns>
		public static string Encode(string key)
		{
			var charArray = key.ToCharArray();
			for (int i = 0; i < charArray.Length; i++)
			{
				// Checks whether the key contains unsupported characters
				// These characters are not supported on Android, but they're used by the attached property localization syntax.
				// Example: "MyUid.[using:Windows.UI.Xaml.Automation]AutomationProperties.Name"
				if (charArray[i] is not ((>= 'a' and <= 'z') or (>= 'A' and <= 'Z') or (>= '0' and <= '9') or '_' or '.'))
				{
					charArray[i] = '_';
				}
			}

			key = new string(charArray);

			//Checks if the keys are starting by a number because they are invalid in C#
			if (int.TryParse(key.Substring(0, 1), out _))
			{
				key = $"{NumberPrefix}{key}";
			}

			if (key.EndsWith(".9", StringComparison.Ordinal))
			{
				// Specific handling of 9-patch extension
				key = key.Substring(0, key.Length - 2).Replace(".", "_") + ".9";
			}
			else
			{
				key = key.Replace(".", "_");
			}

			return key;
		}

		public static string EncodeFileSystemPath(string path, string prefix = "Assets")
			// Android assets need to placed in the Assets folder
			=> global::System.IO.Path.Combine(prefix, EncodePath(path, global::System.IO.Path.DirectorySeparatorChar));

		public static string EncodeResourcePath(string path)
			=> EncodePath(path, '/');

		public static string EncodeDrawablePath(string path)
			=> EncodeResourcePath(path).Replace('/', '_');

		private static string EncodePath(string path, char separator)
		{
			var localSeparation = global::System.IO.Path.DirectorySeparatorChar;

			var alignedPath = path.Replace(separator, localSeparation);

			var directoryName = global::System.IO.Path.GetDirectoryName(alignedPath) ?? "";
			var fileName = global::System.IO.Path.GetFileNameWithoutExtension(alignedPath);
			var extension = global::System.IO.Path.GetExtension(alignedPath);

			var encodedDirectoryParts = directoryName
				.Split(new[] { localSeparation }, StringSplitOptions.RemoveEmptyEntries)
				.Select(Encode)
				.ToArray();

			var encodedDirectory = global::System.IO.Path.Combine(encodedDirectoryParts);
			var encodedFileName = Encode(fileName);

			return global::System.IO.Path.Combine(encodedDirectory, encodedFileName + extension).Replace(localSeparation, separator);
		}

#if NET7_0_OR_GREATER
		[GeneratedRegex(@"[^a-zA-Z0-9_.]", RegexOptions.Compiled)]
		private static partial Regex NameSanitizer();
#else
		private static Regex NameSanitizer()
			=> new Regex(@"[^a-zA-Z0-9_.]", RegexOptions.Compiled);
#endif
	}
}<|MERGE_RESOLUTION|>--- conflicted
+++ resolved
@@ -9,13 +9,6 @@
 	{
 		private const string NumberPrefix = "__";
 
-<<<<<<< HEAD
-		// These characters are not supported on Android, but they're used by the attached property localization syntax.
-		// Example: "MyUid.[using:Windows.UI.Xaml.Automation]AutomationProperties.Name"
-		private static readonly Regex sanitizeName = NameSanitizer();
-
-=======
->>>>>>> f79cc9c9
 		/// <summary>
 		/// Encode a resource name to remove characters that are not supported on Android.
 		/// </summary>
@@ -86,13 +79,5 @@
 
 			return global::System.IO.Path.Combine(encodedDirectory, encodedFileName + extension).Replace(localSeparation, separator);
 		}
-
-#if NET7_0_OR_GREATER
-		[GeneratedRegex(@"[^a-zA-Z0-9_.]", RegexOptions.Compiled)]
-		private static partial Regex NameSanitizer();
-#else
-		private static Regex NameSanitizer()
-			=> new Regex(@"[^a-zA-Z0-9_.]", RegexOptions.Compiled);
-#endif
 	}
 }