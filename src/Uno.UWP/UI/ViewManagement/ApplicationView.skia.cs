﻿#nullable enable
using System;
using System.ComponentModel;
using System.Runtime.CompilerServices;
using Microsoft.UI;
using Uno.Foundation.Extensibility;
using Windows.Foundation;

namespace Windows.UI.ViewManagement
{
	partial class ApplicationView
	{
<<<<<<< HEAD
		private readonly Lazy<IApplicationViewExtension?> _applicationViewExtension;
=======
		private Lazy<IApplicationViewExtension> _applicationViewExtension;
>>>>>>> 8b333d22

		private Size _preferredMinSize;

		partial void InitializePlatform()
		{
			_applicationViewExtension = new Lazy<IApplicationViewExtension?>(() =>
			{
				ApiExtensibility.CreateInstance<IApplicationViewExtension>(this, out var extension);
				return extension;
			});
		}

		internal Size PreferredMinSize
		{
			get => _preferredMinSize;
			set
			{
				_preferredMinSize = value;
				OnPropertyChanged();
			}
		}

		internal PropertyChangedEventHandler? PropertyChanged;

<<<<<<< HEAD
		public bool TryEnterFullScreenMode() => _applicationViewExtension.Value?.TryEnterFullScreenMode() ?? false;

		public void ExitFullScreenMode() => _applicationViewExtension.Value?.ExitFullScreenMode();

=======
>>>>>>> 8b333d22
		public bool TryResizeView(Size value)
		{
			if (value.Width < _preferredMinSize.Width || value.Height < _preferredMinSize.Height)
			{
				return false;
			}
			return _applicationViewExtension.Value?.TryResizeView(value) ?? false;
		}

		public void SetPreferredMinSize(Size minSize) => PreferredMinSize = minSize;

		private void OnPropertyChanged([CallerMemberName] string? name = null)
		{
			PropertyChanged?.Invoke(this, new PropertyChangedEventArgs(name));
		}
	}

	internal interface IApplicationViewExtension
	{
		bool TryResizeView(Size size);
	}
}<|MERGE_RESOLUTION|>--- conflicted
+++ resolved
@@ -10,11 +10,7 @@
 {
 	partial class ApplicationView
 	{
-<<<<<<< HEAD
-		private readonly Lazy<IApplicationViewExtension?> _applicationViewExtension;
-=======
 		private Lazy<IApplicationViewExtension> _applicationViewExtension;
->>>>>>> 8b333d22
 
 		private Size _preferredMinSize;
 
@@ -39,13 +35,6 @@
 
 		internal PropertyChangedEventHandler? PropertyChanged;
 
-<<<<<<< HEAD
-		public bool TryEnterFullScreenMode() => _applicationViewExtension.Value?.TryEnterFullScreenMode() ?? false;
-
-		public void ExitFullScreenMode() => _applicationViewExtension.Value?.ExitFullScreenMode();
-
-=======
->>>>>>> 8b333d22
 		public bool TryResizeView(Size value)
 		{
 			if (value.Width < _preferredMinSize.Width || value.Height < _preferredMinSize.Height)
