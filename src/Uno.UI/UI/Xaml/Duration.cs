--- conflicted
+++ resolved
@@ -22,17 +22,7 @@
 		public static implicit operator Duration(string timeSpan)
 			=> timeSpan != null ? new Duration(TimeSpan.Parse(timeSpan, CultureInfo.InvariantCulture)) : new Duration(TimeSpan.Zero);
 
-<<<<<<< HEAD
-		public bool HasTimeSpan
-		{
-			get
-			{
-				return this.Type == DurationType.TimeSpan;
-			}
-		}
-=======
 		public bool HasTimeSpan => Type == DurationType.TimeSpan;
->>>>>>> 6b2ead12
 
 		public static Duration Forever => new Duration() { Type = DurationType.Forever };
 
