﻿using Foundation;
using System;
using AppKit;
using Windows.ApplicationModel.Activation;
using Windows.ApplicationModel;
using System.Globalization;
using Uno.Foundation.Logging;
using System.Linq;
using Uno.Helpers.Theming;

using Selector = ObjCRuntime.Selector;
using Windows.UI.Core;
using Uno.Foundation.Extensibility;
#if HAS_UNO_WINUI
using LaunchActivatedEventArgs = Microsoft.UI.Xaml.LaunchActivatedEventArgs;
#else
using LaunchActivatedEventArgs = Windows.ApplicationModel.Activation.LaunchActivatedEventArgs;
#endif

#if !NET6_0_OR_GREATER
using NativeHandle = System.IntPtr;
#else
using NativeHandle = ObjCRuntime.NativeHandle;
#endif

namespace Windows.UI.Xaml
{
	[Register("UnoAppDelegate")]
	public partial class Application : NSApplicationDelegate
	{
		private NSUrl[] _launchUrls;

		static partial void InitializePartialStatic()
		{
			ApiExtensibility.Register(typeof(Windows.UI.Core.ICoreWindowExtension), o => new CoreWindowExtension());
		}

		public Application()
		{
			Current = this;
			SetCurrentLanguage();
<<<<<<< HEAD
=======
			InitializeSystemTheme();
			ResourceHelper.ResourcesService = new ResourcesService(new[] { NSBundle.MainBundle });
>>>>>>> 764dfd09

			SubscribeBackgroundNotifications();
		}

		public Application(NativeHandle handle) : base(handle)
		{

		}

		public override bool ApplicationShouldTerminateAfterLastWindowClosed(NSApplication sender) => true;

		internal bool Suspended { get; private set; }

		static partial void StartPartial(ApplicationInitializationCallback callback)
		{
			callback(new ApplicationInitializationCallbackParams());
		}

		public override void OpenUrls(NSApplication application, NSUrl[] urls)
		{
			if (!_initializationComplete)
			{
				_launchUrls = urls;
			}
			else
			{
				// application is already running, we just try to activate it
				// if passed-in URIs are valid
				TryHandleUrlActivation(urls, ApplicationExecutionState.Running);
			}
		}

		public override void DidFinishLaunching(NSNotification notification)
		{
			InitializationCompleted();
			var handled = false;
			if (_launchUrls != null)
			{
				handled = TryHandleUrlActivation(_launchUrls, ApplicationExecutionState.NotRunning);
			}
			if (!handled)
			{
				var argumentsString = GetCommandLineArgsWithoutExecutable();

				OnLaunched(new LaunchActivatedEventArgs(ActivationKind.Launch, argumentsString));
			}
		}

		private SuspendingOperation CreateSuspendingOperation() =>
			new SuspendingOperation(DateTimeOffset.Now.AddSeconds(0), () =>
			{
				Suspended = true;
			});

		/// <summary>
		/// This method enables UI Tests to get the output path
		/// of the current application, in the context of the simulator.
		/// </summary>
		/// <returns>The host path to get the container</returns>
		[Export("getApplicationDataPath")]
		[global::System.ComponentModel.EditorBrowsable(global::System.ComponentModel.EditorBrowsableState.Never)]
		public NSString GetWorkingFolder() => new NSString(Environment.GetFolderPath(Environment.SpecialFolder.ApplicationData));

		private bool TryHandleUrlActivation(NSUrl[] urls, ApplicationExecutionState previousState)
		{
			var handled = false;
			foreach (var url in urls)
			{
				if (Uri.TryCreate(url.ToString(), UriKind.Absolute, out var uri))
				{
					OnActivated(new ProtocolActivatedEventArgs(uri, previousState));
					// now the app is certainly running
					previousState = ApplicationExecutionState.Running;
					handled = true;
				}
				else
				{
					this.Log().LogError($"Activation URI {url} could not be parsed");
				}
			}

			// at least one URI must be valid for activation to be handled
			return handled;
		}

		private void SetCurrentLanguage()
		{
			var language = NSLocale.PreferredLanguages.ElementAtOrDefault(0);

			try
			{
				var cultureInfo = CultureInfo.CreateSpecificCulture(language);
				CultureInfo.CurrentUICulture = cultureInfo;
				CultureInfo.CurrentCulture = cultureInfo;
			}
			catch (Exception ex)
			{
				this.Log().Error($"Failed to set culture for language: {language}", ex);
			}
		}

		private void SubscribeBackgroundNotifications()
		{
			NSNotificationCenter.DefaultCenter.AddObserver(NSApplication.ApplicationHiddenNotification, OnEnteredBackground);
			NSNotificationCenter.DefaultCenter.AddObserver(NSApplication.ApplicationShownNotification, OnLeavingBackground);
			NSNotificationCenter.DefaultCenter.AddObserver(NSApplication.ApplicationActivatedNotification, OnActivated);
			NSNotificationCenter.DefaultCenter.AddObserver(NSApplication.ApplicationDeactivatedNotification, OnDeactivated);
		}

		private void OnEnteredBackground(NSNotification notification)
		{
			Windows.UI.Xaml.Window.Current?.OnVisibilityChanged(false);

			RaiseEnteredBackground(null);
		}

		private void OnLeavingBackground(NSNotification notification)
		{
			RaiseResuming();
			RaiseLeavingBackground(() => Windows.UI.Xaml.Window.Current?.OnVisibilityChanged(true));
		}

		private void OnActivated(NSNotification notification)
		{
			Windows.UI.Xaml.Window.Current?.OnActivated(CoreWindowActivationState.CodeActivated);
		}

		private void OnDeactivated(NSNotification notification)
		{
			Windows.UI.Xaml.Window.Current?.OnActivated(CoreWindowActivationState.Deactivated);
		}
	}
}<|MERGE_RESOLUTION|>--- conflicted
+++ resolved
@@ -39,11 +39,7 @@
 		{
 			Current = this;
 			SetCurrentLanguage();
-<<<<<<< HEAD
-=======
 			InitializeSystemTheme();
-			ResourceHelper.ResourcesService = new ResourcesService(new[] { NSBundle.MainBundle });
->>>>>>> 764dfd09
 
 			SubscribeBackgroundNotifications();
 		}
