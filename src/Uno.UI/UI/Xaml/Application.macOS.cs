--- conflicted
+++ resolved
@@ -174,14 +174,12 @@
 				null);
 		}
 
-<<<<<<< HEAD
+		[Export("themeChanged:")]
+		public void ThemeChanged(NSObject change) => OnSystemThemeChanged();
+		
 		public void Exit()
 		{
 			NSApplication.SharedApplication.Terminate(null);
 		}
-=======
-		[Export("themeChanged:")]
-		public void ThemeChanged(NSObject change) => OnSystemThemeChanged();
->>>>>>> 8a79f6b4
 	}
 }