--- conflicted
+++ resolved
@@ -235,11 +235,7 @@
 
 		internal bool IsPointerCaptured { get; set; }
 
-<<<<<<< HEAD
 		internal MaterializableList<UIElement> GetChildren() => _children;
-=======
-		internal virtual IEnumerable<UIElement> GetChildren() => _children;
->>>>>>> bf635913
 
 		public IntPtr Handle { get; }
 
