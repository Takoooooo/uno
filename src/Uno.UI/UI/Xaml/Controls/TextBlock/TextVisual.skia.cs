<<<<<<< HEAD
﻿#nullable enable


using SkiaSharp;
using System;
using System.Collections.Generic;
using System.Runtime.CompilerServices;
using System.Text;
using Uno;
using Uno.Extensions;
using Uno.Foundation.Logging;
using Uno.UI.Xaml;
using Windows.Foundation;
using Windows.Storage;
using Windows.UI.Text;
using Windows.UI.Xaml.Controls;
using Windows.UI.Xaml.Media;

namespace Windows.UI.Composition
{
	internal class TextVisual : Visual
	{
		private readonly SKPaint _paint;
		private static readonly Func<string, SKFontStyleWeight, SKFontStyleWidth, SKFontStyleSlant, SKTypeface> _getTypeFace =
			Funcs.CreateMemoized<string, SKFontStyleWeight, SKFontStyleWidth, SKFontStyleSlant, SKTypeface>(
				(nm, wt, wh, sl) => FromFamilyName(nm, wt, wh, sl));

		private readonly TextBlock _owner;

		private string? _previousRenderText;
		private string[]? _textLines;

		private static SKTypeface FromFamilyName(
			string name,
			SKFontStyleWeight weight,
			SKFontStyleWidth width,
			SKFontStyleSlant slant)
		{
			if (name.StartsWith(XamlFilePathHelper.AppXIdentifier))
			{
				var path = new Uri(name).PathAndQuery;

				var filePath = global::System.IO.Path.Combine(Windows.Application­Model.Package.Current.Installed­Location.Path, path.TrimStart('/').Replace('/', global::System.IO.Path.DirectorySeparatorChar));

				var font = SKTypeface.FromFile(filePath);

				return font;
			}
			else
			{
				if (string.Equals(name, "XamlAutoFontFamily", StringComparison.OrdinalIgnoreCase))
				{
					return SKTypeface.FromFamilyName(null, weight, width, slant);
				}

				var typeFace = SKTypeface.FromFamilyName(name, weight, width, slant);

				// FromFontFamilyName may return null: https://github.com/mono/SkiaSharp/issues/1058
				if (typeFace == null)
				{
					if (typeof(TextVisual).Log().IsEnabled(LogLevel.Warning))
					{
						typeof(TextVisual).Log().LogWarning($"The font {name} could not be found, using system default");
					}

					typeFace = SKTypeface.FromFamilyName(null, weight, width, slant);
				}

				return typeFace;
			}
		}

		public TextVisual(Compositor compositor, TextBlock owner) : base(compositor)
		{
			_owner = owner;

			_paint = new SKPaint();
			ResetPaint();
		}

		private void ResetPaint()
		{
			_paint.TextEncoding = SKTextEncoding.Utf16;
			_paint.IsStroke = false;
			_paint.IsAntialias = true;
			_paint.LcdRenderText = true;
			_paint.SubpixelText = true;
		}

		internal Size Measure(Size availableSize)
		{
			if (_owner.FontFamily?.Source != null)
			{
				var weight = _owner.FontWeight.ToSkiaWeight();
				//var width = _owner.FontStretch.ToSkiaWidth(); -- FontStretch not supported by Uno yet
				var width = SKFontStyleWidth.Normal;
				var slant = _owner.FontStyle.ToSkiaSlant();
				var font = _getTypeFace(_owner.FontFamily.Source, weight, width, slant);
				_paint.Typeface = font;
			}

			_paint.TextSize = (float)_owner.FontSize;

			var metrics = _paint.FontMetrics;
			var descent = metrics.Descent;
			var ascent = metrics.Ascent;

			var lineHeight = descent - ascent;

			if (_textLines == null || _previousRenderText != _owner.Text)
			{
				_textLines = _owner.Text.Split(
					new[] { "\r\n", "\r", "\n" },
					StringSplitOptions.None
				);
				_previousRenderText = _owner.Text;
			}

			var bounds = new SKRect(0, 0, (float)availableSize.Width, (float)availableSize.Height);
			_paint.MeasureText(string.IsNullOrEmpty(_owner.Text) ? " " : _owner.Text, ref bounds);

			var size = bounds.Size;

			size.Height = lineHeight * _textLines.Length;

			return new Size(size.Width, size.Height);
		}

		private void UpdateForeground(SKRect bounds)
		{
			if (_owner.ForegroundCompositionBrush == null)
			{
				ResetPaint();
			}
			else
			{
				_owner.ForegroundCompositionBrush.UpdatePaint(_paint, bounds);
			}
		}

		internal override void Render(SKSurface surface, SKImageInfo info)
		{
			if (!string.IsNullOrEmpty(_owner.Text))
			{
				UpdateForeground(new SKRect(
					left: Offset.X,
					top: Offset.Y,
					right: Offset.X + Size.X,
					bottom: Offset.Y + Size.Y));

				var metrics = _paint.FontMetrics;
				var descent = metrics.Descent;
				var ascent = metrics.Ascent;

				var lineHeight = descent - ascent;

				_textLines ??= new[] { _owner.Text };

				var y = -ascent;

				foreach (var line in _textLines)
				{
					surface.Canvas.DrawText(line, 0, y, _paint);
					y += lineHeight;
				}
			}
		}
	}
}
=======
﻿using SkiaSharp;
using System;
using System.Collections.Generic;
using System.Runtime.CompilerServices;
using System.Text;
using Uno;
using Uno.Extensions;
using Uno.Foundation.Logging;
using Uno.UI.Xaml;
using Windows.Foundation;
using Windows.Storage;
using Windows.UI.Text;
using Windows.UI.Xaml.Controls;
using Windows.UI.Xaml.Media;

#nullable enable

namespace Windows.UI.Composition
{
	internal class TextVisual : Visual
	{
		private readonly TextBlock _owner;

		public TextVisual(Compositor compositor, TextBlock owner) : base(compositor)
		{
			_owner = owner;
		}

		internal override void Render(SKSurface surface)
		{
			_owner.Inlines.Render(surface, Compositor);
		}
	}
}
>>>>>>> 0c5eafe4
<|MERGE_RESOLUTION|>--- conflicted
+++ resolved
@@ -1,174 +1,3 @@
-<<<<<<< HEAD
-﻿#nullable enable
-
-
-using SkiaSharp;
-using System;
-using System.Collections.Generic;
-using System.Runtime.CompilerServices;
-using System.Text;
-using Uno;
-using Uno.Extensions;
-using Uno.Foundation.Logging;
-using Uno.UI.Xaml;
-using Windows.Foundation;
-using Windows.Storage;
-using Windows.UI.Text;
-using Windows.UI.Xaml.Controls;
-using Windows.UI.Xaml.Media;
-
-namespace Windows.UI.Composition
-{
-	internal class TextVisual : Visual
-	{
-		private readonly SKPaint _paint;
-		private static readonly Func<string, SKFontStyleWeight, SKFontStyleWidth, SKFontStyleSlant, SKTypeface> _getTypeFace =
-			Funcs.CreateMemoized<string, SKFontStyleWeight, SKFontStyleWidth, SKFontStyleSlant, SKTypeface>(
-				(nm, wt, wh, sl) => FromFamilyName(nm, wt, wh, sl));
-
-		private readonly TextBlock _owner;
-
-		private string? _previousRenderText;
-		private string[]? _textLines;
-
-		private static SKTypeface FromFamilyName(
-			string name,
-			SKFontStyleWeight weight,
-			SKFontStyleWidth width,
-			SKFontStyleSlant slant)
-		{
-			if (name.StartsWith(XamlFilePathHelper.AppXIdentifier))
-			{
-				var path = new Uri(name).PathAndQuery;
-
-				var filePath = global::System.IO.Path.Combine(Windows.Application­Model.Package.Current.Installed­Location.Path, path.TrimStart('/').Replace('/', global::System.IO.Path.DirectorySeparatorChar));
-
-				var font = SKTypeface.FromFile(filePath);
-
-				return font;
-			}
-			else
-			{
-				if (string.Equals(name, "XamlAutoFontFamily", StringComparison.OrdinalIgnoreCase))
-				{
-					return SKTypeface.FromFamilyName(null, weight, width, slant);
-				}
-
-				var typeFace = SKTypeface.FromFamilyName(name, weight, width, slant);
-
-				// FromFontFamilyName may return null: https://github.com/mono/SkiaSharp/issues/1058
-				if (typeFace == null)
-				{
-					if (typeof(TextVisual).Log().IsEnabled(LogLevel.Warning))
-					{
-						typeof(TextVisual).Log().LogWarning($"The font {name} could not be found, using system default");
-					}
-
-					typeFace = SKTypeface.FromFamilyName(null, weight, width, slant);
-				}
-
-				return typeFace;
-			}
-		}
-
-		public TextVisual(Compositor compositor, TextBlock owner) : base(compositor)
-		{
-			_owner = owner;
-
-			_paint = new SKPaint();
-			ResetPaint();
-		}
-
-		private void ResetPaint()
-		{
-			_paint.TextEncoding = SKTextEncoding.Utf16;
-			_paint.IsStroke = false;
-			_paint.IsAntialias = true;
-			_paint.LcdRenderText = true;
-			_paint.SubpixelText = true;
-		}
-
-		internal Size Measure(Size availableSize)
-		{
-			if (_owner.FontFamily?.Source != null)
-			{
-				var weight = _owner.FontWeight.ToSkiaWeight();
-				//var width = _owner.FontStretch.ToSkiaWidth(); -- FontStretch not supported by Uno yet
-				var width = SKFontStyleWidth.Normal;
-				var slant = _owner.FontStyle.ToSkiaSlant();
-				var font = _getTypeFace(_owner.FontFamily.Source, weight, width, slant);
-				_paint.Typeface = font;
-			}
-
-			_paint.TextSize = (float)_owner.FontSize;
-
-			var metrics = _paint.FontMetrics;
-			var descent = metrics.Descent;
-			var ascent = metrics.Ascent;
-
-			var lineHeight = descent - ascent;
-
-			if (_textLines == null || _previousRenderText != _owner.Text)
-			{
-				_textLines = _owner.Text.Split(
-					new[] { "\r\n", "\r", "\n" },
-					StringSplitOptions.None
-				);
-				_previousRenderText = _owner.Text;
-			}
-
-			var bounds = new SKRect(0, 0, (float)availableSize.Width, (float)availableSize.Height);
-			_paint.MeasureText(string.IsNullOrEmpty(_owner.Text) ? " " : _owner.Text, ref bounds);
-
-			var size = bounds.Size;
-
-			size.Height = lineHeight * _textLines.Length;
-
-			return new Size(size.Width, size.Height);
-		}
-
-		private void UpdateForeground(SKRect bounds)
-		{
-			if (_owner.ForegroundCompositionBrush == null)
-			{
-				ResetPaint();
-			}
-			else
-			{
-				_owner.ForegroundCompositionBrush.UpdatePaint(_paint, bounds);
-			}
-		}
-
-		internal override void Render(SKSurface surface, SKImageInfo info)
-		{
-			if (!string.IsNullOrEmpty(_owner.Text))
-			{
-				UpdateForeground(new SKRect(
-					left: Offset.X,
-					top: Offset.Y,
-					right: Offset.X + Size.X,
-					bottom: Offset.Y + Size.Y));
-
-				var metrics = _paint.FontMetrics;
-				var descent = metrics.Descent;
-				var ascent = metrics.Ascent;
-
-				var lineHeight = descent - ascent;
-
-				_textLines ??= new[] { _owner.Text };
-
-				var y = -ascent;
-
-				foreach (var line in _textLines)
-				{
-					surface.Canvas.DrawText(line, 0, y, _paint);
-					y += lineHeight;
-				}
-			}
-		}
-	}
-}
-=======
 ﻿using SkiaSharp;
 using System;
 using System.Collections.Generic;
@@ -202,5 +31,4 @@
 			_owner.Inlines.Render(surface, Compositor);
 		}
 	}
-}
->>>>>>> 0c5eafe4
+}