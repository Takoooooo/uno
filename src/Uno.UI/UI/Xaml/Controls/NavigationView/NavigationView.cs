--- conflicted
+++ resolved
@@ -2234,33 +2234,8 @@
 			var mode = m_topNavigationMode; // mode is for debugging because m_topNavigationMode is changing but we don't want to loss it in the stack
 			switch (mode)
 			{
-<<<<<<< HEAD
-			case TopNavigationViewLayoutState.InitStep1: // Move all data to primary
-				if (HasTopNavigationViewItemNotInPrimaryList())
-				{
-					m_topDataProvider.MoveAllItemsToPrimaryList();
-				}
-				else
-				{
-					 ContinueHandleTopNavigationMeasureOverride(TopNavigationViewLayoutState.InitStep2, availableSize);
-				}
-				break;
-			case TopNavigationViewLayoutState.InitStep2: // Realized virtualization items
-				{
-					// Bug 18196691: For some reason(eg: customer hide topnav grid or it's parent from code directly),
-					// The 2nd item may never been realized. and it will enter into a layout_cycle.
-					// For performance reason, we don't go through the visualtree to determine if ListView is actually visible or not
-					// m_measureOnInitStep2Count is used to avoid the cycle
-
-					// In our test environment, m_measureOnInitStep2Count should <= 2 since we didn't hide anything from code
-					// so the assert count is different from s_measureOnInitStep2CountThreshold
-					// global::System.Diagnostics.Debug.Assert(m_measureOnInitStep2Count <= 2); // This assert doesn't seem to be relevant on Uno
-
-					if (m_measureOnInitStep2Count >= s_measureOnInitStep2CountThreshold || !IsTopNavigationFirstMeasure())
-=======
 				case TopNavigationViewLayoutState.InitStep1: // Move all data to primary
 					if (HasTopNavigationViewItemNotInPrimaryList())
->>>>>>> 650ea557
 					{
 						m_topDataProvider.MoveAllItemsToPrimaryList();
 					}
