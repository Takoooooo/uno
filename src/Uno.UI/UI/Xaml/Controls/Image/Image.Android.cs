--- conflicted
+++ resolved
@@ -187,13 +187,10 @@
 					else if (imageSource.ResourceId.HasValue)
 					{
 						SetSourceResource(imageSource);
-<<<<<<< HEAD
 					}
 					else if (imageSource is SvgImageSource)
 					{
 						Execute(ct => SetSourceUriOrStreamAsync(imageSource, ct));
-=======
->>>>>>> 9ac2a0c8
 					}
 					else if (imageSource.FilePath.HasValue() || imageSource.AbsoluteUri != null || imageSource.Stream != null)
 					{
@@ -284,15 +281,12 @@
 				//If a remote image is fetched a second time, it may be set synchronously (eg if the image is cached) within a layout pass (ie from OnLayoutPartial). In this case, we must dispatch RequestLayout for the image control to be measured correctly.
 				if (MustDispatchSetSource())
 				{
-<<<<<<< HEAD
-					Dispatch(async ct => RequestLayout(), token);
-=======
 					Dispatch(ct =>
 					{
 						RequestLayout();
 						return Task.CompletedTask;
 					});
->>>>>>> 9ac2a0c8
+					Dispatch(async ct => RequestLayout(), token);
 				}
 			}
 			catch (Exception ex)
@@ -303,7 +297,6 @@
 			}
 		}
 
-<<<<<<< HEAD
 		private void SetImageData(ImageData imageData)
 		{
 			using (
@@ -362,8 +355,6 @@
 			UpdateSourceImageSize(svgImageSource.SourceSize);
 		}
 
-=======
->>>>>>> 9ac2a0c8
 		private void SetSourceResource(ImageSource newImageSource)
 		{
 			// The Jupiter behavior is to reset the visual right away, displaying nothing
@@ -378,15 +369,10 @@
 			int imageWidth = o.OutWidth;
 			int imageHeight = o.OutHeight;
 
-<<<<<<< HEAD
 			Action<CancellationToken> setResource = (ct) =>
-=======
-			Func<CancellationToken, Task> setResource = (ct) =>
->>>>>>> 9ac2a0c8
 			{
 				_nativeImageView.SetImageResource(newImageSource.ResourceId.Value);
 				OnImageOpened(newImageSource);
-				return Task.CompletedTask;
 			};
 
 			if (
@@ -409,7 +395,6 @@
 		{
 			if (MustDispatchSetSource())
 			{
-<<<<<<< HEAD
 				var disposable = new CancellationDisposable();
 				_imageFetchDisposable.Disposable = disposable;
 				Dispatch(ct => SetNativeViewSourceDrawable(newImageSource), disposable.Token);
@@ -420,20 +405,6 @@
 			}
 		}
 		private void SetNativeViewSourceDrawable(ImageSource newImageSource)
-=======
-				Dispatch(ct =>
-				{
-					SetSourceDrawable(ct, newImageSource);
-					return Task.CompletedTask;
-				});
-			}
-			else
-			{
-				SetSourceDrawable(CancellationToken.None, newImageSource);
-			}
-		}
-		private void SetSourceDrawable(CancellationToken ct, ImageSource newImageSource)
->>>>>>> 9ac2a0c8
 		{
 			_nativeImageView.SetImageDrawable(newImageSource.BitmapDrawable);
 			OnImageOpened(newImageSource);
@@ -443,7 +414,6 @@
 		{
 			if (MustDispatchSetSource())
 			{
-<<<<<<< HEAD
 				var disposable = new CancellationDisposable();
 				_imageFetchDisposable.Disposable = disposable;
 				Dispatch(ct => SetNativeViewSourceBitmap(ct, image), disposable.Token);
@@ -455,21 +425,6 @@
 		}
 
 		private void SetNativeViewSourceBitmap(CancellationToken ct, (ImageSource src, Bitmap data) image)
-=======
-				Dispatch(ct =>
-				{
-					SetSourceBitmapAsync(ct, image);
-					return Task.CompletedTask;
-				});
-			}
-			else
-			{
-				SetSourceBitmapAsync(CancellationToken.None, image);
-			}
-		}
-
-		private void SetSourceBitmapAsync(CancellationToken ct, (ImageSource src, Bitmap data) image)
->>>>>>> 9ac2a0c8
 		{
 			_nativeImageView.SetImageBitmap(image.data);
 			OnImageOpened(image.src);
