﻿<!-- Copyright (c) Microsoft Corporation. All rights reserved. Licensed under the MIT License. See LICENSE in the project root for license information. -->
<ResourceDictionary xmlns:x="http://schemas.microsoft.com/winfx/2006/xaml"
					xmlns="http://schemas.microsoft.com/winfx/2006/xaml/presentation"
					xmlns:win="http://schemas.microsoft.com/winfx/2006/xaml/presentation"
					xmlns:not_win="http://uno.ui/not_win"
					xmlns:mc="http://schemas.openxmlformats.org/markup-compatibility/2006"
					xmlns:d="http://schemas.microsoft.com/expression/blend/2008"
					mc:Ignorable="d not_win">

	<ResourceDictionary.ThemeDictionaries>

        <ResourceDictionary x:Key="Default">
            <Thickness x:Key="MenuFlyoutPresenterThemePadding">1</Thickness>
            <Thickness x:Key="MenuFlyoutItemThemePadding">11,9,11,10</Thickness>
            <Thickness x:Key="MenuFlyoutItemThemePaddingNarrow">11,4,11,7</Thickness>
            <StaticResource x:Key="MenuFlyoutPresenterBackground" ResourceKey="SystemControlTransientBackgroundBrush" />
            <StaticResource x:Key="MenuFlyoutPresenterBorderBrush" ResourceKey="SystemControlTransientBorderBrush" />
            <Thickness x:Key="MenuFlyoutPresenterBorderThemeThickness">1</Thickness>
             <!--Resources for Windows.UI.Xaml.Controls.MenuFlyoutItem--> 
            <StaticResource x:Key="MenuFlyoutItemRevealBackground" ResourceKey="SystemControlTransparentRevealBackgroundBrush" />
            <StaticResource x:Key="MenuFlyoutItemRevealBackgroundPointerOver" ResourceKey="SystemControlHighlightListLowRevealBackgroundBrush" />
            <StaticResource x:Key="MenuFlyoutItemRevealBackgroundPressed" ResourceKey="SystemControlHighlightListMediumRevealBackgroundBrush" />
            <StaticResource x:Key="MenuFlyoutItemRevealBackgroundDisabled" ResourceKey="SystemControlTransparentBrush" />
            <StaticResource x:Key="MenuFlyoutItemRevealBorderBrush" ResourceKey="SystemControlTransparentBrush" />
            <StaticResource x:Key="MenuFlyoutItemRevealBorderBrushPressed" ResourceKey="SystemControlTransparentRevealBorderBrush" />
            <StaticResource x:Key="MenuFlyoutItemRevealBorderBrushPointerOver" ResourceKey="SystemControlTransparentRevealBorderBrush" />
            <StaticResource x:Key="MenuFlyoutItemRevealBorderBrushDisabled" ResourceKey="SystemControlTransparentBrush" />
             <!--Resources for Windows.UI.Xaml.Controls.ToggleMenuFlyoutItem--> 
            <StaticResource x:Key="ToggleMenuFlyoutItemRevealBackground" ResourceKey="SystemControlTransparentRevealBackgroundBrush" />
            <StaticResource x:Key="ToggleMenuFlyoutItemRevealBackgroundPointerOver" ResourceKey="SystemControlHighlightListLowRevealBackgroundBrush" />
            <StaticResource x:Key="ToggleMenuFlyoutItemRevealBackgroundPressed" ResourceKey="SystemControlHighlightListMediumRevealBackgroundBrush" />
            <StaticResource x:Key="ToggleMenuFlyoutItemRevealBackgroundDisabled" ResourceKey="SystemControlTransparentBrush" />
            <StaticResource x:Key="ToggleMenuFlyoutItemRevealBorderBrush" ResourceKey="SystemControlTransparentBrush" />
            <StaticResource x:Key="ToggleMenuFlyoutItemRevealBorderBrushPressed" ResourceKey="SystemControlTransparentRevealBorderBrush" />
            <StaticResource x:Key="ToggleMenuFlyoutItemRevealBorderBrushPointerOver" ResourceKey="SystemControlTransparentRevealBorderBrush" />
            <StaticResource x:Key="ToggleMenuFlyoutItemRevealBorderBrushDisabled" ResourceKey="SystemControlTransparentBrush" />
             <!--Resources for Windows.UI.Xaml.Controls.MenuFlyoutSubItem--> 
            <StaticResource x:Key="MenuFlyoutSubItemRevealBackground" ResourceKey="SystemControlTransparentRevealBackgroundBrush" />
            <StaticResource x:Key="MenuFlyoutSubItemRevealBackgroundPointerOver" ResourceKey="SystemControlHighlightListLowRevealBackgroundBrush" />
            <StaticResource x:Key="MenuFlyoutSubItemRevealBackgroundPressed" ResourceKey="SystemControlHighlightAccentRevealBackgroundBrush" />
            <StaticResource x:Key="MenuFlyoutSubItemRevealBackgroundSubMenuOpened" ResourceKey="SystemControlHighlightAccent3RevealBackgroundBrush" />
            <StaticResource x:Key="MenuFlyoutSubItemRevealBackgroundDisabled" ResourceKey="SystemControlTransparentBrush" />
            <StaticResource x:Key="MenuFlyoutSubItemRevealBorderBrush" ResourceKey="SystemControlTransparentBrush" />
            <StaticResource x:Key="MenuFlyoutSubItemRevealBorderBrushPressed" ResourceKey="SystemControlTransparentRevealBorderBrush" />
            <StaticResource x:Key="MenuFlyoutSubItemRevealBorderBrushPointerOver" ResourceKey="SystemControlTransparentRevealBorderBrush" />
            <StaticResource x:Key="MenuFlyoutSubItemRevealBorderBrushSubMenuOpened" ResourceKey="SystemControlTransparentRevealBorderBrush" />
            <StaticResource x:Key="MenuFlyoutSubItemRevealBorderBrushDisabled" ResourceKey="SystemControlTransparentBrush" />
        </ResourceDictionary>

        <ResourceDictionary x:Key="HighContrast">
            <StaticResource x:Key="MenuFlyoutPresenterBorderBrush" ResourceKey="SystemControlTransientBorderBrush" />
            <Thickness x:Key="MenuFlyoutPresenterBorderThemeThickness">1</Thickness>
            <Thickness x:Key="MenuFlyoutPresenterThemePadding">1</Thickness>
            <Thickness x:Key="MenuFlyoutItemThemePadding">11,9,11,10</Thickness>
            <Thickness x:Key="MenuFlyoutItemThemePaddingNarrow">11,4,11,7</Thickness>
             <!--Resources for Windows.UI.Xaml.Controls.MenuFlyoutItem--> 
            <StaticResource x:Key="MenuFlyoutItemRevealBackground" ResourceKey="SystemControlTransparentRevealBackgroundBrush" />
            <StaticResource x:Key="MenuFlyoutItemRevealBackgroundPointerOver" ResourceKey="SystemControlHighlightListLowRevealBackgroundBrush" />
            <StaticResource x:Key="MenuFlyoutItemRevealBackgroundPressed" ResourceKey="SystemControlHighlightListMediumRevealBackgroundBrush" />
            <StaticResource x:Key="MenuFlyoutItemRevealBackgroundDisabled" ResourceKey="SystemControlTransparentBrush" />
            <StaticResource x:Key="MenuFlyoutItemRevealBorderBrush" ResourceKey="SystemControlTransparentBrush" />
            <StaticResource x:Key="MenuFlyoutItemRevealBorderBrushPressed" ResourceKey="SystemControlTransparentRevealBorderBrush" />
            <StaticResource x:Key="MenuFlyoutItemRevealBorderBrushPointerOver" ResourceKey="SystemControlTransparentRevealBorderBrush" />
            <StaticResource x:Key="MenuFlyoutItemRevealBorderBrushDisabled" ResourceKey="SystemControlTransparentBrush" />
             <!--Resources for Windows.UI.Xaml.Controls.ToggleMenuFlyoutItem--> 
            <StaticResource x:Key="ToggleMenuFlyoutItemRevealBackground" ResourceKey="SystemControlTransparentRevealBackgroundBrush" />
            <StaticResource x:Key="ToggleMenuFlyoutItemRevealBackgroundPointerOver" ResourceKey="SystemControlHighlightListLowRevealBackgroundBrush" />
            <StaticResource x:Key="ToggleMenuFlyoutItemRevealBackgroundPressed" ResourceKey="SystemControlHighlightListMediumRevealBackgroundBrush" />
            <StaticResource x:Key="ToggleMenuFlyoutItemRevealBackgroundDisabled" ResourceKey="SystemControlTransparentBrush" />
            <StaticResource x:Key="ToggleMenuFlyoutItemRevealBorderBrush" ResourceKey="SystemControlTransparentBrush" />
            <StaticResource x:Key="ToggleMenuFlyoutItemRevealBorderBrushPressed" ResourceKey="SystemControlTransparentRevealBorderBrush" />
            <StaticResource x:Key="ToggleMenuFlyoutItemRevealBorderBrushPointerOver" ResourceKey="SystemControlTransparentRevealBorderBrush" />
            <StaticResource x:Key="ToggleMenuFlyoutItemRevealBorderBrushDisabled" ResourceKey="SystemControlTransparentBrush" />
             <!--Resources for Windows.UI.Xaml.Controls.MenuFlyoutSubItem--> 
            <StaticResource x:Key="MenuFlyoutSubItemRevealBackground" ResourceKey="SystemControlTransparentRevealBackgroundBrush" />
            <StaticResource x:Key="MenuFlyoutSubItemRevealBackgroundPointerOver" ResourceKey="SystemControlHighlightListLowRevealBackgroundBrush" />
            <StaticResource x:Key="MenuFlyoutSubItemRevealBackgroundPressed" ResourceKey="SystemControlHighlightAccentRevealBackgroundBrush" />
            <StaticResource x:Key="MenuFlyoutSubItemRevealBackgroundSubMenuOpened" ResourceKey="SystemControlHighlightAccent3RevealBackgroundBrush" />
            <StaticResource x:Key="MenuFlyoutSubItemRevealBackgroundDisabled" ResourceKey="SystemControlTransparentBrush" />
            <StaticResource x:Key="MenuFlyoutSubItemRevealBorderBrush" ResourceKey="SystemControlTransparentBrush" />
            <StaticResource x:Key="MenuFlyoutSubItemRevealBorderBrushPressed" ResourceKey="SystemControlTransparentRevealBorderBrush" />
            <StaticResource x:Key="MenuFlyoutSubItemRevealBorderBrushPointerOver" ResourceKey="SystemControlTransparentRevealBorderBrush" />
            <StaticResource x:Key="MenuFlyoutSubItemRevealBorderBrushSubMenuOpened" ResourceKey="SystemControlTransparentRevealBorderBrush" />
            <StaticResource x:Key="MenuFlyoutSubItemRevealBorderBrushDisabled" ResourceKey="SystemControlTransparentBrush" />
        </ResourceDictionary>

        <ResourceDictionary x:Key="Light">
            <Thickness x:Key="MenuFlyoutPresenterThemePadding">1</Thickness>
            <Thickness x:Key="MenuFlyoutItemThemePadding">11,9,11,10</Thickness>
            <Thickness x:Key="MenuFlyoutItemThemePaddingNarrow">11,4,11,7</Thickness>
            <StaticResource x:Key="MenuFlyoutPresenterBackground" ResourceKey="SystemControlTransientBackgroundBrush" />
            <StaticResource x:Key="MenuFlyoutPresenterBorderBrush" ResourceKey="SystemControlTransientBorderBrush" />
            <Thickness x:Key="MenuFlyoutPresenterBorderThemeThickness">1</Thickness>
             <!--Resources for Windows.UI.Xaml.Controls.MenuFlyoutItem--> 
            <StaticResource x:Key="MenuFlyoutItemRevealBackground" ResourceKey="SystemControlTransparentRevealBackgroundBrush" />
            <StaticResource x:Key="MenuFlyoutItemRevealBackgroundPointerOver" ResourceKey="SystemControlHighlightListLowRevealBackgroundBrush" />
            <StaticResource x:Key="MenuFlyoutItemRevealBackgroundPressed" ResourceKey="SystemControlHighlightListMediumRevealBackgroundBrush" />
            <StaticResource x:Key="MenuFlyoutItemRevealBackgroundDisabled" ResourceKey="SystemControlTransparentBrush" />
            <StaticResource x:Key="MenuFlyoutItemRevealBorderBrush" ResourceKey="SystemControlTransparentBrush" />
            <StaticResource x:Key="MenuFlyoutItemRevealBorderBrushPressed" ResourceKey="SystemControlTransparentRevealBorderBrush" />
            <StaticResource x:Key="MenuFlyoutItemRevealBorderBrushPointerOver" ResourceKey="SystemControlTransparentRevealBorderBrush" />
            <StaticResource x:Key="MenuFlyoutItemRevealBorderBrushDisabled" ResourceKey="SystemControlTransparentBrush" />
             <!--Resources for Windows.UI.Xaml.Controls.ToggleMenuFlyoutItem--> 
            <StaticResource x:Key="ToggleMenuFlyoutItemRevealBackground" ResourceKey="SystemControlTransparentRevealBackgroundBrush" />
            <StaticResource x:Key="ToggleMenuFlyoutItemRevealBackgroundPointerOver" ResourceKey="SystemControlHighlightListLowRevealBackgroundBrush" />
            <StaticResource x:Key="ToggleMenuFlyoutItemRevealBackgroundPressed" ResourceKey="SystemControlHighlightListMediumRevealBackgroundBrush" />
            <StaticResource x:Key="ToggleMenuFlyoutItemRevealBackgroundDisabled" ResourceKey="SystemControlTransparentBrush" />
            <StaticResource x:Key="ToggleMenuFlyoutItemRevealBorderBrush" ResourceKey="SystemControlTransparentBrush" />
            <StaticResource x:Key="ToggleMenuFlyoutItemRevealBorderBrushPressed" ResourceKey="SystemControlTransparentRevealBorderBrush" />
            <StaticResource x:Key="ToggleMenuFlyoutItemRevealBorderBrushPointerOver" ResourceKey="SystemControlTransparentRevealBorderBrush" />
            <StaticResource x:Key="ToggleMenuFlyoutItemRevealBorderBrushDisabled" ResourceKey="SystemControlTransparentBrush" />
             <!--Resources for Windows.UI.Xaml.Controls.MenuFlyoutSubItem--> 
            <StaticResource x:Key="MenuFlyoutSubItemRevealBackground" ResourceKey="SystemControlTransparentRevealBackgroundBrush" />
            <StaticResource x:Key="MenuFlyoutSubItemRevealBackgroundPointerOver" ResourceKey="SystemControlHighlightListLowRevealBackgroundBrush" />
            <StaticResource x:Key="MenuFlyoutSubItemRevealBackgroundPressed" ResourceKey="SystemControlHighlightAccentRevealBackgroundBrush" />
            <StaticResource x:Key="MenuFlyoutSubItemRevealBackgroundSubMenuOpened" ResourceKey="SystemControlHighlightAccent3RevealBackgroundBrush" />
            <StaticResource x:Key="MenuFlyoutSubItemRevealBackgroundDisabled" ResourceKey="SystemControlTransparentBrush" />
            <StaticResource x:Key="MenuFlyoutSubItemRevealBorderBrush" ResourceKey="SystemControlTransparentBrush" />
            <StaticResource x:Key="MenuFlyoutSubItemRevealBorderBrushPressed" ResourceKey="SystemControlTransparentRevealBorderBrush" />
            <StaticResource x:Key="MenuFlyoutSubItemRevealBorderBrushPointerOver" ResourceKey="SystemControlTransparentRevealBorderBrush" />
            <StaticResource x:Key="MenuFlyoutSubItemRevealBorderBrushSubMenuOpened" ResourceKey="SystemControlTransparentRevealBorderBrush" />
            <StaticResource x:Key="MenuFlyoutSubItemRevealBorderBrushDisabled" ResourceKey="SystemControlTransparentBrush" />
        </ResourceDictionary>

    </ResourceDictionary.ThemeDictionaries>
    
	<Thickness x:Key="MenuFlyoutItemRevealBorderThickness">1</Thickness>
    <Thickness x:Key="ToggleMenuFlyoutItemRevealBorderThickness">1</Thickness>
    <Thickness x:Key="MenuFlyoutSubItemRevealBorderThickness">1</Thickness>
	
    <Style TargetType="MenuFlyoutItem" x:Key="MenuFlyoutItemRevealStyle">
        <Setter Property="Background" Value="{ThemeResource MenuFlyoutItemRevealBackground}" />
        <Setter Property="BorderBrush" Value="{ThemeResource MenuFlyoutItemRevealBorderBrush}" />
        <Setter Property="BorderThickness" Value="{ThemeResource MenuFlyoutItemRevealBorderThickness}" />
        <Setter Property="Foreground" Value="{ThemeResource MenuFlyoutItemForeground}" />
        <Setter Property="Padding" Value="{ThemeResource MenuFlyoutItemThemePadding}" />
        <Setter Property="FontSize" Value="{ThemeResource ControlContentThemeFontSize}" />
        <Setter Property="HorizontalContentAlignment" Value="Stretch" />
        <Setter Property="VerticalContentAlignment" Value="Center" />
        <Setter Property="UseSystemFocusVisuals" Value="{StaticResource UseSystemFocusVisuals}" />
        <Setter Property="KeyboardAcceleratorPlacementMode" Value="Hidden" />
        <Setter Property="Template">
            <Setter.Value>
                <ControlTemplate TargetType="MenuFlyoutItem">
                    <Grid x:Name="LayoutRoot"
                        Padding="{TemplateBinding Padding}"
                        Background="{TemplateBinding Background}"
                        BorderBrush="{TemplateBinding BorderBrush}"
                        BorderThickness="{TemplateBinding BorderThickness}"
                        CornerRadius="{TemplateBinding CornerRadius}" >

                        <VisualStateManager.VisualStateGroups>
                            <VisualStateGroup x:Name="CommonStates">
                                <VisualState x:Name="Normal">

                                    <Storyboard>
                                        <PointerUpThemeAnimation Storyboard.TargetName="LayoutRoot" />
                                    </Storyboard>
                                </VisualState>

                                <VisualState x:Name="PointerOver">
                                    <VisualState.Setters>
                                        <Setter Target="LayoutRoot.(RevealBrush.State)" Value="PointerOver" />
                                        <Setter Target="LayoutRoot.Background" Value="{ThemeResource MenuFlyoutItemRevealBackgroundPointerOver}" />
                                        <Setter Target="LayoutRoot.BorderBrush" Value="{ThemeResource MenuFlyoutItemRevealBorderBrushPointerOver}" />
                                        <Setter Target="IconContent.Foreground" Value="{ThemeResource MenuFlyoutItemForegroundPointerOver}" />
                                        <Setter Target="TextBlock.Foreground" Value="{ThemeResource MenuFlyoutItemForegroundPointerOver}" />
                                        <Setter Target="KeyboardAcceleratorTextBlock.Foreground" Value="{ThemeResource MenuFlyoutItemKeyboardAcceleratorTextForegroundPointerOver}" />
                                    </VisualState.Setters>
                                    <Storyboard>
                                        <PointerUpThemeAnimation Storyboard.TargetName="LayoutRoot" />
                                    </Storyboard>
                                </VisualState>

                                <VisualState x:Name="Pressed">
                                    <VisualState.Setters>
                                        <Setter Target="LayoutRoot.(RevealBrush.State)" Value="Pressed" />
                                        <Setter Target="LayoutRoot.Background" Value="{ThemeResource MenuFlyoutItemRevealBackgroundPressed}" />
                                        <Setter Target="LayoutRoot.BorderBrush" Value="{ThemeResource MenuFlyoutItemRevealBorderBrushPressed}" />
                                        <Setter Target="IconContent.Foreground" Value="{ThemeResource MenuFlyoutItemForegroundPressed}" />
                                        <Setter Target="TextBlock.Foreground" Value="{ThemeResource MenuFlyoutItemForegroundPressed}" />
                                        <Setter Target="KeyboardAcceleratorTextBlock.Foreground" Value="{ThemeResource MenuFlyoutItemKeyboardAcceleratorTextForegroundPressed}" />
                                    </VisualState.Setters>
                                    <Storyboard>
                                        <PointerDownThemeAnimation Storyboard.TargetName="LayoutRoot" />
                                    </Storyboard>
                                </VisualState>

                                <VisualState x:Name="Disabled">
                                    <VisualState.Setters>
                                        <Setter Target="LayoutRoot.Background" Value="{ThemeResource MenuFlyoutItemRevealBackgroundDisabled}" />
                                        <Setter Target="LayoutRoot.BorderBrush" Value="{ThemeResource MenuFlyoutItemRevealBorderBrushDisabled}" />
                                        <Setter Target="IconContent.Foreground" Value="{ThemeResource MenuFlyoutItemForegroundDisabled}" />
                                        <Setter Target="TextBlock.Foreground" Value="{ThemeResource MenuFlyoutItemForegroundDisabled}" />
                                        <Setter Target="KeyboardAcceleratorTextBlock.Foreground" Value="{ThemeResource MenuFlyoutItemKeyboardAcceleratorTextForegroundDisabled}" />
                                    </VisualState.Setters>
                                </VisualState>
                            </VisualStateGroup>
                            <VisualStateGroup x:Name="CheckPlaceholderStates">
                                <VisualState x:Name="NoPlaceholder" />
                                <VisualState x:Name="CheckPlaceholder">
                                    <VisualState.Setters>
                                        <Setter Target="TextBlock.Margin" Value="{ThemeResource MenuFlyoutItemPlaceholderThemeThickness}" />
                                    </VisualState.Setters>
                                </VisualState>
                                <VisualState x:Name="IconPlaceholder">
                                    <VisualState.Setters>
                                        <Setter Target="TextBlock.Margin" Value="{ThemeResource MenuFlyoutItemPlaceholderThemeThickness}" />
                                        <Setter Target="IconRoot.Visibility" Value="Visible" />
                                    </VisualState.Setters>
                                </VisualState>
                                <VisualState x:Name="CheckAndIconPlaceholder">
                                    <VisualState.Setters>
                                        <Setter Target="TextBlock.Margin" Value="{ThemeResource MenuFlyoutItemDoublePlaceholderThemeThickness}" />
                                        <Setter Target="IconRoot.Margin" Value="{ThemeResource MenuFlyoutItemPlaceholderThemeThickness}" />
                                        <Setter Target="IconRoot.Visibility" Value="Visible" />
                                    </VisualState.Setters>
                                </VisualState>
                            </VisualStateGroup>
                            <VisualStateGroup x:Name="PaddingSizeStates">
                                <VisualState x:Name="DefaultPadding" />
                                <VisualState x:Name="NarrowPadding">
                                    <Storyboard>
                                        <ObjectAnimationUsingKeyFrames Storyboard.TargetName="LayoutRoot" Storyboard.TargetProperty="Padding">
                                            <DiscreteObjectKeyFrame KeyTime="0" Value="{ThemeResource MenuFlyoutItemThemePaddingNarrow}" />
                                        </ObjectAnimationUsingKeyFrames>
                                    </Storyboard>
                                </VisualState>
                            </VisualStateGroup>
                            <VisualStateGroup x:Name="KeyboardAcceleratorTextVisibility">
                                <VisualState x:Name="KeyboardAcceleratorTextCollapsed" />
                                <VisualState x:Name="KeyboardAcceleratorTextVisible">
                                    <VisualState.Setters>
                                        <Setter Target="KeyboardAcceleratorTextBlock.Visibility" Value="Visible" />
                                    </VisualState.Setters>
                                </VisualState>
                            </VisualStateGroup>

                        </VisualStateManager.VisualStateGroups>

                        <Grid.ColumnDefinitions>
                            <ColumnDefinition Width="*" />
                            <ColumnDefinition Width="Auto" />
                        </Grid.ColumnDefinitions>
                        <Viewbox x:Name="IconRoot" 
                            HorizontalAlignment="Left"
                            VerticalAlignment="Center"
                            Width="16" 
                            Height="16"
                            Visibility="Collapsed">
                            <ContentPresenter x:Name="IconContent"
                                Content="{TemplateBinding Icon}"/>
                        </Viewbox>
                        <TextBlock x:Name="TextBlock"
                            Text="{TemplateBinding Text}"
                            TextTrimming="Clip"
                            Foreground="{TemplateBinding Foreground}"
                            HorizontalAlignment="{TemplateBinding HorizontalContentAlignment}"
                            VerticalAlignment="{TemplateBinding VerticalContentAlignment}" />
                        <TextBlock x:Name="KeyboardAcceleratorTextBlock"
                            Grid.Column="1"
                            Style="{ThemeResource CaptionTextBlockStyle}"
                            Text="{TemplateBinding KeyboardAcceleratorTextOverride}"
                            MinWidth="{Binding RelativeSource={RelativeSource TemplatedParent}, Path=TemplateSettings.KeyboardAcceleratorTextMinWidth}"
                            Margin="24,0,0,0"
                            Foreground="{ThemeResource MenuFlyoutItemKeyboardAcceleratorTextForeground}"
                            HorizontalAlignment="Right"
                            VerticalAlignment="{TemplateBinding VerticalContentAlignment}"
                            Visibility="Collapsed"
                            AutomationProperties.AccessibilityView="Raw" />
                    
                    </Grid>
                </ControlTemplate>
            </Setter.Value>
        </Setter>
    </Style>

	<Style TargetType="ToggleMenuFlyoutItem"
		   BasedOn="{StaticResource ToggleMenuFlyoutItemRevealStyle}" />

	<Style TargetType="ToggleMenuFlyoutItem" x:Key="ToggleMenuFlyoutItemRevealStyle">
        <Setter Property="Background" Value="{ThemeResource ToggleMenuFlyoutItemRevealBackground}" />
        <Setter Property="BorderBrush" Value="{ThemeResource ToggleMenuFlyoutItemRevealBorderBrush}" />
        <Setter Property="BorderThickness" Value="{ThemeResource ToggleMenuFlyoutItemRevealBorderThickness}" />
        <Setter Property="Foreground" Value="{ThemeResource ToggleMenuFlyoutItemForeground}" />
        <Setter Property="Padding" Value="{ThemeResource MenuFlyoutItemThemePadding}" />
        <Setter Property="FontSize" Value="{ThemeResource ControlContentThemeFontSize}" />
        <Setter Property="HorizontalContentAlignment" Value="Stretch" />
        <Setter Property="VerticalContentAlignment" Value="Center" />
        <Setter Property="UseSystemFocusVisuals" Value="{StaticResource UseSystemFocusVisuals}" />
        <Setter Property="Template">
            <Setter.Value>
                <ControlTemplate TargetType="ToggleMenuFlyoutItem">
                    <Grid x:Name="LayoutRoot"
                        Padding="{TemplateBinding Padding}"
                        Background="{TemplateBinding Background}"
                        BorderBrush="{TemplateBinding BorderBrush}"
                        BorderThickness="{TemplateBinding BorderThickness}"
                        CornerRadius="{TemplateBinding CornerRadius}" >

                        <VisualStateManager.VisualStateGroups>
                            <VisualStateGroup x:Name="CommonStates">
                                <VisualState x:Name="Normal">

                                    <Storyboard>
                                        <PointerUpThemeAnimation Storyboard.TargetName="AnimationRoot" />
                                    </Storyboard>
                                </VisualState>

                                <VisualState x:Name="PointerOver">
                                    <VisualState.Setters>
                                        <Setter Target="LayoutRoot.(RevealBrush.State)" Value="PointerOver" />
                                        <Setter Target="LayoutRoot.Background" Value="{ThemeResource ToggleMenuFlyoutItemRevealBackgroundPointerOver}" />
                                        <Setter Target="LayoutRoot.BorderBrush" Value="{ThemeResource ToggleMenuFlyoutItemRevealBorderBrushPointerOver}" />
                                        <Setter Target="IconContent.Foreground" Value="{ThemeResource ToggleMenuFlyoutItemForegroundPointerOver}" />
                                        <Setter Target="TextBlock.Foreground" Value="{ThemeResource ToggleMenuFlyoutItemForegroundPointerOver}" />
                                        <Setter Target="CheckGlyph.Foreground" Value="{ThemeResource ToggleMenuFlyoutItemCheckGlyphForegroundPointerOver}" />
                                        <Setter Target="KeyboardAcceleratorTextBlock.Foreground" Value="{ThemeResource ToggleMenuFlyoutItemKeyboardAcceleratorTextForegroundPointerOver}" />
                                    </VisualState.Setters>
                                    <Storyboard>
                                        <PointerUpThemeAnimation Storyboard.TargetName="AnimationRoot" />
                                    </Storyboard>
                                </VisualState>

                                <VisualState x:Name="Pressed">
                                    <VisualState.Setters>
                                        <Setter Target="LayoutRoot.(RevealBrush.State)" Value="Pressed" />
                                        <Setter Target="LayoutRoot.Background" Value="{ThemeResource ToggleMenuFlyoutItemRevealBackgroundPressed}" />
                                        <Setter Target="LayoutRoot.BorderBrush" Value="{ThemeResource ToggleMenuFlyoutItemRevealBorderBrushPressed}" />
                                        <Setter Target="IconContent.Foreground" Value="{ThemeResource ToggleMenuFlyoutItemForegroundPressed}" />
                                        <Setter Target="TextBlock.Foreground" Value="{ThemeResource ToggleMenuFlyoutItemForegroundPressed}" />
                                        <Setter Target="CheckGlyph.Foreground" Value="{ThemeResource ToggleMenuFlyoutItemCheckGlyphForegroundPressed}" />
                                        <Setter Target="KeyboardAcceleratorTextBlock.Foreground" Value="{ThemeResource ToggleMenuFlyoutItemKeyboardAcceleratorTextForegroundPressed}" />
                                    </VisualState.Setters>
                                    <Storyboard>
                                        <PointerDownThemeAnimation Storyboard.TargetName="AnimationRoot" />
                                    </Storyboard>
                                </VisualState>

                                <VisualState x:Name="Disabled">
                                    <VisualState.Setters>
                                        <Setter Target="LayoutRoot.Background" Value="{ThemeResource ToggleMenuFlyoutItemRevealBackgroundDisabled}" />
                                        <Setter Target="LayoutRoot.BorderBrush" Value="{ThemeResource ToggleMenuFlyoutItemRevealBorderBrushDisabled}" />
                                        <Setter Target="IconContent.Foreground" Value="{ThemeResource ToggleMenuFlyoutItemForegroundDisabled}" />
                                        <Setter Target="TextBlock.Foreground" Value="{ThemeResource ToggleMenuFlyoutItemForegroundDisabled}" />
                                        <Setter Target="CheckGlyph.Foreground" Value="{ThemeResource ToggleMenuFlyoutItemCheckGlyphForegroundDisabled}" />
                                        <Setter Target="KeyboardAcceleratorTextBlock.Foreground" Value="{ThemeResource ToggleMenuFlyoutItemKeyboardAcceleratorTextForegroundDisabled}" />
                                    </VisualState.Setters>
                                </VisualState>
                            </VisualStateGroup>
                            <VisualStateGroup x:Name="CheckStates">
                                <VisualState x:Name="Unchecked" />
                                <VisualState x:Name="Checked">
                                    <VisualState.Setters>
                                        <Setter Target="CheckGlyph.Opacity" Value="1" />
                                    </VisualState.Setters>
                                </VisualState>
                                <VisualState x:Name="UncheckedWithIcon">
                                    <VisualState.Setters>
                                        <Setter Target="TextBlock.Margin" Value="{ThemeResource MenuFlyoutItemPlaceholderThemeThickness}" />
                                        <Setter Target="IconRoot.Visibility" Value="Visible" />
                                    </VisualState.Setters>
                                </VisualState>
                                <VisualState x:Name="CheckedWithIcon">
                                    <VisualState.Setters>
                                        <Setter Target="TextBlock.Margin" Value="{ThemeResource MenuFlyoutItemPlaceholderThemeThickness}" />
                                        <Setter Target="IconRoot.Visibility" Value="Visible" />
                                        <Setter Target="CheckGlyph.Opacity" Value="1" />
                                    </VisualState.Setters>
                                </VisualState>
                            </VisualStateGroup>
                            <VisualStateGroup x:Name="PaddingSizeStates">
                                <VisualState x:Name="DefaultPadding" />
                                <VisualState x:Name="NarrowPadding">

                                    <Storyboard>
                                        <ObjectAnimationUsingKeyFrames Storyboard.TargetName="LayoutRoot" Storyboard.TargetProperty="Padding">
                                            <DiscreteObjectKeyFrame KeyTime="0" Value="{ThemeResource MenuFlyoutItemThemePaddingNarrow}" />
                                        </ObjectAnimationUsingKeyFrames>
                                    </Storyboard>
                                </VisualState>
                            </VisualStateGroup>
                            <VisualStateGroup x:Name="KeyboardAcceleratorTextVisibility">
                                <VisualState x:Name="KeyboardAcceleratorTextCollapsed" />
                                <VisualState x:Name="KeyboardAcceleratorTextVisible">
                                    <VisualState.Setters>
                                        <Setter Target="KeyboardAcceleratorTextBlock.Visibility" Value="Visible" />
                                    </VisualState.Setters>
                                </VisualState>
                            </VisualStateGroup>

                        </VisualStateManager.VisualStateGroups>
                        <Grid x:Name="AnimationRoot">
                            <Grid.ColumnDefinitions>
                                <ColumnDefinition Width="Auto" />
                                <ColumnDefinition Width="*" />
                                <ColumnDefinition Width="Auto" />
                            </Grid.ColumnDefinitions>
                            <FontIcon x:Name="CheckGlyph"
                                FontFamily="{ThemeResource SymbolThemeFontFamily}"
<<<<<<< HEAD
                                Glyph="&#xE73E;"
=======
								win:Glyph="&#xE001;"
                                not_win:Glyph="&#xE73E;"
>>>>>>> 85ad12d1
                                FontSize="16"
                                Foreground="{ThemeResource ToggleMenuFlyoutItemCheckGlyphForeground}"
                                Opacity="0"
                                Width="16"
                                Margin="0,0,12,0" />
                            <Viewbox x:Name="IconRoot" 
                                Grid.Column="1"
                                HorizontalAlignment="Left"
                                VerticalAlignment="Center"
                                Width="16" 
                                Height="16"
                                Visibility="Collapsed">
                                <ContentPresenter x:Name="IconContent"
                                Content="{TemplateBinding Icon}"/>
                            </Viewbox>
                            <TextBlock x:Name="TextBlock"
                                Grid.Column="1"
                                Text="{TemplateBinding Text}"
                                TextTrimming="Clip"
                                Foreground="{TemplateBinding Foreground}"
                                HorizontalAlignment="{TemplateBinding HorizontalContentAlignment}"
                                VerticalAlignment="{TemplateBinding VerticalContentAlignment}" />
                            <TextBlock x:Name="KeyboardAcceleratorTextBlock"
                                Grid.Column="2"
                                Style="{ThemeResource CaptionTextBlockStyle}"
                                Text="{TemplateBinding KeyboardAcceleratorTextOverride}"
                                MinWidth="{Binding RelativeSource={RelativeSource TemplatedParent}, Path=TemplateSettings.KeyboardAcceleratorTextMinWidth}"
                                Margin="24,0,0,0"
                                Foreground="{ThemeResource ToggleMenuFlyoutItemKeyboardAcceleratorTextForeground}"
                                HorizontalAlignment="Right"
                                VerticalAlignment="{TemplateBinding VerticalContentAlignment}"
                                Visibility="Collapsed"
                                AutomationProperties.AccessibilityView="Raw" />

                        </Grid>
                    
                    </Grid>
                </ControlTemplate>
            </Setter.Value>
        </Setter>
    </Style>

    <Style TargetType="MenuFlyoutSubItem" x:Key="MenuFlyoutSubItemRevealStyle">
        <Setter Property="Background" Value="{ThemeResource MenuFlyoutSubItemRevealBackground}" />
        <Setter Property="BorderBrush" Value="{ThemeResource MenuFlyoutSubItemRevealBorderBrush}" />
        <Setter Property="BorderThickness" Value="{ThemeResource MenuFlyoutSubItemRevealBorderThickness}" />
        <Setter Property="Foreground" Value="{ThemeResource MenuFlyoutSubItemForeground}" />
        <Setter Property="Padding" Value="{ThemeResource MenuFlyoutItemThemePadding}" />
        <Setter Property="FontSize" Value="{ThemeResource ControlContentThemeFontSize}" />
        <Setter Property="HorizontalContentAlignment" Value="Stretch" />
        <Setter Property="VerticalContentAlignment" Value="Center" />
        <Setter Property="UseSystemFocusVisuals" Value="{StaticResource UseSystemFocusVisuals}" />
        <Setter Property="Template">
            <Setter.Value>
                <ControlTemplate TargetType="MenuFlyoutSubItem">
                    <Grid x:Name="LayoutRoot"
                        Padding="{TemplateBinding Padding}"
                        Background="{TemplateBinding Background}"
                        BorderBrush="{TemplateBinding BorderBrush}"
                        BorderThickness="{TemplateBinding BorderThickness}"
                        CornerRadius="{TemplateBinding CornerRadius}" >

                        <VisualStateManager.VisualStateGroups>
                            <VisualStateGroup x:Name="CommonStates">
                                <VisualState x:Name="Normal" />

                                <VisualState x:Name="PointerOver">
                                    <VisualState.Setters>
                                        <Setter Target="LayoutRoot.(RevealBrush.State)" Value="PointerOver" />
                                        <Setter Target="LayoutRoot.Background" Value="{ThemeResource MenuFlyoutSubItemRevealBackgroundPointerOver}" />
                                        <Setter Target="LayoutRoot.BorderBrush" Value="{ThemeResource MenuFlyoutSubItemRevealBorderBrushPointerOver}" />
                                        <Setter Target="IconContent.Foreground" Value="{ThemeResource MenuFlyoutSubItemForegroundPointerOver}" />
                                        <Setter Target="TextBlock.Foreground" Value="{ThemeResource MenuFlyoutSubItemForegroundPointerOver}" />
                                        <Setter Target="SubItemChevron.Foreground" Value="{ThemeResource MenuFlyoutSubItemChevronPointerOver}" />
                                    </VisualState.Setters>
                                </VisualState>

                                <VisualState x:Name="Pressed">
                                    <VisualState.Setters>
                                        <Setter Target="LayoutRoot.(RevealBrush.State)" Value="Pressed" />
                                        <Setter Target="LayoutRoot.Background" Value="{ThemeResource MenuFlyoutSubItemRevealBackgroundPressed}" />
                                        <Setter Target="LayoutRoot.BorderBrush" Value="{ThemeResource MenuFlyoutSubItemRevealBorderBrushPressed}" />
                                        <Setter Target="IconContent.Foreground" Value="{ThemeResource MenuFlyoutSubItemForegroundPressed}" />
                                        <Setter Target="TextBlock.Foreground" Value="{ThemeResource MenuFlyoutSubItemForegroundPressed}" />
                                        <Setter Target="SubItemChevron.Foreground" Value="{ThemeResource MenuFlyoutSubItemChevronPressed}" />
                                    </VisualState.Setters>
                                </VisualState>
                                <VisualState x:Name="SubMenuOpened">
                                    <VisualState.Setters>
                                        <Setter Target="LayoutRoot.Background" Value="{ThemeResource MenuFlyoutSubItemRevealBackgroundSubMenuOpened}" />
                                        <Setter Target="LayoutRoot.BorderBrush" Value="{ThemeResource MenuFlyoutSubItemRevealBorderBrushSubMenuOpened}" />
                                        <Setter Target="IconContent.Foreground" Value="{ThemeResource MenuFlyoutSubItemForegroundSubMenuOpened}" />
                                        <Setter Target="TextBlock.Foreground" Value="{ThemeResource MenuFlyoutSubItemForegroundSubMenuOpened}" />
                                        <Setter Target="SubItemChevron.Foreground" Value="{ThemeResource MenuFlyoutSubItemChevronSubMenuOpened}" />
                                    </VisualState.Setters>
                                </VisualState>

                                <VisualState x:Name="Disabled">
                                    <VisualState.Setters>
                                        <Setter Target="LayoutRoot.Background" Value="{ThemeResource MenuFlyoutSubItemRevealBackgroundDisabled}" />
                                        <Setter Target="LayoutRoot.BorderBrush" Value="{ThemeResource MenuFlyoutSubItemRevealBorderBrushDisabled}" />
                                        <Setter Target="IconContent.Foreground" Value="{ThemeResource MenuFlyoutSubItemForegroundDisabled}" />
                                        <Setter Target="TextBlock.Foreground" Value="{ThemeResource MenuFlyoutSubItemForegroundDisabled}" />
                                        <Setter Target="SubItemChevron.Foreground" Value="{ThemeResource MenuFlyoutSubItemChevronDisabled}" />
                                    </VisualState.Setters>
                                </VisualState>
                            </VisualStateGroup>
                            <VisualStateGroup x:Name="CheckPlaceholderStates">
                                <VisualState x:Name="NoPlaceholder" />
                                <VisualState x:Name="CheckPlaceholder">
                                    <VisualState.Setters>
                                        <Setter Target="TextBlock.Margin" Value="{ThemeResource MenuFlyoutItemPlaceholderThemeThickness}" />
                                    </VisualState.Setters>
                                </VisualState>
                                <VisualState x:Name="IconPlaceholder">
                                    <VisualState.Setters>
                                        <Setter Target="TextBlock.Margin" Value="{ThemeResource MenuFlyoutItemPlaceholderThemeThickness}" />
                                        <Setter Target="IconRoot.Visibility" Value="Visible" />
                                    </VisualState.Setters>
                                </VisualState>
                                <VisualState x:Name="CheckAndIconPlaceholder">
                                    <VisualState.Setters>
                                        <Setter Target="TextBlock.Margin" Value="{ThemeResource MenuFlyoutItemDoublePlaceholderThemeThickness}" />
                                        <Setter Target="IconRoot.Margin" Value="{ThemeResource MenuFlyoutItemPlaceholderThemeThickness}" />
                                        <Setter Target="IconRoot.Visibility" Value="Visible" />
                                    </VisualState.Setters>
                                </VisualState>
                            </VisualStateGroup>
                            <VisualStateGroup x:Name="PaddingSizeStates">
                                <VisualState x:Name="DefaultPadding" />
                                <VisualState x:Name="NarrowPadding">

                                    <Storyboard>
                                        <ObjectAnimationUsingKeyFrames Storyboard.TargetName="LayoutRoot" Storyboard.TargetProperty="Padding">
                                            <DiscreteObjectKeyFrame KeyTime="0" Value="{ThemeResource MenuFlyoutItemThemePaddingNarrow}" />
                                        </ObjectAnimationUsingKeyFrames>
                                    </Storyboard>
                                </VisualState>
                            </VisualStateGroup>

                        </VisualStateManager.VisualStateGroups>

                        <Grid>
                            <Grid.ColumnDefinitions>
                                <ColumnDefinition Width="*" />
                                <ColumnDefinition Width="Auto" />
                            </Grid.ColumnDefinitions>
                            <Viewbox x:Name="IconRoot" 
                                Grid.Column="0"
                                HorizontalAlignment="Left"
                                VerticalAlignment="Center"
                                Width="16" 
                                Height="16"
                                Visibility="Collapsed">
                                <ContentPresenter x:Name="IconContent"
                                Content="{TemplateBinding Icon}"/>
                            </Viewbox>
                            <TextBlock x:Name="TextBlock"
                                Grid.Column="0"
                                Foreground="{TemplateBinding Foreground}"
                                Text="{TemplateBinding Text}"
                                TextTrimming="Clip"
                                HorizontalAlignment="{TemplateBinding HorizontalContentAlignment}"
                                VerticalAlignment="{TemplateBinding VerticalContentAlignment}" />
                            <FontIcon x:Name="SubItemChevron"
                                Grid.Column="1"
                                Glyph="&#xE0E3;"
                                FontFamily="{ThemeResource SymbolThemeFontFamily}"
                                FontSize="12"
                                AutomationProperties.AccessibilityView="Raw"
                                Foreground="{ThemeResource MenuFlyoutSubItemChevron}"
                                Margin="{ThemeResource MenuFlyoutItemChevronMargin}"
                                MirroredWhenRightToLeft="True" />

                        </Grid>
                    
                    </Grid>
                </ControlTemplate>
            </Setter.Value>
        </Setter>
    </Style>
    
    <!--<Style TargetType="MenuFlyoutPresenter">
        <Setter Property="Background" Value="{ThemeResource MenuFlyoutPresenterBackground}" />
        <Setter Property="BorderBrush" Value="{ThemeResource MenuFlyoutPresenterBorderBrush}" />
        <Setter Property="BorderThickness" Value="{ThemeResource MenuFlyoutPresenterBorderThemeThickness}" />
        <Setter Property="Padding" Value="{ThemeResource MenuFlyoutPresenterThemePadding}" />
        <Setter Property="ScrollViewer.HorizontalScrollMode" Value="Disabled" />
        <Setter Property="ScrollViewer.HorizontalScrollBarVisibility" Value="Disabled" />
        <Setter Property="ScrollViewer.VerticalScrollMode" Value="Auto" />
        <Setter Property="ScrollViewer.VerticalScrollBarVisibility" Value="Auto" />
        <Setter Property="ScrollViewer.IsHorizontalRailEnabled" Value="False" />
        <Setter Property="ScrollViewer.IsVerticalRailEnabled" Value="False" />
        <Setter Property="ScrollViewer.ZoomMode" Value="Disabled" />
        <Setter Property="MaxWidth" Value="{ThemeResource FlyoutThemeMaxWidth}" />
        <Setter Property="MinHeight" Value="{ThemeResource MenuFlyoutThemeMinHeight}" />
        <Setter Property="Template">
            <Setter.Value>
                <ControlTemplate TargetType="MenuFlyoutPresenter">
                    <Grid Background="{TemplateBinding Background}" CornerRadius="{TemplateBinding CornerRadius}">
                        <ScrollViewer x:Name="MenuFlyoutPresenterScrollViewer"
                            Margin="{TemplateBinding Padding}"
                            MinWidth="{Binding RelativeSource={RelativeSource TemplatedParent}, Path=TemplateSettings.FlyoutContentMinWidth}"
                            HorizontalScrollMode="{TemplateBinding ScrollViewer.HorizontalScrollMode}"
                            HorizontalScrollBarVisibility="{TemplateBinding ScrollViewer.HorizontalScrollBarVisibility}"
                            VerticalScrollMode="{TemplateBinding ScrollViewer.VerticalScrollMode}"
                            VerticalScrollBarVisibility="{TemplateBinding ScrollViewer.VerticalScrollBarVisibility}"
                            IsHorizontalRailEnabled="{TemplateBinding ScrollViewer.IsHorizontalRailEnabled}"
                            IsVerticalRailEnabled="{TemplateBinding ScrollViewer.IsVerticalRailEnabled}"
                            ZoomMode="{TemplateBinding ScrollViewer.ZoomMode}"
                            AutomationProperties.AccessibilityView="Raw">
                            <ItemsPresenter Margin="{ThemeResource MenuFlyoutScrollerMargin}" />
                        </ScrollViewer>
                        <Border x:Name="MenuFlyoutPresenterBorder" BorderBrush="{TemplateBinding BorderBrush}" BorderThickness="{TemplateBinding BorderThickness}" CornerRadius="{TemplateBinding CornerRadius}" />

                    </Grid>

                </ControlTemplate>
            </Setter.Value>
        </Setter>
    </Style>-->

    <Style TargetType="MenuFlyoutItem" BasedOn="{StaticResource MenuFlyoutItemRevealStyle}" />

    <Style TargetType="MenuFlyoutSubItem" BasedOn="{StaticResource MenuFlyoutSubItemRevealStyle}" />

</ResourceDictionary><|MERGE_RESOLUTION|>--- conflicted
+++ resolved
@@ -398,12 +398,8 @@
                             </Grid.ColumnDefinitions>
                             <FontIcon x:Name="CheckGlyph"
                                 FontFamily="{ThemeResource SymbolThemeFontFamily}"
-<<<<<<< HEAD
-                                Glyph="&#xE73E;"
-=======
-								win:Glyph="&#xE001;"
+								                win:Glyph="&#xE001;"
                                 not_win:Glyph="&#xE73E;"
->>>>>>> 85ad12d1
                                 FontSize="16"
                                 Foreground="{ThemeResource ToggleMenuFlyoutItemCheckGlyphForeground}"
                                 Opacity="0"
