--- conflicted
+++ resolved
@@ -465,11 +465,8 @@
 						this.Log().Debug($"Inserting {args.NewItems.Count} items starting at {args.NewStartingIndex}");
 					}
 
-<<<<<<< HEAD
-=======
 					// Because new items are added, the containers for existing items with higher indices
 					// will be moved, and we must make sure to increase their indices
->>>>>>> ef5961fd
 					SaveContainersForIndexRepair(args.NewStartingIndex, args.NewItems.Count);
 					AddItems(args.NewStartingIndex, args.NewItems.Count, section);
 					RepairIndices();
@@ -487,11 +484,7 @@
 					{
 						this.Log().Debug($"Deleting {args.OldItems.Count} items starting at {args.OldStartingIndex}");
 					}
-<<<<<<< HEAD
-
-=======
-										
->>>>>>> ef5961fd
+          
 					SaveContainersForIndexRepair(args.OldStartingIndex, -args.OldItems.Count);
 					RemoveItems(args.OldStartingIndex, args.OldItems.Count, section);
 					RepairIndices();
@@ -527,15 +520,12 @@
 			}
 		}
 
-<<<<<<< HEAD
-=======
 		/// <summary>
 		/// Stores materialized containers starting a given index, so that their
 		/// ItemsControl.IndexForContainerProperty can be updated after the collection changes.		
 		/// </summary>
 		/// <param name="startingIndex">The minimum index of containers we care about.</param>
 		/// <param name="indexChange">How does the index change.</param>
->>>>>>> ef5961fd
 		private void SaveContainersForIndexRepair(int startingIndex, int indexChange)
 		{
 			_containersForIndexRepair.Clear();
@@ -544,22 +534,16 @@
 				var currentIndex = (int)container.GetValue(ItemsControl.IndexForItemContainerProperty);
 				if (currentIndex >= startingIndex)
 				{
-<<<<<<< HEAD
-=======
 					// we store the index, that should be set after the collection change
->>>>>>> ef5961fd
 					_containersForIndexRepair.Add(container, currentIndex + indexChange);
 				}
 			}
 		}
 
-<<<<<<< HEAD
-=======
 		/// <summary>
 		/// Sets the indices of stored materialized containers to the appropriate index after
 		/// collection change.
 		/// </summary>
->>>>>>> ef5961fd
 		private void RepairIndices()
 		{
 			foreach(var containerPair in _containersForIndexRepair)
@@ -660,11 +644,7 @@
 
 		protected override void PrepareContainerForItemOverride(DependencyObject element, object item)
 		{
-<<<<<<< HEAD
-			// Index will be repaired by virtue of ItemsControl.
-=======
 			// Index will be repaired by virtue of ItemsControl
->>>>>>> ef5961fd
 			_containersForIndexRepair.Remove(element);
 
 			base.PrepareContainerForItemOverride(element, item);
