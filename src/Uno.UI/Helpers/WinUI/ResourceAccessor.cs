--- conflicted
+++ resolved
@@ -23,11 +23,6 @@
 #if !IS_UNO
 		public const string MUXCONTROLS_PACKAGE_NAME = "Microsoft.UI.Xaml.3.0";
 
-<<<<<<< HEAD
-#if !IS_UNO
-		private const string c_resourceLoc = "Microsoft.UI.Xaml/Resources";
-=======
->>>>>>> a6eda7c5
 		private static ResourceMap s_resourceMap = GetPackageResourceMap();
 		private static ResourceContext s_resourceContext = ResourceContext.GetForViewIndependentUse();
 
