--- conflicted
+++ resolved
@@ -176,25 +176,15 @@
 			global::Windows.Foundation.Metadata.ApiInformation.TryRaiseNotImplemented("Windows.UI.Xaml.Controls.ScrollContentPresenter", "void ScrollContentPresenter.MouseWheelRight()");
 		}
 		#endif
-<<<<<<< HEAD
-		#if __ANDROID__ || __IOS__ || IS_UNIT_TESTS || __WASM__ || false || __NETSTD_REFERENCE__ || false
+		#if __ANDROID__ || __IOS__ || IS_UNIT_TESTS || false || false || __NETSTD_REFERENCE__ || false
 		[global::Uno.NotImplemented("__ANDROID__", "__IOS__", "IS_UNIT_TESTS", "__WASM__", "__NETSTD_REFERENCE__")]
-=======
-		#if __ANDROID__ || __IOS__ || NET461 || false || false || __NETSTD_REFERENCE__ || false
-		[global::Uno.NotImplemented("__ANDROID__", "__IOS__", "NET461", "__WASM__", "__NETSTD_REFERENCE__")]
->>>>>>> c4babd1f
 		public  void SetHorizontalOffset( double offset)
 		{
 			global::Windows.Foundation.Metadata.ApiInformation.TryRaiseNotImplemented("Windows.UI.Xaml.Controls.ScrollContentPresenter", "void ScrollContentPresenter.SetHorizontalOffset(double offset)");
 		}
 		#endif
-<<<<<<< HEAD
-		#if __ANDROID__ || __IOS__ || IS_UNIT_TESTS || __WASM__ || false || __NETSTD_REFERENCE__ || false
+		#if __ANDROID__ || __IOS__ || IS_UNIT_TESTS || false || false || __NETSTD_REFERENCE__ || false
 		[global::Uno.NotImplemented("__ANDROID__", "__IOS__", "IS_UNIT_TESTS", "__WASM__", "__NETSTD_REFERENCE__")]
-=======
-		#if __ANDROID__ || __IOS__ || NET461 || false || false || __NETSTD_REFERENCE__ || false
-		[global::Uno.NotImplemented("__ANDROID__", "__IOS__", "NET461", "__WASM__", "__NETSTD_REFERENCE__")]
->>>>>>> c4babd1f
 		public  void SetVerticalOffset( double offset)
 		{
 			global::Windows.Foundation.Metadata.ApiInformation.TryRaiseNotImplemented("Windows.UI.Xaml.Controls.ScrollContentPresenter", "void ScrollContentPresenter.SetVerticalOffset(double offset)");
