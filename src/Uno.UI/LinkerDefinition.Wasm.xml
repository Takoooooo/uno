﻿<linker>
<<<<<<< HEAD
  <assembly fullname="Uno.UI.Wasm" />
  
  <assembly fullname="Uno.UI">
    <type fullname="Windows.UI.Xaml.UIElement" />
    <type fullname="Windows.UI.Xaml.Window" />
    <type fullname="Windows.UI.Xaml.Media.BrushConverter" />
    <type fullname="Windows.UI.Xaml.Media.ImageSourceConverter" />
    <type fullname="Windows.UI.Xaml.CornerRadiusConverter" />
    <type fullname="Uno.Media.GeometryConverter" />
    <type fullname="Windows.UI.Xaml.ThicknessConverter" />
    <type fullname="Windows.UI.Xaml.ObservableVectorWrapper" />
	<type fullname="Windows.UI.Xaml.Input.FocusManager">
	  <method name="ReceiveFocusNative" />
	</type>
	<type fullname="Windows.UI.Xaml.Application">
	  <method name="DispatchSuspending" />
      <method name="DispatchSystemThemeChange" />
	</type>
  </assembly>
  
  <assembly fullname="Uno">
    <type fullname="Windows.ApplicationModel.DataTransfer.Clipboard">
      <method name="DispatchContentChanged" />
    </type>
    <type fullname="Windows.UI.Core.CoreDispatcher" />
    <type fullname="Windows.UI.Core.SystemNavigationManager" />
    <type fullname="Windows.Devices.Midi.MidiInPort">
      <method name="DispatchMessage" />
    </type>
    <type fullname="Uno.Devices.Enumeration.Internal.Providers.Midi.MidiDeviceConnectionWatcher">
      <method name="DispatchStateChanged" />
    </type>
    <type fullname="Windows.Devices.Sensors.Accelerometer">
      <method name="DispatchReading" />
    </type>
    <type fullname="Windows.Devices.Sensors.Magnetometer">
      <method name="DispatchReading" />
    </type>
    <type fullname="Windows.Networking.Connectivity.NetworkInformation">
      <method name="DispatchStatusChanged" />
    </type>
    <type fullname="Windows.Devices.Sensors.Gyrometer">
      <method name="DispatchReading" />
    </type>
    <type fullname="Windows.Devices.Geolocation.Geolocator">
      <method name="DispatchAccessRequest" />
      <method name="DispatchGeoposition" />
      <method name="DispatchError" />      
    </type>
	<type fullname="Windows.Storage.StorageFolder">
	  <method name="DispatchStorageInitialized" />
	</type>
  </assembly>
  
  <assembly fullname="Uno.Foundation">
    <type fullname="Uno.Foundation.Interop.JSObject" />
    <type fullname="Windows.Foundation.SizeConverter" />
  </assembly>

  <assembly fullname="System">
    <type fullname="System.ComponentModel.*Converter" />
    <type fullname="System.*Converter" />
  </assembly>
=======
>>>>>>> fe8f8a76
</linker><|MERGE_RESOLUTION|>--- conflicted
+++ resolved
@@ -1,68 +1,2 @@
 ﻿<linker>
-<<<<<<< HEAD
-  <assembly fullname="Uno.UI.Wasm" />
-  
-  <assembly fullname="Uno.UI">
-    <type fullname="Windows.UI.Xaml.UIElement" />
-    <type fullname="Windows.UI.Xaml.Window" />
-    <type fullname="Windows.UI.Xaml.Media.BrushConverter" />
-    <type fullname="Windows.UI.Xaml.Media.ImageSourceConverter" />
-    <type fullname="Windows.UI.Xaml.CornerRadiusConverter" />
-    <type fullname="Uno.Media.GeometryConverter" />
-    <type fullname="Windows.UI.Xaml.ThicknessConverter" />
-    <type fullname="Windows.UI.Xaml.ObservableVectorWrapper" />
-	<type fullname="Windows.UI.Xaml.Input.FocusManager">
-	  <method name="ReceiveFocusNative" />
-	</type>
-	<type fullname="Windows.UI.Xaml.Application">
-	  <method name="DispatchSuspending" />
-      <method name="DispatchSystemThemeChange" />
-	</type>
-  </assembly>
-  
-  <assembly fullname="Uno">
-    <type fullname="Windows.ApplicationModel.DataTransfer.Clipboard">
-      <method name="DispatchContentChanged" />
-    </type>
-    <type fullname="Windows.UI.Core.CoreDispatcher" />
-    <type fullname="Windows.UI.Core.SystemNavigationManager" />
-    <type fullname="Windows.Devices.Midi.MidiInPort">
-      <method name="DispatchMessage" />
-    </type>
-    <type fullname="Uno.Devices.Enumeration.Internal.Providers.Midi.MidiDeviceConnectionWatcher">
-      <method name="DispatchStateChanged" />
-    </type>
-    <type fullname="Windows.Devices.Sensors.Accelerometer">
-      <method name="DispatchReading" />
-    </type>
-    <type fullname="Windows.Devices.Sensors.Magnetometer">
-      <method name="DispatchReading" />
-    </type>
-    <type fullname="Windows.Networking.Connectivity.NetworkInformation">
-      <method name="DispatchStatusChanged" />
-    </type>
-    <type fullname="Windows.Devices.Sensors.Gyrometer">
-      <method name="DispatchReading" />
-    </type>
-    <type fullname="Windows.Devices.Geolocation.Geolocator">
-      <method name="DispatchAccessRequest" />
-      <method name="DispatchGeoposition" />
-      <method name="DispatchError" />      
-    </type>
-	<type fullname="Windows.Storage.StorageFolder">
-	  <method name="DispatchStorageInitialized" />
-	</type>
-  </assembly>
-  
-  <assembly fullname="Uno.Foundation">
-    <type fullname="Uno.Foundation.Interop.JSObject" />
-    <type fullname="Windows.Foundation.SizeConverter" />
-  </assembly>
-
-  <assembly fullname="System">
-    <type fullname="System.ComponentModel.*Converter" />
-    <type fullname="System.*Converter" />
-  </assembly>
-=======
->>>>>>> fe8f8a76
 </linker>