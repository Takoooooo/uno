--- conflicted
+++ resolved
@@ -1,54 +1,13 @@
 ﻿// Copyright (c) Microsoft Corporation. All rights reserved.
 // Licensed under the MIT License. See LICENSE in the project root for license information.
-<<<<<<< HEAD
 // MUX reference InfoBadge.properties.cpp, tag winui3/release/1.4.2
-=======
 
-// MUX Reference InfoBadge.properties.cpp, tag winui3/release/1.4.2
->>>>>>> bd0f8a87
-
-using System;
-using System.Collections.Generic;
-using System.Linq;
-using System.Text;
-using System.Threading.Tasks;
 using Windows.UI.Xaml;
 
 namespace Microsoft.UI.Xaml.Controls;
 
 public partial class InfoBadge
 {
-	/// <summary>
-	/// Gets or sets the integer to be displayed in a numeric InfoBadge.
-	/// </summary>
-	public int Value
-	{
-		get => (int)GetValue(ValueProperty);
-		set => SetValue(ValueProperty, value);
-	}
-
-	/// <summary>
-	/// Identifies the InfoBadge.Value dependency property.
-	/// </summary>
-	public static DependencyProperty ValueProperty { get; } =
-		DependencyProperty.Register(nameof(Value), typeof(int), typeof(InfoBadge), new FrameworkPropertyMetadata(-1, OnPropertyChanged));
-
-	/// <summary>
-	/// Provides calculated values that can be referenced as TemplatedParent sources when defining 
-	/// templates for an InfoBadge. Not intended for general use.
-	/// </summary>
-	public InfoBadgeTemplateSettings TemplateSettings
-	{
-		get => (InfoBadgeTemplateSettings)GetValue(TemplateSettingsProperty);
-		private set => SetValue(TemplateSettingsProperty, value);
-	}
-
-	/// <summary>
-	/// Identifies the InfoBadgeTemplateSettings dependency property.
-	/// </summary>
-	public static DependencyProperty TemplateSettingsProperty { get; } =
-		DependencyProperty.Register(nameof(TemplateSettings), typeof(InfoBadgeTemplateSettings), typeof(InfoBadge), new FrameworkPropertyMetadata(null, OnPropertyChanged));
-
 	/// <summary>
 	/// Gets or sets the icon to be used in an InfoBadge.
 	/// </summary>
@@ -68,45 +27,39 @@
 		DependencyObject sender,
 		DependencyPropertyChangedEventArgs args)
 	{
-<<<<<<< HEAD
 		var owner = (InfoBadge)sender;
 		owner.OnPropertyChanged(args);
-=======
-		public IconSource IconSource
-		{
-			get => (IconSource)GetValue(IconSourceProperty);
-			set => SetValue(IconSourceProperty, value);
-		}
+	}
 
-		public static DependencyProperty IconSourceProperty { get; } =
-			DependencyProperty.Register(nameof(IconSource), typeof(IconSource), typeof(InfoBadge), new FrameworkPropertyMetadata(null, OnPropertyChanged));
+	/// <summary>
+	/// Provides calculated values that can be referenced as TemplatedParent sources when defining 
+	/// templates for an InfoBadge. Not intended for general use.
+	/// </summary>
+	public InfoBadgeTemplateSettings TemplateSettings
+	{
+		get => (InfoBadgeTemplateSettings)GetValue(TemplateSettingsProperty);
+		private set => SetValue(TemplateSettingsProperty, value);
+	}
+
+	/// <summary>
+	/// Identifies the InfoBadgeTemplateSettings dependency property.
+	/// </summary>
+	public static DependencyProperty TemplateSettingsProperty { get; } =
+		DependencyProperty.Register(nameof(TemplateSettings), typeof(InfoBadgeTemplateSettings), typeof(InfoBadge), new FrameworkPropertyMetadata(null, OnPropertyChanged));
 
 
-		public InfoBadgeTemplateSettings TemplateSettings
-		{
-			get => (InfoBadgeTemplateSettings)GetValue(TemplateSettingsProperty);
-			set => SetValue(TemplateSettingsProperty, value);
-		}
+	/// <summary>
+	/// Gets or sets the integer to be displayed in a numeric InfoBadge.
+	/// </summary>
+	public int Value
+	{
+		get => (int)GetValue(ValueProperty);
+		set => SetValue(ValueProperty, value);
+	}
 
-		public static DependencyProperty TemplateSettingsProperty { get; } =
-			DependencyProperty.Register(nameof(TemplateSettings), typeof(InfoBadgeTemplateSettings), typeof(InfoBadge), new FrameworkPropertyMetadata(null, OnPropertyChanged));
-
-		private static void OnPropertyChanged(
-			DependencyObject sender,
-			DependencyPropertyChangedEventArgs args)
-		{
-			var owner = (InfoBadge)sender;
-			owner.OnPropertyChanged(args);
-		}
-
-		public int Value
-		{
-			get => (int)GetValue(ValueProperty);
-			set => SetValue(ValueProperty, value);
-		}
-
-		public static DependencyProperty ValueProperty { get; } =
-			DependencyProperty.Register(nameof(Value), typeof(int), typeof(InfoBadge), new FrameworkPropertyMetadata(-1, OnPropertyChanged));
->>>>>>> bd0f8a87
-	}
+	/// <summary>
+	/// Identifies the InfoBadge.Value dependency property.
+	/// </summary>
+	public static DependencyProperty ValueProperty { get; } =
+		DependencyProperty.Register(nameof(Value), typeof(int), typeof(InfoBadge), new FrameworkPropertyMetadata(-1, OnPropertyChanged));
 }