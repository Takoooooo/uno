--- conflicted
+++ resolved
@@ -133,33 +133,20 @@
 		public ICommand GetGeopositionCommand =>
 			GetOrCreateCommand(GetGeoposition);
 
-
-<<<<<<< HEAD
-		public Command AttachPositionChangedCommand => new Command((p) =>
-=======
 		public Command AttachPositionChangedCommand => GetOrCreateCommand(() =>
->>>>>>> 2121d94e
 		{
 			_geolocator.PositionChanged += Geolocator_PositionChanged;
 			PositionChangedAttached = true;
 		});
 
-<<<<<<< HEAD
-		public Command DetachPositionChangedCommand => new Command((p) =>
-=======
 		public Command DetachPositionChangedCommand => GetOrCreateCommand(() =>
->>>>>>> 2121d94e
 		{
 			_geolocator.PositionChanged -= Geolocator_PositionChanged;
 			PositionChangedAttached = false;
 		});
 
 
-<<<<<<< HEAD
-		public Command AttachStatusChangedCommand => new Command((p) =>
-=======
 		public Command AttachStatusChangedCommand => GetOrCreateCommand(() =>
->>>>>>> 2121d94e
 		{
 			_geolocator.StatusChanged += Geolocator_StatusChanged;
 			StatusChangedAttached = true;
