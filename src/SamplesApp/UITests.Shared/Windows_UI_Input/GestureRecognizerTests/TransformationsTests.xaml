﻿<Page
    x:Class="UITests.Shared.Windows_UI_Input.GestureRecognizerTests.TransformationsTests"
    xmlns="http://schemas.microsoft.com/winfx/2006/xaml/presentation"
    xmlns:x="http://schemas.microsoft.com/winfx/2006/xaml"
    xmlns:local="using:UITests.Shared.Windows_UI_Input.GestureRecognizerTests"
    xmlns:d="http://schemas.microsoft.com/expression/blend/2008"
    xmlns:mc="http://schemas.openxmlformats.org/markup-compatibility/2006"
    mc:Ignorable="d"
    Background="{ThemeResource ApplicationPageBackgroundThemeBrush}">

	<Grid>
		<Grid.RowDefinitions>
			<RowDefinition Height="Auto" />
			<RowDefinition />
		</Grid.RowDefinitions>

		<Border
<<<<<<< HEAD
			x:Name="_Parent"
=======
			x:Name="TheParent"
>>>>>>> 942c11ac
			BorderThickness="10"
			BorderBrush="DeepSkyBlue"
			Background="Red"
			Width="420"
			Height="420"
			PointerMoved="OnParentPointerMoved">
			<Viewbox
				Stretch="Uniform"
				StretchDirection="Both"
				VerticalAlignment="Top"
				HorizontalAlignment="Left">
				<Border
					x:Name="Target"
					Margin="10"
					Width="80"
					Height="80"
					Background="DeepPink"
					PointerMoved="OnTargetPointerMoved">
					<TextBlock Text="Stretched * 4" />
				</Border>
			</Viewbox>
		</Border>

		<StackPanel Grid.Row="1">
			<TextBlock Text="Move over target, relative to target:" />
			<TextBlock Name="TargetRelToTarget" />
			<TextBlock Text="Move over target, relative to parent:" />
			<TextBlock Name="TargetRelToParent" />
			<TextBlock Text="Move over parent, relative to target:" />
			<TextBlock Name="ParentRelToTarget" />
			<TextBlock Text="Move over parent, relative to parent:" />
			<TextBlock Name="ParentRelToParent" />
		</StackPanel>
	</Grid>
</Page><|MERGE_RESOLUTION|>--- conflicted
+++ resolved
@@ -15,11 +15,7 @@
 		</Grid.RowDefinitions>
 
 		<Border
-<<<<<<< HEAD
-			x:Name="_Parent"
-=======
 			x:Name="TheParent"
->>>>>>> 942c11ac
 			BorderThickness="10"
 			BorderBrush="DeepSkyBlue"
 			Background="Red"
