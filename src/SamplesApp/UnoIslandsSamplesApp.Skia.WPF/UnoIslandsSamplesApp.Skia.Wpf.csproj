﻿<Project Sdk="MSBuild.Sdk.Extras">
	<PropertyGroup>
<<<<<<< HEAD
		<TargetFrameworks>net7.0-windows;net8.0-windows</TargetFrameworks>
=======
		<TargetFrameworks>net6.0-windows</TargetFrameworks>
>>>>>>> d55cee6e

		<!--
		Enable implicit dotnet runtime forward rolling, as the specifed target framework
		project may run with only a later version of the .NET runtime installed.
		-->
		<RollForward>Major</RollForward>
	</PropertyGroup>

<<<<<<< HEAD
	<Import Project="../../targetframework-override-windows.props" />
=======
	<PropertyGroup Condition="'$(MSBuildRuntimeType)'=='Core' or '$(BuildingInsideVisualStudio)'=='true'">
		<TargetFrameworks>net7.0-windows</TargetFrameworks>
	</PropertyGroup>

	<Import Project="../../targetframework-override.props" />

	<Import Project="../../netcore-build-windows.props" />
>>>>>>> d55cee6e

	<PropertyGroup>
		<OutputType>Exe</OutputType>
		<UseWPF>true</UseWPF>
		<ApplicationManifest>app.manifest</ApplicationManifest>
	</PropertyGroup>

<<<<<<< HEAD
=======
	<ItemGroup Condition="'$(TargetFramework)'=='net472'">
		<Reference Include="System" />
		<Reference Include="System.Data" />
		<Reference Include="System.Xml" />
		<Reference Include="Microsoft.CSharp" />
		<Reference Include="System.Core" />
		<Reference Include="System.Xml.Linq" />
		<Reference Include="System.Data.DataSetExtensions" />
		<Reference Include="System.Net.Http" />
		<Reference Include="System.Xaml">
			<RequiredTargetFramework>4.0</RequiredTargetFramework>
		</Reference>
		<Reference Include="WindowsBase" />
		<Reference Include="PresentationCore" />
		<Reference Include="PresentationFramework" />
		<Manifest Include="$(ApplicationManifest)" />
	</ItemGroup>

>>>>>>> d55cee6e
	<ItemGroup>
		<None Remove="Assets\SharedAssets.md" />
	</ItemGroup>

	<ItemGroup>
		<Content Include="Assets\SharedAssets.md" />
	</ItemGroup>

	<ItemGroup>
		<PackageReference Include="MSTest.TestFramework" Version="2.1.2" />
		<PackageReference Include="SkiaSharp.Views.WPF" Version="2.88.3" />
	</ItemGroup>

	<ItemGroup Condition="'$(TargetFramework)'=='net6.0-windows'">
		<PackageReference Include="System.Drawing.Common" Version="6.0.0" />
	</ItemGroup>

	<ItemGroup Condition="'$(TargetFramework)'=='net7.0-windows'">
		<PackageReference Include="System.Drawing.Common" Version="7.0.0-rc.1.22426.10" />
	</ItemGroup>

	<ItemGroup>
		<ProjectReference Include="..\..\Uno.UI.XamlHost.Skia.Wpf\Uno.UI.XamlHost.Skia.Wpf.csproj" />
		<ProjectReference Include="..\..\SourceGenerators\System.Xaml\Uno.Xaml.csproj">
			<Project>{6ffac28c-aced-4ba1-954d-7e720b035928}</Project>
			<Name>Uno.Xaml</Name>
			<Aliases>unoxaml</Aliases>
		</ProjectReference>
		<ProjectReference Include="..\..\Uno.Foundation\Uno.Foundation.Skia.csproj">
			<Project>{9f2268e0-49cc-43e6-a59f-5f5219349545}</Project>
			<Name>Uno.Foundation.Skia</Name>
		</ProjectReference>
		<ProjectReference Include="..\..\Uno.UI.Runtime.Skia.Wpf\Uno.UI.Runtime.Skia.Wpf.csproj">
			<Project>{dd7daec9-8f20-440a-81cd-8ed00dbc96d5}</Project>
			<Name>Uno.UI.Runtime.Skia.Wpf</Name>
		</ProjectReference>
		<ProjectReference Include="..\..\Uno.UI\Uno.UI.Skia.csproj">
			<Project>{2d066b5f-f67e-469c-abc6-5c3fcb8dda7a}</Project>
			<Name>Uno.UI.Skia</Name>
		</ProjectReference>
		<ProjectReference Include="..\..\Uno.UWP\Uno.Skia.csproj">
			<Project>{e2985032-e07e-4d8b-b716-8c96bb519ae3}</Project>
			<Name>Uno.Skia</Name>
		</ProjectReference>
		<ProjectReference Include="..\UnoIslandsSamplesApp.Skia\UnoIslandsSamplesApp.Skia.csproj" />
	</ItemGroup>

	<ItemGroup>
		<Compile Update="Properties\Resources.Designer.cs">
			<DesignTime>True</DesignTime>
		</Compile>
		<Compile Update="Properties\Settings.Designer.cs">
			<DesignTimeSharedInput>True</DesignTimeSharedInput>
			<AutoGen>True</AutoGen>
			<DependentUpon>Settings.settings</DependentUpon>
		</Compile>
	</ItemGroup>

	<ItemGroup>
		<None Update="Properties\Settings.settings">
			<Generator>SettingsSingleFileGenerator</Generator>
			<LastGenOutput>Settings.Designer.cs</LastGenOutput>
		</None>
	</ItemGroup>

	<Import Project="..\..\..\build\*.Skia.Wpf.props" />
	<Import Project="..\..\..\build\*.Skia.Wpf.targets" />
	<Import Project="..\..\..\build\uno.winui.runtime-replace.targets" />
	
</Project><|MERGE_RESOLUTION|>--- conflicted
+++ resolved
@@ -1,10 +1,6 @@
 ﻿<Project Sdk="MSBuild.Sdk.Extras">
 	<PropertyGroup>
-<<<<<<< HEAD
 		<TargetFrameworks>net7.0-windows;net8.0-windows</TargetFrameworks>
-=======
-		<TargetFrameworks>net6.0-windows</TargetFrameworks>
->>>>>>> d55cee6e
 
 		<!--
 		Enable implicit dotnet runtime forward rolling, as the specifed target framework
@@ -13,17 +9,7 @@
 		<RollForward>Major</RollForward>
 	</PropertyGroup>
 
-<<<<<<< HEAD
 	<Import Project="../../targetframework-override-windows.props" />
-=======
-	<PropertyGroup Condition="'$(MSBuildRuntimeType)'=='Core' or '$(BuildingInsideVisualStudio)'=='true'">
-		<TargetFrameworks>net7.0-windows</TargetFrameworks>
-	</PropertyGroup>
-
-	<Import Project="../../targetframework-override.props" />
-
-	<Import Project="../../netcore-build-windows.props" />
->>>>>>> d55cee6e
 
 	<PropertyGroup>
 		<OutputType>Exe</OutputType>
@@ -31,27 +17,6 @@
 		<ApplicationManifest>app.manifest</ApplicationManifest>
 	</PropertyGroup>
 
-<<<<<<< HEAD
-=======
-	<ItemGroup Condition="'$(TargetFramework)'=='net472'">
-		<Reference Include="System" />
-		<Reference Include="System.Data" />
-		<Reference Include="System.Xml" />
-		<Reference Include="Microsoft.CSharp" />
-		<Reference Include="System.Core" />
-		<Reference Include="System.Xml.Linq" />
-		<Reference Include="System.Data.DataSetExtensions" />
-		<Reference Include="System.Net.Http" />
-		<Reference Include="System.Xaml">
-			<RequiredTargetFramework>4.0</RequiredTargetFramework>
-		</Reference>
-		<Reference Include="WindowsBase" />
-		<Reference Include="PresentationCore" />
-		<Reference Include="PresentationFramework" />
-		<Manifest Include="$(ApplicationManifest)" />
-	</ItemGroup>
-
->>>>>>> d55cee6e
 	<ItemGroup>
 		<None Remove="Assets\SharedAssets.md" />
 	</ItemGroup>
