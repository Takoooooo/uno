﻿<?xml version="1.0" encoding="utf-8"?>
<Project ToolsVersion="4.0" DefaultTargets="Build" xmlns="http://schemas.microsoft.com/developer/msbuild/2003">
  <PropertyGroup>
    <Configuration Condition=" '$(Configuration)' == '' ">Debug</Configuration>
    <Platform Condition=" '$(Platform)' == '' ">iPhoneSimulator</Platform>
    <ProjectGuid>{B71AE380-558C-4D6C-81D8-9C043B50262C}</ProjectGuid>
    <ProjectTypeGuids>{FEACFBD2-3405-455C-9665-78FE426C6842};{FAE04EC0-301F-11D3-BF4B-00C04F79EFBC}</ProjectTypeGuids>
    <OutputType>Exe</OutputType>
    <RootNamespace>SamplesApp</RootNamespace>
    <IPhoneResourcePrefix>Resources</IPhoneResourcePrefix>
    <AssemblyName>SamplesApp</AssemblyName>
    <NuGetPackageImportStamp>
    </NuGetPackageImportStamp>
    <ResourcesDirectory>..\SamplesApp.Shared\Strings</ResourcesDirectory>
  </PropertyGroup>
  <PropertyGroup Condition=" '$(Configuration)|$(Platform)' == 'Debug|iPhoneSimulator' ">
    <DebugSymbols>true</DebugSymbols>
    <DebugType>full</DebugType>
    <Optimize>false</Optimize>
    <OutputPath>bin\iPhoneSimulator\Debug</OutputPath>
    <DefineConstants>DEBUG;XAMARIN;HAS_UNO</DefineConstants>
    <ErrorReport>prompt</ErrorReport>
    <WarningLevel>4</WarningLevel>
    <ConsolePause>false</ConsolePause>
    <MtouchArch>x86_64</MtouchArch>
    <MtouchLink>None</MtouchLink>
    <MtouchDebug>true</MtouchDebug>
    <MtouchExtraArgs>--xml=./LinkerExclusions.xml --linkskip=$(AssemblyName) --setenv=MONO_GC_PARAMS=soft-heap-limit=512m,nursery-size=64m,evacuation-threshold=66,major=marksweep,concurrent-sweep</MtouchExtraArgs>
  </PropertyGroup>
  <PropertyGroup Condition=" '$(Configuration)|$(Platform)' == 'Release|iPhoneSimulator' ">
    <DebugType>none</DebugType>
    <Optimize>true</Optimize>
    <OutputPath>bin\iPhoneSimulator\Release</OutputPath>
    <ErrorReport>prompt</ErrorReport>
    <WarningLevel>4</WarningLevel>
    <MtouchLink>None</MtouchLink>
    <MtouchArch>x86_64</MtouchArch>
    <ConsolePause>false</ConsolePause>
    <MtouchExtraArgs>--xml=./LinkerExclusions.xml --linkskip=$(AssemblyName) --setenv=MONO_GC_PARAMS=soft-heap-limit=512m,nursery-size=64m,evacuation-threshold=66,major=marksweep,concurrent-sweep</MtouchExtraArgs>
  </PropertyGroup>
  <PropertyGroup Condition=" '$(Configuration)|$(Platform)' == 'Debug|iPhone' ">
    <DebugSymbols>true</DebugSymbols>
    <DebugType>full</DebugType>
    <Optimize>false</Optimize>
    <OutputPath>bin\iPhone\Debug</OutputPath>
    <DefineConstants>DEBUG;XAMARIN;HAS_UNO</DefineConstants>
    <ErrorReport>prompt</ErrorReport>
    <WarningLevel>4</WarningLevel>
    <ConsolePause>false</ConsolePause>
    <MtouchArch>ARM64</MtouchArch>
    <CodesignEntitlements>Entitlements.plist</CodesignEntitlements>
    <CodesignKey>iPhone Developer</CodesignKey>
    <MtouchDebug>true</MtouchDebug>
    <MtouchExtraArgs>--xml=./LinkerExclusions.xml --linkskip=$(AssemblyName) --setenv=MONO_GC_PARAMS=soft-heap-limit=512m,nursery-size=64m,evacuation-threshold=66,major=marksweep,concurrent-sweep</MtouchExtraArgs>
  </PropertyGroup>
  <PropertyGroup Condition=" '$(Configuration)|$(Platform)' == 'Release|iPhone' ">
    <DefineConstants>XAMARIN;HAS_UNO</DefineConstants>
    <DebugType>none</DebugType>
    <Optimize>true</Optimize>
    <OutputPath>bin\iPhone\Release</OutputPath>
    <ErrorReport>prompt</ErrorReport>
    <WarningLevel>4</WarningLevel>
    <CodesignEntitlements>Entitlements.plist</CodesignEntitlements>
    <MtouchArch>ARM64</MtouchArch>
    <ConsolePause>false</ConsolePause>
    <CodesignKey>iPhone Developer</CodesignKey>
    <MtouchExtraArgs>--xml=./LinkerExclusions.xml --linkskip=$(AssemblyName) --setenv=MONO_GC_PARAMS=soft-heap-limit=512m,nursery-size=64m,evacuation-threshold=66,major=marksweep,concurrent-sweep</MtouchExtraArgs>
  </PropertyGroup>
  <PropertyGroup Condition=" '$(Configuration)|$(Platform)' == 'Ad-Hoc|iPhone' ">
    <DefineConstants>XAMARIN;HAS_UNO</DefineConstants>
    <DebugType>none</DebugType>
    <Optimize>True</Optimize>
    <OutputPath>bin\iPhone\Ad-Hoc</OutputPath>
    <ErrorReport>prompt</ErrorReport>
    <WarningLevel>4</WarningLevel>
    <ConsolePause>False</ConsolePause>
    <MtouchArch>ARM64</MtouchArch>
    <CodesignEntitlements>Entitlements.plist</CodesignEntitlements>
    <BuildIpa>True</BuildIpa>
    <CodesignProvision>Automatic:AdHoc</CodesignProvision>
    <CodesignKey>iPhone Distribution</CodesignKey>
  </PropertyGroup>
  <PropertyGroup Condition=" '$(Configuration)|$(Platform)' == 'AppStore|iPhone' ">
    <DefineConstants>XAMARIN;HAS_UNO</DefineConstants>
    <DebugType>none</DebugType>
    <Optimize>True</Optimize>
    <OutputPath>bin\iPhone\AppStore</OutputPath>
    <ErrorReport>prompt</ErrorReport>
    <WarningLevel>4</WarningLevel>
    <ConsolePause>False</ConsolePause>
    <MtouchArch>ARM64</MtouchArch>
    <CodesignEntitlements>Entitlements.plist</CodesignEntitlements>
    <CodesignProvision>Automatic:AppStore</CodesignProvision>
    <CodesignKey>iPhone Distribution</CodesignKey>
  </PropertyGroup>
  <ItemGroup>
    <Compile Include="Main.cs" />
    <Content Include="LinkerExclusions.xml" />
    <None Include="Resources\Default-568h%402x.png" />
    <None Include="Info.plist" />
    <Compile Include="Properties\AssemblyInfo.cs" />
    <Content Include="Entitlements.plist" />
    <BundleResource Include="Resources\Fonts\winjs-symbols.ttf">
      <CopyToOutputDirectory>Always</CopyToOutputDirectory>
    </BundleResource>
    <None Include="Resources\LaunchScreen.xib" />
  </ItemGroup>
  <ItemGroup>
    <Reference Include="System" />
    <Reference Include="System.Xml" />
    <Reference Include="System.Core" />
    <Reference Include="Xamarin.iOS" />
    <Reference Include="System.Numerics" />
    <Reference Include="System.Numerics.Vectors" />
  </ItemGroup>
  <ItemGroup>
    <PackageReference Include="Newtonsoft.Json">
      <Version>12.0.1</Version>
    </PackageReference>
    <PackageReference Include="Uno.SourceGenerationTasks">
<<<<<<< HEAD
      <Version>1.28.0</Version>
=======
      <Version>1.29.0-beta.277</Version>
>>>>>>> 33575b46
      <NoWarn>NU1701</NoWarn>
    </PackageReference>
    <PackageReference Include="Microsoft.Extensions.Logging.Console" Version="1.1.1" />
    <PackageReference Include="Microsoft.Extensions.Logging.Filter" Version="1.1.1" />
    <PackageReference Include="MSTest.TestFramework" Version="1.2.0" />
  </ItemGroup>
  <ItemGroup>
    <ProjectReference Include="..\..\Uno.UI.RuntimeTests\Uno.UI.RuntimeTests.csproj" />
    <ProjectReference Include="..\..\Uno.Foundation\Uno.Foundation.csproj" />
    <ProjectReference Include="..\..\Uno.UI\Uno.UI.csproj" />
    <ProjectReference Include="..\..\Uno.UWP\Uno.csproj" />
  </ItemGroup>
  <Import Project="..\..\SourceGenerators\sourcegenerators.local.props" />
  <Import Project="..\SamplesApp.Shared\SamplesApp.Shared.projitems" Label="Shared" Condition="Exists('..\SamplesApp.Shared\SamplesApp.Shared.projitems')" />
  <Import Project="..\SamplesApp.UnitTests.Shared\SamplesApp.UnitTests.Shared.projitems" Label="Shared" />
  <Import Project="..\UITests.Shared\UITests.Shared.projitems" Label="Shared" />
  <Import Project="$(MSBuildExtensionsPath)\Xamarin\iOS\Xamarin.iOS.CSharp.targets" />
</Project><|MERGE_RESOLUTION|>--- conflicted
+++ resolved
@@ -118,11 +118,7 @@
       <Version>12.0.1</Version>
     </PackageReference>
     <PackageReference Include="Uno.SourceGenerationTasks">
-<<<<<<< HEAD
-      <Version>1.28.0</Version>
-=======
       <Version>1.29.0-beta.277</Version>
->>>>>>> 33575b46
       <NoWarn>NU1701</NoWarn>
     </PackageReference>
     <PackageReference Include="Microsoft.Extensions.Logging.Console" Version="1.1.1" />
