--- conflicted
+++ resolved
@@ -1,156 +1,125 @@
-﻿<?xml version="1.0" encoding="utf-8"?>
-<Project DefaultTargets="Build" ToolsVersion="4.0" xmlns="http://schemas.microsoft.com/developer/msbuild/2003">
-  <PropertyGroup>
-    <Configuration Condition=" '$(Configuration)' == '' ">Debug</Configuration>
-    <Platform Condition=" '$(Platform)' == '' ">iPhoneSimulator</Platform>
-    <ProjectGuid>{313FCF91-A6DB-4585-A23E-49BBEEF4784D}</ProjectGuid>
-    <ProjectTypeGuids>{A3F8F2AB-B479-4A4A-A458-A89E7DC349F1};{FAE04EC0-301F-11D3-BF4B-00C04F79EFBC}</ProjectTypeGuids>
-    <OutputType>Exe</OutputType>
-    <RootNamespace>SamplesApp.macOS</RootNamespace>
-    <AssemblyName>SamplesApp.macOS</AssemblyName>
-    <TargetFrameworkVersion>v2.0</TargetFrameworkVersion>
-    <TargetFrameworkIdentifier>Xamarin.Mac</TargetFrameworkIdentifier>
-    <MonoMacResourcePrefix>Resources</MonoMacResourcePrefix>
-  </PropertyGroup>
-  <PropertyGroup Condition=" '$(Configuration)|$(Platform)' == 'Debug|iPhoneSimulator' ">
-    <DebugSymbols>true</DebugSymbols>
-    <DebugType>full</DebugType>
-    <Optimize>false</Optimize>
-    <OutputPath>bin\Debug</OutputPath>
-    <DefineConstants>DEBUG;XAMARIN;HAS_UNO</DefineConstants>
-    <ErrorReport>prompt</ErrorReport>
-    <WarningLevel>4</WarningLevel>
-    <EnableCodeSigning>false</EnableCodeSigning>
-    <CodeSigningKey>Mac Developer</CodeSigningKey>
-    <CreatePackage>false</CreatePackage>
-    <EnablePackageSigning>false</EnablePackageSigning>
-    <IncludeMonoRuntime>false</IncludeMonoRuntime>
-    <UseSGen>true</UseSGen>
-    <UseRefCounting>true</UseRefCounting>
-    <Profiling>true</Profiling>
-    <HttpClientHandler>
-    </HttpClientHandler>
-    <LinkMode>
-    </LinkMode>
-    <XamMacArch>
-    </XamMacArch>
-    <NoWarn>
-    </NoWarn>
-  </PropertyGroup>
-  <PropertyGroup Condition=" '$(Configuration)|$(Platform)' == 'Release|iPhoneSimulator' ">
-    <DebugSymbols>false</DebugSymbols>
-    <DebugType>pdbonly</DebugType>
-    <Optimize>true</Optimize>
-    <OutputPath>bin\Release</OutputPath>
-		<DefineConstants>XAMARIN;HAS_UNO</DefineConstants>
-		<ErrorReport>prompt</ErrorReport>
-    <WarningLevel>4</WarningLevel>
-    <EnableCodeSigning>false</EnableCodeSigning>
-    <CreatePackage>true</CreatePackage>
-    <EnablePackageSigning>false</EnablePackageSigning>
-    <IncludeMonoRuntime>true</IncludeMonoRuntime>
-    <UseSGen>true</UseSGen>
-    <UseRefCounting>true</UseRefCounting>
-    <LinkMode>SdkOnly</LinkMode>
-    <HttpClientHandler>
-    </HttpClientHandler>
-    <XamMacArch>
-    </XamMacArch>
-    <NoWarn>
-    </NoWarn>
-  </PropertyGroup>
-  <ItemGroup>
-    <Reference Include="System" />
-    <Reference Include="System.Core" />
-    <Reference Include="Xamarin.Mac" />
-    <Reference Include="System.Numerics" />
-    <Reference Include="System.Numerics.Vectors" />
-  </ItemGroup>
-  <ItemGroup>
-		<PackageReference Include="MSTest.TestFramework" Version="1.2.0" />
-		<PackageReference Include="Uno.SourceGenerationTasks">
-<<<<<<< HEAD
-			<Version>1.28.0</Version>
-			<NoWarn>NU1701</NoWarn>
-		</PackageReference>
-		<PackageReference Include="Microsoft.Extensions.Logging.Console" Version="1.1.1" />
-		<PackageReference Include="Microsoft.Extensions.Logging.Filter" Version="1.1.1" />
-	</ItemGroup>
-
-	<ItemGroup>
-		<ProjectReference Include="..\..\Uno.Foundation\Uno.Foundation.csproj">
-			<Project>{528AE586-5DF3-4DAD-AA5C-F12F4D5E0605}</Project>
-			<Name>Uno.Foundation</Name>
-		</ProjectReference>
-		<ProjectReference Include="..\..\Uno.UI\Uno.UI.csproj">
-			<Project>{C6884723-81DB-43BD-924F-3FA367633E64}</Project>
-			<Name>Uno.UI</Name>
-		</ProjectReference>
-		<ProjectReference Include="..\..\Uno.UWP\Uno.csproj">
-			<Project>{58C0CBAB-2619-4F58-BC41-5C74DBE31261}</Project>
-			<Name>Uno</Name>
-		</ProjectReference>
-	</ItemGroup>
-
-	<PropertyGroup>
-		<UnoUIGeneratorsBinPath>..\..\SourceGenerators\Uno.UI.SourceGenerators\bin\$(Configuration)</UnoUIGeneratorsBinPath>
-	</PropertyGroup>
-
-	<Import Project="..\..\SourceGenerators\Uno.UI.SourceGenerators\Content\Uno.UI.SourceGenerators.props" />
-
-=======
-      <Version>1.29.0-beta.277</Version>
-      <NoWarn>NU1701</NoWarn>
-    </PackageReference>
-    <PackageReference Include="Microsoft.Extensions.Logging.Console" Version="1.1.1" />
-    <PackageReference Include="Microsoft.Extensions.Logging.Filter" Version="1.1.1" />
-  </ItemGroup>
-  <ItemGroup>
-    <ProjectReference Include="..\..\Uno.Foundation\Uno.Foundation.csproj">
-      <Project>{528AE586-5DF3-4DAD-AA5C-F12F4D5E0605}</Project>
-      <Name>Uno.Foundation</Name>
-    </ProjectReference>
-    <ProjectReference Include="..\..\Uno.UI.RuntimeTests\Uno.UI.RuntimeTests.csproj">
-      <Project>{028f3ee0-d51b-469a-a72c-c272585dcd40}</Project>
-      <Name>Uno.UI.RuntimeTests</Name>
-    </ProjectReference>
-    <ProjectReference Include="..\..\Uno.UI\Uno.UI.csproj">
-      <Project>{C6884723-81DB-43BD-924F-3FA367633E64}</Project>
-      <Name>Uno.UI</Name>
-    </ProjectReference>
-    <ProjectReference Include="..\..\Uno.UWP\Uno.csproj">
-      <Project>{58C0CBAB-2619-4F58-BC41-5C74DBE31261}</Project>
-      <Name>Uno</Name>
-    </ProjectReference>
-  </ItemGroup>
-	<Import Project="..\..\SourceGenerators\sourcegenerators.local.props" />
->>>>>>> 33575b46
-	<Import Project="..\SamplesApp.Shared\SamplesApp.Shared.projitems" Label="Shared" Condition="Exists('..\SamplesApp.Shared\SamplesApp.Shared.projitems')" />
-	<Import Project="..\SamplesApp.UnitTests.Shared\SamplesApp.UnitTests.Shared.projitems" Label="Shared" />
-	<ItemGroup>
-    <ImageAsset Include="Assets.xcassets\AppIcon.appiconset\Contents.json" />
-    <ImageAsset Include="Assets.xcassets\AppIcon.appiconset\AppIcon-128.png" />
-    <ImageAsset Include="Assets.xcassets\AppIcon.appiconset\AppIcon-128%402x.png" />
-    <ImageAsset Include="Assets.xcassets\AppIcon.appiconset\AppIcon-16.png" />
-    <ImageAsset Include="Assets.xcassets\AppIcon.appiconset\AppIcon-16%402x.png" />
-    <ImageAsset Include="Assets.xcassets\AppIcon.appiconset\AppIcon-256.png" />
-    <ImageAsset Include="Assets.xcassets\AppIcon.appiconset\AppIcon-256%402x.png" />
-    <ImageAsset Include="Assets.xcassets\AppIcon.appiconset\AppIcon-32.png" />
-    <ImageAsset Include="Assets.xcassets\AppIcon.appiconset\AppIcon-32%402x.png" />
-    <ImageAsset Include="Assets.xcassets\AppIcon.appiconset\AppIcon-512.png" />
-    <ImageAsset Include="Assets.xcassets\AppIcon.appiconset\AppIcon-512%402x.png" />
-    <ImageAsset Include="Assets.xcassets\Contents.json" />
-  </ItemGroup>
-  <ItemGroup>
-    <Folder Include="Resources\" />
-  </ItemGroup>
-  <ItemGroup>
-    <None Include="Info.plist" />
-    <None Include="Entitlements.plist" />
-  </ItemGroup>
-  <ItemGroup>
-    <Compile Include="Main.cs" />
-    <Compile Include="AppDelegate.cs" />
-  </ItemGroup>
-  <Import Project="$(MSBuildExtensionsPath)\Xamarin\Mac\Xamarin.Mac.CSharp.targets" />
-</Project>
+﻿<?xml version="1.0" encoding="utf-8"?>
+<Project DefaultTargets="Build" ToolsVersion="4.0" xmlns="http://schemas.microsoft.com/developer/msbuild/2003">
+  <PropertyGroup>
+    <Configuration Condition=" '$(Configuration)' == '' ">Debug</Configuration>
+    <Platform Condition=" '$(Platform)' == '' ">iPhoneSimulator</Platform>
+    <ProjectGuid>{313FCF91-A6DB-4585-A23E-49BBEEF4784D}</ProjectGuid>
+    <ProjectTypeGuids>{A3F8F2AB-B479-4A4A-A458-A89E7DC349F1};{FAE04EC0-301F-11D3-BF4B-00C04F79EFBC}</ProjectTypeGuids>
+    <OutputType>Exe</OutputType>
+    <RootNamespace>SamplesApp.macOS</RootNamespace>
+    <AssemblyName>SamplesApp.macOS</AssemblyName>
+    <TargetFrameworkVersion>v2.0</TargetFrameworkVersion>
+    <TargetFrameworkIdentifier>Xamarin.Mac</TargetFrameworkIdentifier>
+    <MonoMacResourcePrefix>Resources</MonoMacResourcePrefix>
+  </PropertyGroup>
+  <PropertyGroup Condition=" '$(Configuration)|$(Platform)' == 'Debug|iPhoneSimulator' ">
+    <DebugSymbols>true</DebugSymbols>
+    <DebugType>full</DebugType>
+    <Optimize>false</Optimize>
+    <OutputPath>bin\Debug</OutputPath>
+    <DefineConstants>DEBUG;XAMARIN;HAS_UNO</DefineConstants>
+    <ErrorReport>prompt</ErrorReport>
+    <WarningLevel>4</WarningLevel>
+    <EnableCodeSigning>false</EnableCodeSigning>
+    <CodeSigningKey>Mac Developer</CodeSigningKey>
+    <CreatePackage>false</CreatePackage>
+    <EnablePackageSigning>false</EnablePackageSigning>
+    <IncludeMonoRuntime>false</IncludeMonoRuntime>
+    <UseSGen>true</UseSGen>
+    <UseRefCounting>true</UseRefCounting>
+    <Profiling>true</Profiling>
+    <HttpClientHandler>
+    </HttpClientHandler>
+    <LinkMode>
+    </LinkMode>
+    <XamMacArch>
+    </XamMacArch>
+    <NoWarn>
+    </NoWarn>
+  </PropertyGroup>
+  <PropertyGroup Condition=" '$(Configuration)|$(Platform)' == 'Release|iPhoneSimulator' ">
+    <DebugSymbols>false</DebugSymbols>
+    <DebugType>pdbonly</DebugType>
+    <Optimize>true</Optimize>
+    <OutputPath>bin\Release</OutputPath>
+		<DefineConstants>XAMARIN;HAS_UNO</DefineConstants>
+		<ErrorReport>prompt</ErrorReport>
+    <WarningLevel>4</WarningLevel>
+    <EnableCodeSigning>false</EnableCodeSigning>
+    <CreatePackage>true</CreatePackage>
+    <EnablePackageSigning>false</EnablePackageSigning>
+    <IncludeMonoRuntime>true</IncludeMonoRuntime>
+    <UseSGen>true</UseSGen>
+    <UseRefCounting>true</UseRefCounting>
+    <LinkMode>SdkOnly</LinkMode>
+    <HttpClientHandler>
+    </HttpClientHandler>
+    <XamMacArch>
+    </XamMacArch>
+    <NoWarn>
+    </NoWarn>
+  </PropertyGroup>
+  <ItemGroup>
+    <Reference Include="System" />
+    <Reference Include="System.Core" />
+    <Reference Include="Xamarin.Mac" />
+    <Reference Include="System.Numerics" />
+    <Reference Include="System.Numerics.Vectors" />
+  </ItemGroup>
+  <ItemGroup>
+		<PackageReference Include="MSTest.TestFramework" Version="1.2.0" />
+		<PackageReference Include="Uno.SourceGenerationTasks">
+      <Version>1.29.0-beta.277</Version>
+      <NoWarn>NU1701</NoWarn>
+    </PackageReference>
+    <PackageReference Include="Microsoft.Extensions.Logging.Console" Version="1.1.1" />
+    <PackageReference Include="Microsoft.Extensions.Logging.Filter" Version="1.1.1" />
+  </ItemGroup>
+  <ItemGroup>
+    <ProjectReference Include="..\..\Uno.Foundation\Uno.Foundation.csproj">
+      <Project>{528AE586-5DF3-4DAD-AA5C-F12F4D5E0605}</Project>
+      <Name>Uno.Foundation</Name>
+    </ProjectReference>
+    <ProjectReference Include="..\..\Uno.UI.RuntimeTests\Uno.UI.RuntimeTests.csproj">
+      <Project>{028f3ee0-d51b-469a-a72c-c272585dcd40}</Project>
+      <Name>Uno.UI.RuntimeTests</Name>
+    </ProjectReference>
+    <ProjectReference Include="..\..\Uno.UI\Uno.UI.csproj">
+      <Project>{C6884723-81DB-43BD-924F-3FA367633E64}</Project>
+      <Name>Uno.UI</Name>
+    </ProjectReference>
+    <ProjectReference Include="..\..\Uno.UWP\Uno.csproj">
+      <Project>{58C0CBAB-2619-4F58-BC41-5C74DBE31261}</Project>
+      <Name>Uno</Name>
+    </ProjectReference>
+  </ItemGroup>
+	<Import Project="..\..\SourceGenerators\sourcegenerators.local.props" />
+	<Import Project="..\SamplesApp.Shared\SamplesApp.Shared.projitems" Label="Shared" Condition="Exists('..\SamplesApp.Shared\SamplesApp.Shared.projitems')" />
+	<Import Project="..\SamplesApp.UnitTests.Shared\SamplesApp.UnitTests.Shared.projitems" Label="Shared" />
+	<ItemGroup>
+    <ImageAsset Include="Assets.xcassets\AppIcon.appiconset\Contents.json" />
+    <ImageAsset Include="Assets.xcassets\AppIcon.appiconset\AppIcon-128.png" />
+    <ImageAsset Include="Assets.xcassets\AppIcon.appiconset\AppIcon-128%402x.png" />
+    <ImageAsset Include="Assets.xcassets\AppIcon.appiconset\AppIcon-16.png" />
+    <ImageAsset Include="Assets.xcassets\AppIcon.appiconset\AppIcon-16%402x.png" />
+    <ImageAsset Include="Assets.xcassets\AppIcon.appiconset\AppIcon-256.png" />
+    <ImageAsset Include="Assets.xcassets\AppIcon.appiconset\AppIcon-256%402x.png" />
+    <ImageAsset Include="Assets.xcassets\AppIcon.appiconset\AppIcon-32.png" />
+    <ImageAsset Include="Assets.xcassets\AppIcon.appiconset\AppIcon-32%402x.png" />
+    <ImageAsset Include="Assets.xcassets\AppIcon.appiconset\AppIcon-512.png" />
+    <ImageAsset Include="Assets.xcassets\AppIcon.appiconset\AppIcon-512%402x.png" />
+    <ImageAsset Include="Assets.xcassets\Contents.json" />
+  </ItemGroup>
+  <ItemGroup>
+    <Folder Include="Resources\" />
+  </ItemGroup>
+  <ItemGroup>
+    <None Include="Info.plist" />
+    <None Include="Entitlements.plist" />
+  </ItemGroup>
+  <ItemGroup>
+    <Compile Include="Main.cs" />
+    <Compile Include="AppDelegate.cs" />
+  </ItemGroup>
+  <Import Project="$(MSBuildExtensionsPath)\Xamarin\Mac\Xamarin.Mac.CSharp.targets" />
+</Project>