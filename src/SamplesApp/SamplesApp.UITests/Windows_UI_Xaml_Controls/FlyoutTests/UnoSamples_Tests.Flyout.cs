﻿using NUnit.Framework;
using SamplesApp.UITests.TestFramework;
using System;
using System.Collections.Generic;
using System.Drawing;
using System.Linq;
using System.Text;
using System.Threading.Tasks;
using Uno.UITest.Helpers;
using Uno.UITest.Helpers.Queries;
using Uno.UITests.Helpers;

namespace SamplesApp.UITests.Windows_UI_Xaml_Controls.FlyoutTests
{
	[TestFixture]
	public partial class Flyout_Tests : SampleControlUITestBase
	{
		[Test]
		[AutoRetry]
		[Ignore("Not available yet")]
		public void FlyoutTest_BottomPlacement_WithSmallerAnchor_DoesntDefaultToFull()
		{
			Run("Uno.UI.Samples.Content.UITests.Flyout.Flyout_Simple");

			_app.WaitForElement(_app.Marked("FlyoutToBottomButton"));

			// Can't find popup that is outside of page.
			//var button = _app.Marked("FlyoutToBottomButton");
			//_app.Tap(button);

			//_app.Wait(1);
			//_app.WaitForElement(_app.Marked("BottomFlyout"));
			//var flyoutRect = _app.Marked("BottomFlyout").FirstResult().Rect;

			//// Assert initial state 
			//Assert.AreEqual("0", flyoutRect.X.ToString());
		}

		[Test]
		[AutoRetry]
<<<<<<< HEAD
		[ActivePlatforms(Platform.Android, Platform.iOS)]
		public void FlyoutTest_DataBoundButton_CommandExecutes()
		{
			Run("UITests.Shared.Windows_UI_Xaml_Controls.Flyout.Flyout_ButtonInContent");

			var flyoutButton = _app.Marked("FlyoutButton");
			var dataBoundButton = _app.Marked("DataBoundButton");
			var dataBoundText = _app.Marked("DataBoundText");

			_app.WaitForElement(flyoutButton);
			_app.Tap(flyoutButton);

			_app.WaitForElement(dataBoundButton);
			Assert.AreEqual("Button not clicked", dataBoundText.GetText());

			_app.Tap(dataBoundButton);
			Assert.AreEqual("Button was clicked", dataBoundText.GetText());
		}

		[Test]
=======
>>>>>>> dd03e477
		public void FlyoutTest_Target()
		{
			Run("Uno.UI.Samples.Content.UITests.Flyout.Flyout_Target");

			var result = _app.Marked("result");
			var innerContent = _app.Marked("innerContent");
			var target1 = _app.Marked("target1");
			var target2 = _app.Marked("target2");
			var flyoutFull = _app.Marked("flyoutFull");

			_app.WaitForElement(result);

			{
				var target1Result = _app.WaitForElement(target1).First();

				_app.Tap(target1);

				var innerContentResult = _app.WaitForElement(innerContent).First();

				Assert.IsTrue(target1Result.Rect.X <= innerContentResult.Rect.X);
				Assert.IsTrue(target1Result.Rect.Width > innerContentResult.Rect.Width);

				_app.TapCoordinates(50, 100);
			}

			{
				var target2Result = _app.WaitForElement(target2).First();

				_app.Tap(target2);

				var innerContentResult = _app.WaitForElement(innerContent).First();

				Assert.IsTrue(target2Result.Rect.X <= innerContentResult.Rect.X);
				Assert.IsTrue(target2Result.Rect.Width > innerContentResult.Rect.Width);

				_app.TapCoordinates(50, 100);
			}

			{
				_app.Tap(flyoutFull);

				var innerContentResult = _app.WaitForElement(innerContent).First();

				var rect = base.GetScreenDimensions();

				Assert.AreEqual(innerContentResult.Rect.CenterX, rect.CenterX, 1);

				if (AppInitializer.GetLocalPlatform() == Platform.Browser)
				{
					// Flyout positioning does not take proper app bar positioning yet.
					Assert.AreEqual(innerContentResult.Rect.CenterY, rect.CenterY, 1);
				}

				_app.TapCoordinates(10, 100);
			}
		}

		[Test]
		[AutoRetry]
		public void FlyoutTest_Unloaded()
		{
			Run("UITests.Shared.Windows_UI_Xaml_Controls.Flyout.Flyout_Unloaded");

			var outerButton = _app.Marked("outerButton");
			var innerButton = _app.Marked("innerButton");

			_app.Tap(outerButton);
			_app.WaitForElement(innerButton);

			_app.Tap(innerButton);

			_app.WaitForNoElement(outerButton);
			_app.WaitForNoElement(innerButton);
		}
	}
}<|MERGE_RESOLUTION|>--- conflicted
+++ resolved
@@ -38,9 +38,7 @@
 
 		[Test]
 		[AutoRetry]
-<<<<<<< HEAD
-		[ActivePlatforms(Platform.Android, Platform.iOS)]
-		public void FlyoutTest_DataBoundButton_CommandExecutes()
+    public void FlyoutTest_DataBoundButton_CommandExecutes()
 		{
 			Run("UITests.Shared.Windows_UI_Xaml_Controls.Flyout.Flyout_ButtonInContent");
 
@@ -59,8 +57,7 @@
 		}
 
 		[Test]
-=======
->>>>>>> dd03e477
+		[AutoRetry]
 		public void FlyoutTest_Target()
 		{
 			Run("Uno.UI.Samples.Content.UITests.Flyout.Flyout_Target");
