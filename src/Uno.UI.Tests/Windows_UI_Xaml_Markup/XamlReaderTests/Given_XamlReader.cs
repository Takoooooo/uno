﻿using Microsoft.VisualStudio.TestTools.UnitTesting;
using Uno;
using Uno.Extensions;
using Windows.UI.Xaml;
using Windows.UI.Xaml.Controls;
using System;
using System.Collections.Generic;
using System.Linq;
using Uno.Disposables;
using System.Text;
using System.Threading.Tasks;
using View = Windows.UI.Xaml.FrameworkElement;
using Windows.UI.Xaml.Media;
using Windows.UI.Xaml.Data;
using Windows.UI.Xaml.Documents;
using FluentAssertions;
using Windows.UI.Xaml.Controls.Primitives;
using Microsoft.Extensions.Logging;
using Microsoft.UI;
using Windows.UI;
using System.Text.RegularExpressions;
using FluentAssertions.Execution;
using System.Globalization;

namespace Uno.UI.Tests.Windows_UI_Xaml_Markup.XamlReaderTests
{
	[TestClass]
	public class Given_XamlReader : Context
	{
		[TestInitialize]
		public void Initialize()
		{
			UnitTestsApp.App.EnsureApplication();
		}

		[TestMethod]
		public void When_BasicRoot()
		{
			var s = GetContent(nameof(When_BasicRoot));
			var r = Windows.UI.Xaml.Markup.XamlReader.Load(s) as Page;

			Assert.IsNotNull(r);
			Assert.AreEqual("testPage", r.Name);
		}

		[TestMethod]
		public void When_BasicProperty()
		{
			var s = GetContent(nameof(When_BasicProperty));
			var r = Windows.UI.Xaml.Markup.XamlReader.Load(s) as UserControl;

			Assert.IsNotNull(r);
			Assert.AreEqual("testPage", r.Name);
			Assert.AreEqual(42.0, r.Width);
		}

		[TestMethod]
		public void When_UserControl_With_Content()
		{
			var s = GetContent(nameof(When_UserControl_With_Content));
			var r = Windows.UI.Xaml.Markup.XamlReader.Load(s) as UserControl;

			Assert.IsNotNull(r);
			Assert.AreEqual("testPage", r.Name);

			var stackPanel = r.Content as StackPanel;
			Assert.IsNotNull(stackPanel);
			Assert.AreEqual(Orientation.Horizontal, stackPanel.Orientation);
		}

		[TestMethod]
		public void When_UserControl_With_Grid()
		{
			var s = GetContent(nameof(When_UserControl_With_Grid));
			var r = Windows.UI.Xaml.Markup.XamlReader.Load(s) as UserControl;

			Assert.IsNotNull(r);
			Assert.AreEqual("testPage", r.Name);

			var grid = r.Content as Grid;
			Assert.IsNotNull(grid);

			Assert.AreEqual(2, grid.Children.Count);

			var border1 = grid.Children.ElementAt(0) as Border;
			var border2 = grid.Children.ElementAt(1) as Border;

			Assert.AreEqual((border1.Background as SolidColorBrush).Color, Windows.UI.Colors.Red);
			Assert.AreEqual((border2.Background as SolidColorBrush).Color, Windows.UI.Colors.Blue);
		}

		[TestMethod]
		public void When_MultipleBindings()
		{
			var s = GetContent(nameof(When_MultipleBindings));
			var r = Windows.UI.Xaml.Markup.XamlReader.Load(s) as UserControl;

			Assert.IsNotNull(r);
			Assert.AreEqual("rootPage", r.Name);

			var grid = r.FindName("rootGrid") as Grid;
			var page = r.FindName("rootPage") as Page;
			var listView = r.FindName("WrapPanelContainer") as ListView;

			Assert.IsNotNull(grid);
			Assert.IsNotNull(page);
			Assert.IsNotNull(listView);

			var itemsPanel = listView?.ItemsPanel;
			Assert.IsNotNull(itemsPanel);

			var content = itemsPanel.LoadContent() as StackPanel;
			Assert.IsNotNull(content);
			Assert.AreEqual(content.Name, "InnerStackPanel");

			var template = page.Resources["PhotoTemplate"] as DataTemplate;
			Assert.IsNotNull(template);

			var photoTemplateContent = template.LoadContent() as FrameworkElement;
			Assert.IsNotNull(photoTemplateContent);

			var border01 = photoTemplateContent.FindName("border01") as Border;
			Assert.IsNotNull(border01);
			var stops = (border01.Background as LinearGradientBrush).GradientStops;
			Assert.AreEqual(2, stops.Count);
			Assert.AreEqual(Windows.UI.Colors.Transparent, stops[0].Color);
			Assert.AreEqual(Windows.UI.ColorHelper.FromARGB(0x33, 0, 0, 0), stops[1].Color);
			Assert.AreEqual(0.0, stops[0].Offset);
			Assert.AreEqual(1.0, stops[1].Offset);

			var textBlock01 = photoTemplateContent.FindName("textBlock01") as TextBlock;
			Assert.IsNotNull(textBlock01);
			var textBlockExpression = textBlock01.GetBindingExpression(TextBlock.TextProperty);
			Assert.AreEqual("Category", textBlockExpression.ParentBinding.Path.Path);

			var photoTemplateRootGrid = photoTemplateContent.FindName("PhotoTemplateRootGrid") as Grid;
			Assert.IsNotNull(photoTemplateRootGrid);

			var widthExpression = photoTemplateRootGrid.GetBindingExpression(Grid.WidthProperty);
			Assert.IsNotNull(widthExpression);
			Assert.AreEqual("Width", widthExpression.ParentBinding.Path.Path);

			var heightExpression = photoTemplateRootGrid.GetBindingExpression(Grid.HeightProperty);
			Assert.IsNotNull(heightExpression);
			Assert.AreEqual("Height", heightExpression.ParentBinding.Path.Path);

			var photoTemplateImage = photoTemplateContent.FindName("PhotoTemplateImage") as Image;
			Assert.IsNotNull(photoTemplateImage);

			var uriSourceExpression = photoTemplateImage.Source.GetBindingExpression(Windows.UI.Xaml.Media.Imaging.BitmapImage.UriSourceProperty);
			Assert.IsNotNull(uriSourceExpression);
			Assert.AreEqual("Thumbnail", uriSourceExpression.ParentBinding.Path.Path);
		}

		[TestMethod]
		public void When_AttachedProperty_Different_Target()
		{
			var s = GetContent(nameof(When_AttachedProperty_Different_Target));
			var r = Windows.UI.Xaml.Markup.XamlReader.Load(s) as UserControl;

			Assert.IsNotNull(r);
			Assert.AreEqual("rootPage", r.Name);

			var stackPanel = r.FindName("innerPanel") as StackPanel;
			Assert.IsNotNull(stackPanel);

			Assert.AreEqual(42, Grid.GetRow(stackPanel));
		}

		[TestMethod]
		public void When_AttachedProperty_Same_Target()
		{
			var s = GetContent(nameof(When_AttachedProperty_Same_Target));
			var r = Windows.UI.Xaml.Markup.XamlReader.Load(s) as UserControl;

			Assert.IsNotNull(r);

			var grid = r.FindName("rootGrid") as Grid;
			Assert.IsNotNull(grid);

			Assert.AreEqual(42, Grid.GetRow(grid));
		}

		[TestMethod]
		public void When_AttachedProperty_Binding()
		{
			var s = GetContent(nameof(When_AttachedProperty_Binding));
			var r = Windows.UI.Xaml.Markup.XamlReader.Load(s) as UserControl;

			Assert.IsNotNull(r);

			var stackPanel = r.FindName("innerPanel") as StackPanel;
			Assert.IsNotNull(stackPanel);

			var expression = stackPanel.GetBindingExpression(Grid.RowProperty);
			Assert.IsNotNull(expression);
			Assert.AreEqual("MyRow", expression.ParentBinding.Path.Path);
		}

		[TestMethod]
		public void When_Binding_TwoWay()
		{
			var s = GetContent(nameof(When_Binding_TwoWay));
			var r = Windows.UI.Xaml.Markup.XamlReader.Load(s) as UserControl;

			Assert.IsNotNull(r);

			var stackPanel = r.FindName("innerPanel") as StackPanel;
			Assert.IsNotNull(stackPanel);

			var expression = stackPanel.GetBindingExpression(StackPanel.OrientationProperty);
			Assert.IsNotNull(expression);
			Assert.AreEqual("MyOrientation", expression.ParentBinding.Path.Path);
			Assert.AreEqual(Windows.UI.Xaml.Data.BindingMode.TwoWay, expression.ParentBinding.Mode);

			var expressionWidth = stackPanel.GetBindingExpression(StackPanel.WidthProperty);
			Assert.IsNotNull(expressionWidth);
			Assert.AreEqual("MyWidth", expressionWidth.ParentBinding.Path.Path);
			Assert.AreEqual(Windows.UI.Xaml.Data.BindingMode.OneTime, expressionWidth.ParentBinding.Mode);
		}

		[TestMethod]
		public void When_StaticResource()
		{
			var app = UnitTestsApp.App.EnsureApplication();
			app.Resources["StaticRow"] = 42;
			app.Resources["StaticWidth"] = 42.0;
			app.Resources["StaticHeight"] = 44.0;

			var s = GetContent(nameof(When_StaticResource));
			var r = Windows.UI.Xaml.Markup.XamlReader.Load(s) as UserControl;

			Assert.IsNotNull(r);

			var panel = r.FindName("innerPanel") as StackPanel;
			Assert.IsNotNull(panel);

			Assert.AreEqual(42, Grid.GetRow(panel));
			Assert.AreEqual(42.0, panel.Width);
			Assert.AreEqual(44.0, panel.Height);

			app.Resources.Remove("StaticRow");
			app.Resources.Remove("StaticWidth");
			app.Resources.Remove("StaticHeight");
		}

		[TestMethod]
		public void When_ThemeResource()
		{
			var app = UnitTestsApp.App.EnsureApplication();

			if (app.Resources.ThemeDictionaries.TryGetValue("Light", out var themeDictionary)
				&& themeDictionary is ResourceDictionary dictionary)
			{
				dictionary["StaticRow"] = 42;
				dictionary["StaticWidth"] = 42.0;
				dictionary["StaticHeight"] = 44.0;
			}

			var s = GetContent(nameof(When_ThemeResource));
			var r = Windows.UI.Xaml.Markup.XamlReader.Load(s) as UserControl;

			Assert.IsNotNull(r);

			var panel = r.FindName("innerPanel") as StackPanel;
			Assert.IsNotNull(panel);

			Assert.AreEqual(42, Grid.GetRow(panel));
			Assert.AreEqual(42.0, panel.Width);
			Assert.AreEqual(44.0, panel.Height);

			if (app.Resources.ThemeDictionaries.TryGetValue("Light", out var themeDictionary2)
				&& themeDictionary is ResourceDictionary dictionary2)
			{
				dictionary2.Remove("StaticRow");
				dictionary2.Remove("StaticWidth");
				dictionary2.Remove("StaticHeight");
			}
		}

		[TestMethod]
		public void When_ThemeResource_Lazy()
		{
			var app = UnitTestsApp.App.EnsureApplication();

			var s = GetContent(nameof(When_ThemeResource_Lazy));
			var r = Windows.UI.Xaml.Markup.XamlReader.Load(s) as UserControl;

			Assert.IsNotNull(r);

			var panel = r.FindName("innerPanel") as StackPanel;
			Assert.IsNotNull(panel);

			r.ForceLoaded();

			Assert.AreEqual(42, Grid.GetRow(panel));
			Assert.AreEqual(42.0, panel.Width);
			Assert.AreEqual(44.0, panel.Height);
		}

		[TestMethod]
		public void When_CustomResource()
		{
			var savedState = Windows.UI.Xaml.Resources.CustomXamlResourceLoader.Current;
			try
			{
				var loader = new TestCustomXamlResourceLoader();
				var resourceValue = "This is a CustomResource.";
				var resourceKey = "myCustomResource";
				loader.TestCustomResources[resourceKey] = resourceValue;
				Windows.UI.Xaml.Resources.CustomXamlResourceLoader.Current = loader;

				var s = GetContent(nameof(When_CustomResource));
				var r = Windows.UI.Xaml.Markup.XamlReader.Load(s) as Page;

				Assert.IsNotNull(r);

				var tb = r.Content as TextBlock;

				Assert.IsNotNull(tb);
				Assert.AreEqual(resourceValue, tb.Text);

				var objectType = tb.GetType().FullName;
				var propertyName = nameof(tb.Text);
				var propertyType = tb.Text.GetType().FullName;

				Assert.AreEqual(loader.LastResourceId, resourceKey);
				Assert.AreEqual(loader.LastObjectType, objectType);
				Assert.AreEqual(loader.LastPropertyName, propertyName);
				Assert.AreEqual(loader.LastPropertyType, propertyType);
			}
			finally
			{
				Windows.UI.Xaml.Resources.CustomXamlResourceLoader.Current = savedState;
			}
		}

		[TestMethod]
		public void When_TextBlock_Basic()
		{
			var s = GetContent(nameof(When_TextBlock_Basic));
			var r = Windows.UI.Xaml.Markup.XamlReader.Load(s) as UserControl;

			Assert.IsNotNull(r);

			var tb01 = r.FindName("tb01") as TextBlock;
			Assert.IsNotNull(tb01);
			Assert.AreEqual("My Text 01", tb01.Text);

			var tb02 = r.FindName("tb02") as TextBlock;
			Assert.IsNotNull(tb02);
			var tb02_run = tb02.Inlines.FirstOrDefault() as Windows.UI.Xaml.Documents.Run;
			Assert.AreEqual("My Text 02", tb02_run.Text);

			var tb03 = r.FindName("tb03") as TextBlock;
			Assert.IsNotNull(tb03);
			var tb03_run = tb03.Inlines.FirstOrDefault() as Windows.UI.Xaml.Documents.Run;
			Assert.AreEqual("My Run Text", tb03_run.Text);
		}

		[TestMethod]
		public void When_ElementName()
		{
			var s = GetContent(nameof(When_ElementName));
			var r = Windows.UI.Xaml.Markup.XamlReader.Load(s) as UserControl;

			Assert.IsNotNull(r);

			var stackPanel = r.FindName("rootPanel") as StackPanel;
			Assert.IsNotNull(stackPanel);

			var textBlock = r.FindName("innerTextBlock") as TextBlock;
			Assert.IsNotNull(textBlock);

			var expression = textBlock.GetBindingExpression(TextBlock.WidthProperty);
			Assert.IsNotNull(expression);
			Assert.AreEqual("Width", expression.ParentBinding.Path.Path);
			Assert.AreEqual(stackPanel, (expression.ParentBinding.ElementName as ElementNameSubject)?.ElementInstance);
			Assert.AreEqual(42.0, textBlock.Width);
		}

		[TestMethod]
		public void When_Empty_ResourceDictionary_As_Resources()
		{
			var s = GetContent(nameof(When_Empty_ResourceDictionary_As_Resources));
			var r = Windows.UI.Xaml.Markup.XamlReader.Load(s) as Page;

			Assert.IsNotNull(r);
			Assert.IsNotNull(r.Resources);
			Assert.AreEqual(0, r.Resources.Count);
		}

		[TestMethod]
		public void When_Empty_ThemeDictionaries()
		{
			var s = GetContent(nameof(When_Empty_ThemeDictionaries));
			var r = Windows.UI.Xaml.Markup.XamlReader.Load(s) as Page;

			Assert.IsNotNull(r);
			Assert.IsNotNull(r.Resources);
			Assert.AreEqual(0, r.Resources.Count);
			Assert.IsNotNull(r.Resources.ThemeDictionaries);
			Assert.AreEqual(2, r.Resources.ThemeDictionaries.Count);
		}

		[TestMethod]
		public void When_ContentControl_ControlTemplate()
		{
			var s = GetContent(nameof(When_ContentControl_ControlTemplate));
			var r = Windows.UI.Xaml.Markup.XamlReader.Load(s) as UserControl;

			var innerContent = r.Content as ContentControl;
			innerContent.ApplyTemplate();

			var tb = innerContent.GetTemplateChild("PART_Root") as TextBlock;
			Assert.IsNotNull(tb);

			Assert.AreEqual("42", tb.Text);
		}

		[TestMethod]
		public void When_Style_ControlTemplate()
		{
			var s = GetContent(nameof(When_Style_ControlTemplate));
			var r = Windows.UI.Xaml.Markup.XamlReader.Load(s) as UserControl;
			Assert.IsNotNull(r);

			r.ForceLoaded();

			var innerContent = r.Content as ContentControl;
			Assert.IsNotNull(innerContent);

			innerContent.ApplyTemplate();

			var tb = innerContent.GetTemplateChild("PART_root") as TextBlock;
			Assert.IsNotNull(tb);

			var textBinding = tb.GetBindingExpression(TextBlock.TextProperty);
			Assert.IsNotNull(textBinding);
			Assert.AreEqual("Text", textBinding.TargetName);
			Assert.AreEqual("Content", textBinding.ParentBinding.Path.Path);
			Assert.AreEqual("test", tb.Text);
			Assert.AreEqual("42", tb.Tag);
		}

		[TestMethod]
		public void When_VisualStateGroup_AttachedProperty()
		{
			var s = GetContent(nameof(When_VisualStateGroup_AttachedProperty));
			var r = Windows.UI.Xaml.Markup.XamlReader.Load(s) as UserControl;

			var border1 = r.FindName("border1") as Border;
			Assert.AreEqual(0, Grid.GetRow(border1));

			Window.Current.SetWindowSize(new Windows.Foundation.Size(721, 100));

			Assert.AreEqual(1, Grid.GetRow(border1));
		}

		[TestMethod]
		public void When_VisualStateGroup()
		{
			var s = GetContent(nameof(When_VisualStateGroup));
			var r = Windows.UI.Xaml.Markup.XamlReader.Load(s) as Grid;

			var groups = VisualStateManager.GetVisualStateGroups(r);
			Assert.IsNotNull(groups);

			var g = groups.FirstOrDefault();
			Assert.IsNotNull(g);

			var state = g.States.FirstOrDefault();
			Assert.IsNotNull(state);

			var at = state.StateTriggers.FirstOrDefault() as AdaptiveTrigger;
			Assert.IsNotNull(at);
			Assert.AreEqual(720, at.MinWindowWidth);

			var setter = state.Setters.FirstOrDefault() as Setter;
			Assert.IsNotNull(setter);
			Assert.AreEqual("Orientation", setter.Target.Path.Path);

			Assert.AreEqual("Horizontal", setter.Value);
			Assert.IsNull(setter.Target.Target);

			// Force a size change, otherwise setter.Target.Target won't get evaluated
			Window.Current.SetWindowSize(new Windows.Foundation.Size(719, 100));
			Window.Current.SetWindowSize(new Windows.Foundation.Size(721, 100));

			Assert.IsNotNull(setter.Target.Target);

			var myPanel = setter.Target.Target as StackPanel;
			Assert.AreEqual("myPanel", myPanel?.Name);
			Assert.AreEqual(Orientation.Horizontal, myPanel.Orientation);

			Window.Current.SetWindowSize(new Windows.Foundation.Size(719, 100));
			Assert.AreEqual(Orientation.Vertical, myPanel.Orientation);
		}

		[TestMethod]
		public void When_XNull()
		{
			var s = GetContent(nameof(When_XNull));
			var r = Windows.UI.Xaml.Markup.XamlReader.Load(s) as UserControl;

			var root = r.FindName("root") as Grid;
			var innerPanel = r.FindName("innerPanel") as StackPanel;

			Assert.AreEqual(root.DataContext, "42");
			Assert.IsNull(innerPanel.DataContext);
		}

		[TestMethod]
		public void When_Binding_TwoWay_UpdateSourceTrigger()
		{
			var s = GetContent(nameof(When_Binding_TwoWay_UpdateSourceTrigger));
			var r = Windows.UI.Xaml.Markup.XamlReader.Load(s) as UserControl;

			var innerPanel = r.FindName("innerPanel") as StackPanel;

			var expression = innerPanel.GetBindingExpression(StackPanel.OrientationProperty);
			Assert.IsNotNull(expression);
			Assert.AreEqual("MyOrientation", expression.ParentBinding.Path.Path);
			Assert.AreEqual(Windows.UI.Xaml.Data.BindingMode.TwoWay, expression.ParentBinding.Mode);
			Assert.AreEqual(Windows.UI.Xaml.Data.UpdateSourceTrigger.PropertyChanged, expression.ParentBinding.UpdateSourceTrigger);

			Assert.IsNull(innerPanel.DataContext);
		}

		[TestMethod]
		public void When_Binding_TargetNull()
		{
			var s = GetContent(nameof(When_Binding_TargetNull));
			var r = Windows.UI.Xaml.Markup.XamlReader.Load(s) as UserControl;

			var innerPanel = r.FindName("innerPanel") as StackPanel;

			var expression = innerPanel.GetBindingExpression(StackPanel.TagProperty);
			Assert.IsNotNull(expression);
			Assert.AreEqual("MyOrientation", expression.ParentBinding.Path.Path);
			Assert.AreEqual("42", expression.ParentBinding.TargetNullValue);
			Assert.AreEqual("test", expression.ParentBinding.FallbackValue);

			Assert.IsNull(innerPanel.DataContext);
		}

		[TestMethod]
		public void When_TextBlock_ImplicitRun()
		{
			var s = GetContent(nameof(When_TextBlock_ImplicitRun));
			var r = Windows.UI.Xaml.Markup.XamlReader.Load(s) as UserControl;

			var tb1 = r.FindName("tb01") as TextBlock;
			var link = tb1.Inlines.OfType<Hyperlink>().Single();
			link.NavigateUri.ToString().Should().Be("http://www.site.com/");
			link.Inlines.Single().Should().BeOfType<Run>();
			((Run) link.Inlines.Single()).Text.Should().Be("Nav");

			var tb2 = r.FindName("tb02") as TextBlock;

			Assert.AreEqual(5, tb2.Inlines.Count);
			Assert.AreEqual("start ", (tb2.Inlines[0] as Run).Text);
			Assert.AreEqual(" ", (tb2.Inlines[1] as Run).Text);

			var bold = tb2.Inlines[2] as Bold;
			Assert.IsNotNull(bold);

			var boldRun = bold.Inlines.FirstOrDefault() as Run;
			Assert.IsNotNull(boldRun);
			Assert.AreEqual("test", boldRun.Text);

			Assert.AreEqual(" ", (tb2.Inlines[3] as Run).Text);
			Assert.AreEqual(" finish", (tb2.Inlines[4] as Run).Text);
		}

		[TestMethod]
		public void When_TextBlock_NestedSpan()
		{
			var s = GetContent(nameof(When_TextBlock_NestedSpan));
			var r = Windows.UI.Xaml.Markup.XamlReader.Load(s) as UserControl;

			var tb = r.FindName("tb01") as TextBlock;

			var bold = tb.Inlines[0] as Bold;
			Assert.IsNotNull(bold);

			var italic = bold.Inlines[0] as Italic;
			Assert.IsNotNull(italic);

			var hyperlink = italic.Inlines[0] as Hyperlink;
			Assert.IsNotNull(hyperlink);

			Assert.IsInstanceOfType(hyperlink.Inlines[0], typeof(Run));
			Assert.AreEqual("test", (hyperlink.Inlines[0] as Run).Text);

			Assert.IsInstanceOfType(hyperlink.Inlines[1], typeof(LineBreak));
			Assert.IsInstanceOfType(hyperlink.Inlines[1], typeof(LineBreak));

			Assert.IsInstanceOfType(hyperlink.Inlines[2], typeof(Run));
			Assert.AreEqual("line", (hyperlink.Inlines[2] as Run).Text);
		}

		[TestMethod]
		public void When_VisualStateGroup_AttachedProperty_Binding()
		{
			var s = GetContent(nameof(When_VisualStateGroup_AttachedProperty_Binding));
			var r = Windows.UI.Xaml.Markup.XamlReader.Load(s) as UserControl;

			var root = r.FindName("rootGrid") as Grid;
			var myPanel = r.FindName("myPanel") as StackPanel;
			var groups = VisualStateManager.GetVisualStateGroups(root);

			var visualStateGroup = groups.FirstOrDefault();
			object visualStateGroupDataContext;
			visualStateGroup.DataContextChanged += (s2, e2) => visualStateGroupDataContext = e2.NewValue;

			var visualState = visualStateGroup.States.FirstOrDefault();
			object visualStateDataContext;
			visualStateGroup.DataContextChanged += (s2, e2) => visualStateDataContext = e2.NewValue;

			var trigger = visualState.StateTriggers.FirstOrDefault() as StateTrigger;
			object triggerDataContext;
			trigger.DataContextChanged += (s2, e2) => triggerDataContext = e2.NewValue;

			Assert.IsFalse(trigger.IsActive);
			Assert.AreEqual(1, myPanel.Opacity);

			r.DataContext = new { a = true };

			Assert.IsTrue(trigger.IsActive);
			Assert.IsNotNull(trigger.DataContext);
			Assert.AreEqual(.5, myPanel.Opacity);
		}

		[TestMethod]
		public void When_VisualStateGroup_Propagation()
		{
			var s = GetContent(nameof(When_VisualStateGroup_Propagation));
			var r = Windows.UI.Xaml.Markup.XamlReader.Load(s) as UserControl;

			var root = r.FindName("root") as ListViewItem;
			var test = r.FindName("test");

		}

		[TestMethod]
		public void When_TextBlock_FontFamily()
		{
			var s = GetContent(nameof(When_TextBlock_FontFamily));
			var r = Windows.UI.Xaml.Markup.XamlReader.Load(s) as UserControl;

			var tb01 = r.FindName("tb01") as TextBlock;
			Assert.AreEqual("My Text 01", tb01.Text);
			Assert.IsNotNull(tb01.FontFamily);
			Assert.AreEqual("Segoe UI", tb01.FontFamily.Source);

			var tb02 = r.FindName("tb02") as TextBlock;
			var r2 = tb02.Inlines[0] as Run;

			Assert.IsNotNull(r.FontFamily);
			Assert.AreEqual("inner text", r2.Text);
			Assert.AreEqual("Segoe UI", r2.FontFamily.Source);
		}

		[TestMethod]
		public void When_MultipleImplicitStyle()
		{
			var s = GetContent(nameof(When_MultipleImplicitStyle));
			var r = Windows.UI.Xaml.Markup.XamlReader.Load(s) as UserControl;

			Assert.IsTrue(r.Resources.ContainsKey(typeof(Grid)));
			Assert.IsTrue(r.Resources.ContainsKey(typeof(TextBlock)));
		}

		[TestMethod]
		public void When_Binding_Converter()
		{
			var s = GetContent(nameof(When_Binding_Converter));
			var r = Windows.UI.Xaml.Markup.XamlReader.Load(s) as UserControl;

			var c = r.Content as ContentControl;

			Assert.AreEqual(Visibility.Visible, c.Visibility);

			c.DataContext = false;

			Assert.AreEqual(Visibility.Collapsed, c.Visibility);

			c.DataContext = true;

			Assert.AreEqual(Visibility.Visible, c.Visibility);
		}

		[TestMethod]
		public void When_Binding_ConverterParameter()
		{
			var s = GetContent(nameof(When_Binding_ConverterParameter));
			var r = Windows.UI.Xaml.Markup.XamlReader.Load(s) as UserControl;

			var c = r.Content as ContentControl;

			Assert.AreEqual("42", c.GetBindingExpression(UIElement.VisibilityProperty).ParentBinding.ConverterParameter);
		}

		[TestMethod]
		public void When_StaticResource_Style_And_Binding()
		{
			var s = GetContent(nameof(When_StaticResource_Style_And_Binding));
			var r = Windows.UI.Xaml.Markup.XamlReader.Load(s) as UserControl;

			r.ForceLoaded();

			Assert.IsTrue(r.Resources.ContainsKey("test"));

			var tb1 = r.FindName("tb1") as ToggleButton;
			var tb2 = r.FindName("tb2") as ToggleButton;

			Assert.IsTrue((bool)tb1.IsChecked);
			Assert.IsTrue((bool)tb2.IsChecked);

			tb1.IsChecked = false;

			Assert.IsFalse((bool)tb1.IsChecked);
			Assert.IsFalse((bool)tb2.IsChecked);

			tb2.IsChecked = true;

			Assert.IsTrue((bool)tb1.IsChecked);
			Assert.IsTrue((bool)tb2.IsChecked);
		}
		
		[TestMethod]
		public void When_GridRowDefinitions()
		{
			var s = GetContent(nameof(When_GridRowDefinitions));
			var r = Windows.UI.Xaml.Markup.XamlReader.Load(s) as UserControl;

			var root = r.FindName("root") as Grid;

			Assert.AreEqual(3, root.RowDefinitions.Count);
			Assert.AreEqual(GridUnitType.Star, root.RowDefinitions[0].Height.GridUnitType);
			Assert.AreEqual(1.0, root.RowDefinitions[0].Height.Value);
			Assert.AreEqual(GridUnitType.Star, root.RowDefinitions[1].Height.GridUnitType);
			Assert.AreEqual(1.0, root.RowDefinitions[1].Height.Value);

			var panel = r.FindName("innerPanel") as EmptyTestControl;
			Assert.AreEqual(1, Grid.GetRow(panel));

			var panel2 = r.FindName("innerPanel2") as StackPanel;
			Assert.AreEqual(2, Grid.GetRow(panel2));

		}

		[TestMethod]
		public void When_Grid_Uses_Common_Syntax()
		{
			using var _ = new AssertionScope();
			var xaml = GetContent(nameof(When_Grid_Uses_Common_Syntax));
			var userControl = Windows.UI.Xaml.Markup.XamlReader.Load(xaml) as UserControl;
			var grid = userControl.FindName("grid") as Grid;

			grid.Should().NotBeNull();
			grid.RowDefinitions.Should().BeEquivalentTo(new[]
			{
				new RowDefinition { Height = new GridLength(1, GridUnitType.Star) },
				new RowDefinition { Height = new GridLength(1, GridUnitType.Auto) },
				new RowDefinition { Height = new GridLength(25, GridUnitType.Pixel) },
				new RowDefinition { Height = new GridLength(14, GridUnitType.Pixel) },
				new RowDefinition { Height = new GridLength(20, GridUnitType.Pixel) },
			});
			grid.ColumnDefinitions.Should().BeEquivalentTo(new[]
			{
				new ColumnDefinition { Width = new GridLength(1, GridUnitType.Star) },
				new ColumnDefinition { Width = new GridLength(2, GridUnitType.Star) },
				new ColumnDefinition { Width = new GridLength(1, GridUnitType.Auto) },
				new ColumnDefinition { Width = new GridLength(1, GridUnitType.Star) },
				new ColumnDefinition { Width = new GridLength(300, GridUnitType.Pixel) },
			});
		}

		[TestMethod]
		public void When_Grid_Uses_New_Succinct_Syntax()
		{
			using var _ = new AssertionScope();
			var xaml = GetContent(nameof(When_Grid_Uses_New_Succinct_Syntax));
			var userControl = Windows.UI.Xaml.Markup.XamlReader.Load(xaml) as UserControl;
			var grid = userControl.FindName("grid") as Grid;

			grid.Should().NotBeNull();
			grid.RowDefinitions.Should().BeEquivalentTo(new[]
			{
				new RowDefinition { Height = new GridLength(1, GridUnitType.Star) },
				new RowDefinition { Height = new GridLength(1, GridUnitType.Auto) },
				new RowDefinition { Height = new GridLength(25, GridUnitType.Pixel) },
				new RowDefinition { Height = new GridLength(14, GridUnitType.Pixel) },
				new RowDefinition { Height = new GridLength(20, GridUnitType.Pixel) },
			});
			grid.ColumnDefinitions.Should().BeEquivalentTo(new[]
			{
				new ColumnDefinition { Width = new GridLength(1, GridUnitType.Star) },
				new ColumnDefinition { Width = new GridLength(2, GridUnitType.Star) },
				new ColumnDefinition { Width = new GridLength(1, GridUnitType.Auto) },
				new ColumnDefinition { Width = new GridLength(1, GridUnitType.Star) },
				new ColumnDefinition { Width = new GridLength(300, GridUnitType.Pixel) },
			});
		}

		[TestMethod]
		public void When_Grid_Uses_New_Assigned_ContentProperty_Syntax()
		{
			using var _ = new AssertionScope();
			var xaml = GetContent(nameof(When_Grid_Uses_New_Assigned_ContentProperty_Syntax));
			var userControl = Windows.UI.Xaml.Markup.XamlReader.Load(xaml) as UserControl;
			var grid = userControl.FindName("grid") as Grid;

			grid.Should().NotBeNull();
			grid.RowDefinitions.Should().BeEquivalentTo(new[]
			{
				new RowDefinition { Height = new GridLength(1, GridUnitType.Star) },
				new RowDefinition { Height = new GridLength(1, GridUnitType.Auto) },
				new RowDefinition { Height = new GridLength(25, GridUnitType.Pixel) },
				new RowDefinition { Height = new GridLength(14, GridUnitType.Pixel) },
				new RowDefinition { Height = new GridLength(20, GridUnitType.Pixel) },
			});
			grid.ColumnDefinitions.Should().BeEquivalentTo(new[]
			{
				new ColumnDefinition { Width = new GridLength(1, GridUnitType.Star) },
				new ColumnDefinition { Width = new GridLength(2, GridUnitType.Star) },
				new ColumnDefinition { Width = new GridLength(1, GridUnitType.Auto) },
				new ColumnDefinition { Width = new GridLength(1, GridUnitType.Star) },
				new ColumnDefinition { Width = new GridLength(300, GridUnitType.Pixel) },
			});
		}

		[TestMethod]
		public void When_ImplicitStyle_WithoutKey()
		{
			Assert.ThrowsException<InvalidOperationException>(() => {
				var s = GetContent(nameof(When_ImplicitStyle_WithoutKey));
				var r = Windows.UI.Xaml.Markup.XamlReader.Load(s) as UserControl;
			});
		}
		
		[TestMethod]
		public void When_NonDependencyPropertyAssignable()
		{
			var s = GetContent(nameof(When_NonDependencyPropertyAssignable));
			var r = Windows.UI.Xaml.Markup.XamlReader.Load(s) as UserControl;

			var root = r.FindName("root") as Grid;
			var inner = root.Children.First() as NonDependencyPropertyAssignable;

			Assert.AreEqual("innerPanel", inner.Name);
			Assert.AreEqual("42", inner.Tag);
			Assert.AreEqual(43, inner.MyProperty);
		}
		
		[TestMethod]
		public void When_NonDependencyProperty_Binding()
		{
			var s = GetContent(nameof(When_NonDependencyProperty_Binding));
			var r = Windows.UI.Xaml.Markup.XamlReader.Load(s) as UserControl;

			var root = r.FindName("root") as Grid;
			var inner = root.Children.First() as NonDependencyPropertyAssignable;

			Assert.AreEqual("innerPanel", inner.Name);
			Assert.IsNotNull(inner.MyBinding);
			Assert.AreEqual("Text", inner.MyBinding.Path.Path);
		}

		[TestMethod]
		public void When_TypeConverters()
		{
			var s = GetContent(nameof(When_TypeConverters));
			var r = Windows.UI.Xaml.Markup.XamlReader.Load(s) as UserControl;

			var root = (TypeConvertersControl)r.Content;

			Assert.AreEqual(typeof(TypeConvertersControl), root.TypeProperty);
			Assert.AreEqual(new Uri("https://platform.uno/"), root.UriProperty);
		}

		[TestMethod]
		public void When_SetLessProperty()
		{
			var s = GetContent(nameof(When_SetLessProperty));
			var r = Windows.UI.Xaml.Markup.XamlReader.Load(s) as UserControl;

			var root = (SetLessPropertyControl)r.Content;
		}

		[TestMethod]
		public void When_TopLevel_ResourceDictionary()
		{
			var s = GetContent(nameof(When_TopLevel_ResourceDictionary));
			var r = Windows.UI.Xaml.Markup.XamlReader.Load(s) as ResourceDictionary;

			Assert.IsTrue(r.ContainsKey("DefaultColumnStyle"));
			var style = r["DefaultColumnStyle"] as Style;
			Assert.IsNotNull(style);
			Assert.AreEqual(typeof(TextBlock), style.TargetType);
		}

		[TestMethod]
		public void When_StaticResource_SystemTypes()
		{
			var s = GetContent(nameof(When_StaticResource_SystemTypes));
			var r = Windows.UI.Xaml.Markup.XamlReader.Load(s) as UserControl;

			Assert.IsTrue(r.Resources.ContainsKey("myDouble"));
			Assert.IsTrue(r.Resources.ContainsKey("mySingle"));
			Assert.IsTrue(r.Resources.ContainsKey("myInt32"));
			Assert.IsTrue(r.Resources.ContainsKey("myString"));

			Assert.AreEqual(42.42, r.Resources["myDouble"]);
			Assert.AreEqual(42.42f, r.Resources["mySingle"]);
			Assert.AreEqual((int)42, r.Resources["myInt32"]);
			Assert.AreEqual("Result is 42", r.Resources["myString"]);
		}

		[TestMethod]
		public void When_IList_TabView()
		{
			var s = GetContent(nameof(When_IList_TabView));
			var r = Windows.UI.Xaml.Markup.XamlReader.Load(s) as UserControl;

			var tabView1 = r.FindName("tabView1") as Microsoft.UI.Xaml.Controls.TabView;

			Assert.AreEqual(2, tabView1.TabItems.Count);
		}

		[TestMethod]
		public void When_StateTrigger_PropertyPath()
		{
			var s = GetContent(nameof(When_StateTrigger_PropertyPath));
			var r = Windows.UI.Xaml.Markup.XamlReader.Load(s) as UserControl;
		}

		[TestMethod]
		public void When_Event_Handler()
		{
			var s = GetContent(nameof(When_Event_Handler));
			var r = new When_Event_Handler();
			Windows.UI.Xaml.Markup.XamlReader.LoadUsingComponent(s, r);

			var button1 = r.FindName("Button1") as Button;
			button1.RaiseClick();
			Assert.AreEqual(1, r.Handler1Count);

			var button2 = r.FindName("Button2") as Button;
			button2.RaiseClick();
			Assert.AreEqual(1, r.Handler2Count);
		}

		[TestMethod]
		public void When_Event_Handler_xBind()
		{
			var s = GetContent(nameof(When_Event_Handler_xBind));
			var r = new When_Event_Handler_xBind();
			Windows.UI.Xaml.Markup.XamlReader.LoadUsingComponent(s, r);

			var button1 = r.FindName("Button1") as Button;
			button1.RaiseClick();
			Assert.AreEqual(1, r.Handler1Count);

			var button2 = r.FindName("Button2") as Button;
			button2.RaiseClick();
			Assert.AreEqual(1, r.Handler2Count);
		}

		[TestMethod]
		public void When_Color_Thickness_GridLength_As_String()
		{
			var s = GetContent(nameof(When_Color_Thickness_GridLength_As_String));
			var r = Windows.UI.Xaml.Markup.XamlReader.Load(s) as ContentControl;

			Assert.AreEqual(Windows.UI.Colors.Red, r.Resources["Color01"]);
			Assert.AreEqual(Windows.UI.Colors.Blue, (r.Resources["scb01"] as SolidColorBrush).Color);
			Assert.AreEqual(new Thickness(42), r.Resources["thickness"]);
			Assert.AreEqual(new CornerRadius(42), r.Resources["cornerRadius"]);
			Assert.AreEqual("TestFamily", (r.Resources["fontFamily"] as FontFamily).Source);
			Assert.AreEqual(GridLength.FromString("42"), r.Resources["gridLength"]);
			Assert.AreEqual(Windows.UI.Xaml.Media.Animation.KeyTime.FromTimeSpan(TimeSpan.Parse("1:2:3")), r.Resources["keyTime"]);
			Assert.AreEqual(new Duration(TimeSpan.Parse("1:2:3")), r.Resources["duration"]);
			Assert.AreEqual(Matrix.Identity, r.Resources["matrix"]);
			Assert.AreEqual(Windows.UI.Text.FontWeights.Bold, r.Resources["fontWeight"]);

			Assert.AreEqual(Windows.UI.Colors.Red, ((r.Content as Grid)?.Background as SolidColorBrush).Color);
		}

		[TestMethod]
		public void When_Resources_And_Empty()
		{
			var s = "<Grid xmlns='http://schemas.microsoft.com/winfx/2006/xaml/presentation' > <Grid.Resources ></Grid.Resources ></Grid > ";
			var r = Windows.UI.Xaml.Markup.XamlReader.Load(s) as Grid;
			Assert.IsNotNull(r.Resources);
		}

		[TestMethod]
		public void When_StaticResource_And_NonDependencyProperty()
		{
			var app = UnitTestsApp.App.EnsureApplication();
			app.Resources["MyIntResource"] = 77;
			try
			{
				var s = GetContent(nameof(When_StaticResource_And_NonDependencyProperty));
				var r = Windows.UI.Xaml.Markup.XamlReader.Load(s) as Page;

				var root = r.FindName("root") as Grid;
				var inner = root.Children.First() as NonDependencyPropertyAssignable;

				Assert.AreEqual(77, inner.MyProperty);
			}
			finally
			{
				app.Resources.Remove("MyDoubleResource");
			}

		}

		[TestMethod]
		public void When_ThemeResource_And_Setter_And_Theme_Changed()
		{
			var app = UnitTestsApp.App.EnsureApplication();
			var themeDict = new ResourceDictionary
			{
				ThemeDictionaries =
				{
					{"Light", new ResourceDictionary
						{
							{"MyIntResourceThemed", 244 }
						}
					},
					{"Dark", new ResourceDictionary
						{
							{"MyIntResourceThemed", 9 }
						}
					},
				}
			};
			app.Resources.MergedDictionaries.Add(themeDict);
			try
			{
				var s = GetContent(nameof(When_ThemeResource_And_Setter_And_Theme_Changed));
				var r = Windows.UI.Xaml.Markup.XamlReader.Load(s) as Page;

				var root = r.FindName("root") as Grid;
				var inner = root.Children.First() as Button;

				app.HostView.Children.Add(r);

				Assert.AreEqual(ApplicationTheme.Light, app.RequestedTheme);
				Assert.AreEqual(244, inner.Tag);

				app.SetExplicitRequestedTheme(ApplicationTheme.Dark);
				Assert.AreEqual(ApplicationTheme.Dark, app.RequestedTheme);
				Assert.AreEqual(9, inner.Tag);
			}
			finally
			{
				app.SetExplicitRequestedTheme(null);
				app.Resources.MergedDictionaries.Remove(themeDict);
			}

		}

		[TestMethod]
		public void When_Xmlns_Non_Default()
		{
			var xaml = "<NonDefaultXamlNamespace Test=\"42\" xmlns=\"using:Uno.UI.Tests.Windows_UI_Xaml_Markup.XamlReaderTests\" />";
			var builder = Windows.UI.Xaml.Markup.XamlReader.Load(xaml);
			if (builder is CreateFromStringFullyQualifiedMethodNameOwner owner)
			{
				Assert.AreEqual(42, owner.Test);
			}
		}

		[TestMethod]
		public void When_CreateFromString_Invalid_MethodName()
		{
			var xaml = "<CreateFromStringInvalidMethodNameOwner Test=\"8\" xmlns=\"using:Uno.UI.Tests.Windows_UI_Xaml_Markup.XamlReaderTests\" />";
			Assert.ThrowsException<Uno.Xaml.XamlParseException>(() => Windows.UI.Xaml.Markup.XamlReader.Load(xaml));
		}

		[TestMethod]
		public void When_CreateFromString_Non_Qualified_MethodName()
		{
			var xaml = "<CreateFromStringNonQualifiedMethodNameOwner Test=\"16\" xmlns=\"using:Uno.UI.Tests.Windows_UI_Xaml_Markup.XamlReaderTests\" />";
			var builder = Windows.UI.Xaml.Markup.XamlReader.Load(xaml);
			if (builder is CreateFromStringFullyQualifiedMethodNameOwner owner)
			{
				Assert.AreEqual(32, owner.Test.Value);
			}
		}

		[TestMethod]
		public void When_CreateFromString_Non_Static_Method()
		{
			var xaml = "<CreateFromStringNonStaticMethodOwner Test=\"4\" xmlns=\"using:Uno.UI.Tests.Windows_UI_Xaml_Markup.XamlReaderTests\" />";
			Assert.ThrowsException<Uno.Xaml.XamlParseException>(() => Windows.UI.Xaml.Markup.XamlReader.Load(xaml));
		}

		[TestMethod]
		public void When_CreateFromString_Private_Static_Method()
		{
			var xaml = "<CreateFromStringPrivateStaticMethodOwner Test=\"21\" xmlns=\"using:Uno.UI.Tests.Windows_UI_Xaml_Markup.XamlReaderTests\" />";
			Assert.ThrowsException<Uno.Xaml.XamlParseException>(() => Windows.UI.Xaml.Markup.XamlReader.Load(xaml));
		}

		[TestMethod]
		public void When_CreateFromString_Internal_Static_Method()
		{
			var xaml = "<CreateFromStringInternalStaticMethodOwner Test=\"42\" xmlns=\"using:Uno.UI.Tests.Windows_UI_Xaml_Markup.XamlReaderTests\" />";
			var builder = Windows.UI.Xaml.Markup.XamlReader.Load(xaml);
			if (builder is CreateFromStringFullyQualifiedMethodNameOwner owner)
			{
				Assert.AreEqual(84, owner.Test.Value);
			}
		}

		[TestMethod]
		public void When_CreateFromString_Invalid_Parameters()
		{
			var xaml = "<CreateFromStringInvalidParametersOwner Test=\"2\" xmlns=\"using:Uno.UI.Tests.Windows_UI_Xaml_Markup.XamlReaderTests\" />";
			Assert.ThrowsException<Uno.Xaml.XamlParseException>(() => Windows.UI.Xaml.Markup.XamlReader.Load(xaml));
		}

		[TestMethod]
		public void When_CreateFromString_Invalid_Return_Type()
		{
			var xaml = "<CreateFromStringInvalidReturnTypeOwner Test=\"1\" xmlns=\"using:Uno.UI.Tests.Windows_UI_Xaml_Markup.XamlReaderTests\" />";
			// TODO: This should throw XamlParseException too
			Assert.ThrowsException<ArgumentException>(() => Windows.UI.Xaml.Markup.XamlReader.Load(xaml));
		}

		[TestMethod]
		public void When_CreateFromString_Fully_Qualified_MethodName()
		{
			var xaml = "<CreateFromStringFullyQualifiedMethodNameOwner Test=\"12\" xmlns=\"using:Uno.UI.Tests.Windows_UI_Xaml_Markup.XamlReaderTests\" />";
			var builder = Windows.UI.Xaml.Markup.XamlReader.Load(xaml);
			if (builder is CreateFromStringFullyQualifiedMethodNameOwner owner)
			{
				Assert.AreEqual(24, owner.Test.Value);
			}
		}
		
		[TestMethod]
		public void When_xName_Reload()
		{
			var s = GetContent(nameof(When_xName_Reload));
			var SUT = new When_xName_Reload();
			Windows.UI.Xaml.Markup.XamlReader.LoadUsingComponent(s, SUT);

			var Button1_field_private = SUT.FindName("Button1_field_private") as Button;
			Assert.IsNotNull(Button1_field_private);
			Assert.AreEqual(Button1_field_private, SUT.Button1_field_private_Getter);

			var Button1_field_public = SUT.FindName("Button1_field_public") as Button;
			Assert.IsNotNull(Button1_field_public);
			Assert.AreEqual(Button1_field_public, SUT.Button1_field_public);

			var Button2_property_private = SUT.FindName("Button2_property_private") as Button;
			Assert.IsNotNull(Button2_property_private);
			Assert.AreEqual(Button2_property_private, SUT.Button2_property_private_Getter);

			var Button2_property_public = SUT.FindName("Button2_property_public") as Button;
			Assert.IsNotNull(Button2_property_public);
			Assert.AreEqual(Button2_property_public, SUT.Button2_property_public);
		}

		[TestMethod]
		public void When_ResourceDictionary_Colors()
		{
			var s = GetContent(nameof(When_ResourceDictionary_Colors));
			var r = Windows.UI.Xaml.Markup.XamlReader.Load(s) as ResourceDictionary;

			var lightTheme = r.ThemeDictionaries["Light"] as ResourceDictionary;
			Assert.IsNotNull(lightTheme);

			Assert.AreEqual(Windows.UI.Colors.Red, lightTheme["MaterialPrimaryColor"]);

			var darkTheme = r.ThemeDictionaries["Dark"] as ResourceDictionary;
			Assert.IsNotNull(darkTheme);

			Assert.AreEqual(Windows.UI.Colors.White, darkTheme["MaterialOnPrimaryColor"]);
		}

		[TestMethod]
		public void When_xBind_Simple()
		{
			var s = GetContent(nameof(When_xBind_Simple));
			var r = new When_xBind_Simple();
			Windows.UI.Xaml.Markup.XamlReader.LoadUsingComponent(s, r);

			var app = UnitTestsApp.App.EnsureApplication();
			app.HostView.Children.Add(r);

			var SUT = r.FindFirstChild<TextBlock>();

			Assert.AreEqual("Sprong", SUT.Text);
		}

		[TestMethod]
		public void When_xBind_TwoWay()
		{
			var s = GetContent(nameof(When_xBind_TwoWay));
			var r = new When_xBind_TwoWay();
			Windows.UI.Xaml.Markup.XamlReader.LoadUsingComponent(s, r);

			var app = UnitTestsApp.App.EnsureApplication();
			app.HostView.Children.Add(r);

			var SUT = r.FindFirstChild<CheckBox>();

			Assert.AreEqual(false, SUT.IsChecked);

			r.MyVM.MyBool = true;
			Assert.AreEqual(true, SUT.IsChecked);
		}

		[TestMethod]
		public void When_xBind_TwoWay_Back()
		{
			var s = GetContent(nameof(When_xBind_TwoWay));
			var r = new When_xBind_TwoWay();
			Windows.UI.Xaml.Markup.XamlReader.LoadUsingComponent(s, r);

			var app = UnitTestsApp.App.EnsureApplication();
			app.HostView.Children.Add(r);

			var SUT = r.FindFirstChild<CheckBox>();

			Assert.AreEqual(false, SUT.IsChecked);

			SUT.IsChecked = true;
			Assert.AreEqual(true, r.MyVM.MyBool);
		}

		[TestMethod]
		public void When_Collection_Implicit_Add_Item()
		{
			var SUT = LoadXaml<SwipeItems>("""
				<SwipeItems>
					<SwipeItem Text="asd" />
				</SwipeItems>
				""");

			Assert.AreEqual(1, SUT.Count);
			Assert.AreEqual("asd", SUT[0].Text);
		}

		[TestMethod]
		public void When_Collection_Property_Nest_Collection()
		{
			var SUT = LoadXaml<SwipeControl>("""
				<SwipeControl>
					<SwipeControl.LeftItems>
						<SwipeItems Mode="Execute">
							<SwipeItem Text="asd" />
						</SwipeItems>
					</SwipeControl.LeftItems>
				</SwipeControl>
				""");

			Assert.IsNotNull(SUT.LeftItems);
			Assert.AreEqual(SwipeMode.Execute, SUT.LeftItems.Mode); // check we are using the very same collection in the xaml, and not a new instance
			Assert.AreEqual(1, SUT.LeftItems.Count);
			Assert.AreEqual("asd", SUT.LeftItems[0].Text);
		}

		[TestMethod]
		public void When_Collection_Property_Nest_Multiple_Collections()
		{
			var SUT = LoadXaml<SwipeControl>("""
				<SwipeControl>
					<SwipeControl.LeftItems>
						<!-- This is actually allowed, however only the last will be kept -->
						<SwipeItems>
							<SwipeItem Text="asd" />
						</SwipeItems>
						<SwipeItems Mode="Execute">
							<SwipeItem Text="qwe" />
						</SwipeItems>
					</SwipeControl.LeftItems>
				</SwipeControl>
				""");

			Assert.IsNotNull(SUT.LeftItems);
			Assert.AreEqual(SwipeMode.Execute, SUT.LeftItems.Mode); // check we are using the very same collection in the xaml, and not a new instance
			Assert.AreEqual(1, SUT.LeftItems.Count);
			Assert.AreEqual("qwe", SUT.LeftItems[0].Text);
		}

		[TestMethod]
		public void When_StaticResource_In_ResourceDictionary()
		{
			var s = GetContent(nameof(When_StaticResource_In_ResourceDictionary));
			var r = Windows.UI.Xaml.Markup.XamlReader.Load(s) as UserControl;

			var panel = r.FindName("panel") as StackPanel;
			Assert.IsNotNull(panel);

			var c2 = (Color)panel.Resources["c2"];
			var b2 = (SolidColorBrush)panel.Resources["b2"];

			Assert.AreEqual(b2.Color, c2);
			Assert.AreEqual(Windows.UI.Colors.Green, b2.Color);

			r.ForceLoaded();

			c2 = (Color)panel.Resources["c2"];
			b2 = (SolidColorBrush)panel.Resources["b2"];

			Assert.AreEqual(b2.Color, c2);
		}

		[TestMethod]
		public void When_StaticResource_In_Explicit_ResourceDictionary()
		{
			var s = GetContent(nameof(When_StaticResource_In_Explicit_ResourceDictionary));
			var r = Windows.UI.Xaml.Markup.XamlReader.Load(s) as UserControl;

			var panel = r.FindName("panel") as StackPanel;
			Assert.IsNotNull(panel);

			var c2 = (Color)panel.Resources["c2"];
			var b2 = (SolidColorBrush)panel.Resources["b2"];

			Assert.AreEqual(b2.Color, c2);

			r.ForceLoaded();

			c2 = (Color)panel.Resources["c2"];
			b2 = (SolidColorBrush)panel.Resources["b2"];

			Assert.AreEqual(b2.Color, c2);
		}


		[TestMethod]
		public void When_StaticResource_In_Themed_ResourceDictionary()
		{
			var s = GetContent(nameof(When_StaticResource_In_Themed_ResourceDictionary));
			var r = Windows.UI.Xaml.Markup.XamlReader.Load(s) as UserControl;

			var panel = r.FindName("panel") as StackPanel;
			Assert.IsNotNull(panel);

			var light = (ResourceDictionary)panel.Resources.ThemeDictionaries["Light"];
			var dark = (ResourceDictionary)panel.Resources.ThemeDictionaries["Dark"];

			Assert.AreEqual(1, light.Count);
			Assert.AreEqual(1, dark.Count);
		}

		[TestMethod]
		public void When_Run_In_Inlines_Span()
		{
			When_Run_In_Inlines_Helper("Span", p => ((Span)p).Inlines);
		}

		[TestMethod]
		public void When_Run_In_Inlines_Paragraph()
		{
			When_Run_In_Inlines_Helper("Paragraph", p => ((Paragraph)p).Inlines);
		}

		private void When_Run_In_Inlines_Helper(string rootName, Func<object, InlineCollection> getInlines)
		{
			var root = Windows.UI.Xaml.Markup.XamlReader.Load($@"<{rootName} xml:space=""preserve"" xmlns=""http://schemas.microsoft.com/winfx/2006/xaml/presentation"">regular text<Bold>bold text</Bold><Underline>underline text</Underline><Italic>italic text</Italic><Hyperlink Name=""name"">this is a hyperlink</Hyperlink>more regular text</{rootName}>");
			var inlines = getInlines(root).ToArray();
			Assert.AreEqual(6, inlines.Length);
			Assert.AreEqual("regular text", ((Run)inlines[0]).Text);
			Assert.AreEqual("bold text", ((Run)((Bold)inlines[1]).Inlines.Single()).Text);
			Assert.AreEqual("underline text", ((Run)((Underline)inlines[2]).Inlines.Single()).Text);
			Assert.AreEqual("italic text", ((Run)((Italic)inlines[3]).Inlines.Single()).Text);
			Assert.AreEqual("this is a hyperlink", ((Run)((Hyperlink)inlines[4]).Inlines.Single()).Text);
			Assert.AreEqual("more regular text", ((Run)inlines[5]).Text);
		}

		[TestMethod]
		public void When_StaticResource_In_Explicit_ResourceDictionary_And_ThemeResources()
		{
			var s = GetContent(nameof(When_StaticResource_In_Explicit_ResourceDictionary_And_ThemeResources));
			var r = Windows.UI.Xaml.Markup.XamlReader.Load(s) as UserControl;

			var panel = r.FindName("panel") as StackPanel;
			Assert.IsNotNull(panel);

			var c2 = (Color)panel.Resources["c2"];
			var b2 = (SolidColorBrush)panel.Resources["b2"];

			Assert.AreEqual(b2.Color, c2);

			r.ForceLoaded();

			c2 = (Color)panel.Resources["c2"];
			b2 = (SolidColorBrush)panel.Resources["b2"];

			var c3 = (Color)panel.Resources["c3"];
			var b3 = (SolidColorBrush)panel.Resources["b3"];

			Assert.AreEqual(b3.Color, c3);
		}

		[TestMethod]
		public void When_StaticResource_In_Explicit_ResourceDictionary_And_MergedDictionaries()
		{
			var s = GetContent(nameof(When_StaticResource_In_Explicit_ResourceDictionary_And_MergedDictionaries));
			var r = Windows.UI.Xaml.Markup.XamlReader.Load(s) as UserControl;

			var panel = r.FindName("panel") as StackPanel;
			Assert.IsNotNull(panel);

			var c2 = (Color)panel.Resources["c2"];
			var b2 = (SolidColorBrush)panel.Resources["b2"];

			Assert.AreEqual(b2.Color, c2);

			r.ForceLoaded();

			c2 = (Color)panel.Resources["c2"];
			b2 = (SolidColorBrush)panel.Resources["b2"];

			Assert.AreEqual(b2.Color, c2);

			var c3 = (Color)panel.Resources["c3"];
			var b3 = (SolidColorBrush)panel.Resources["b3"];

			Assert.AreEqual(b3.Color, c3);

			var c4 = (Color)panel.Resources["c4"];
			var b4 = (SolidColorBrush)panel.Resources["b4"];

			Assert.AreEqual(b4.Color, c4);
		}

		[TestMethod]
		public void When_StaticResource_MergedDictionaries_Fluent()
		{
			var s = GetContent(nameof(When_StaticResource_MergedDictionaries_Fluent));
			var r = Windows.UI.Xaml.Markup.XamlReader.Load(s) as UserControl;

			var panel = r.FindName("panel") as StackPanel;
			Assert.IsNotNull(panel);

			var t1 = (Color)panel.Resources["c1"];

			r.ForceLoaded();

			var b1 = (SolidColorBrush)panel.Resources["b1"];

			Assert.AreEqual(t1, Windows.UI.Colors.Red);
			Assert.AreEqual(t1, b1.Color);
		}

		[TestMethod]
<<<<<<< HEAD
		public void When_Geometry()
		{
			var path = "<Geometry xmlns='http://schemas.microsoft.com/winfx/2006/xaml/presentation'>M15.41,16.58L10.83,12L15.41,7.41L14,6L8,12L14,18L15.41,16.58Z</Geometry>";
			var geometry = Windows.UI.Xaml.Markup.XamlReader.Load(path) as Uno.Media.StreamGeometry;
			Assert.IsNotNull(geometry);
			Assert.AreEqual(FillRule.EvenOdd, geometry.FillRule);
=======
		public void When_Setter_Override_From_Visual_Parent()
		{
			var s = GetContent(nameof(When_Setter_Override_From_Visual_Parent));
			var SUT = Windows.UI.Xaml.Markup.XamlReader.Load(s) as Page;
			SUT.ForceLoaded();

			var tb = (TextBlock)SUT.FindName("MarkTextBlock");
			Assert.IsNotNull(tb);
			Assert.AreEqual(Windows.UI.Colors.Red, (tb.Foreground as SolidColorBrush)?.Color);
		}

		[TestMethod]
		public void When_Setter_Override_State_From_Visual_Parent()
		{
			var s = GetContent(nameof(When_Setter_Override_State_From_Visual_Parent));
			var SUT = Windows.UI.Xaml.Markup.XamlReader.Load(s) as Page;
			SUT.ForceLoaded();

			VisualStateManager.GoToState((Control)SUT.FindName("SubjectToggleButton"), "Checked", false);

			var tb = (TextBlock)SUT.FindName("MarkTextBlock");
			Assert.IsNotNull(tb);
			Assert.AreEqual(Windows.UI.Colors.Orange, (tb.Foreground as SolidColorBrush)?.Color);
		}

		[TestMethod]
		public void When_ThemeResource_Inherited_multiple()
		{
			var s = GetContent(nameof(When_ThemeResource_Inherited_multiple));
			var SUT = Windows.UI.Xaml.Markup.XamlReader.Load(s) as Page;
			SUT.ForceLoaded();


			var border1 = (Border)SUT.FindName("border1");
			var border2 = (Border)SUT.FindName("border2");

			Assert.IsNotNull(border1);
			Assert.IsNotNull(border2);

			Assert.AreEqual(Windows.UI.Colors.Red, (border1.Background as SolidColorBrush)?.Color);
			Assert.AreEqual(Windows.UI.Colors.Pink, (border1.BorderBrush as SolidColorBrush)?.Color);
			Assert.AreEqual(Windows.UI.Colors.Blue, (border2.Background as SolidColorBrush)?.Color);
			Assert.AreEqual(Windows.UI.Colors.Yellow, (border2.BorderBrush as SolidColorBrush)?.Color);
>>>>>>> b57d4667
		}

		/// <summary>
		/// XamlReader.Load the xaml and type-check result.
		/// </summary>
		/// <param name="sanitizedXaml">Xaml with single or double quots</param>
		/// <param name="defaultXmlns">The default xmlns to inject; use null to not inject one.</param>
		private T LoadXaml<T>(string sanitizedXaml, string defaultXmlns = "http://schemas.microsoft.com/winfx/2006/xaml/presentation") where T : class =>
			LoadXaml<T>(sanitizedXaml, new Dictionary<string, string>{ [string.Empty] = defaultXmlns });

		/// <summary>
		/// XamlReader.Load the xaml and type-check result.
		/// </summary>
		/// <param name="sanitizedXaml">Xaml with single or double quots</param>
		/// <param name="xmlnses">Xmlns to inject; use string.Empty for the default xmlns' key</param>
		private T LoadXaml<T>(string xaml, Dictionary<string, string> xmlnses) where T : class
		{
			var injection = " " + string.Join(" ", xmlnses
				.Where(x => x.Value != null)
				.Select(x => $"xmlns{(string.IsNullOrEmpty(x.Key) ? "" : $":{x.Key}")}=\"{x.Value}\"")
			);

			xaml = new Regex(@"(?=\\?>)").Replace(xaml, injection, 1);

			var result = Windows.UI.Xaml.Markup.XamlReader.Load(xaml);
			Assert.IsNotNull(result, "XamlReader.Load returned null");
			Assert.IsInstanceOfType(result, typeof(T), "XamlReader.Load did not return the expected type");

			return (T)result;
		}

		private string GetContent(string testName)
		{
			var assembly = this.GetType().Assembly;
			var name = $"{GetType().Namespace}.{testName}.xamltest";
			// "Uno.UI.Tests.Windows_UI_Xaml_Markup.XamlReaderTests.BasicReader.xamltest"
			using (var stream = assembly.GetManifestResourceStream(name))
			{
				return stream.ReadToEnd();
			}
		}
	}
}<|MERGE_RESOLUTION|>--- conflicted
+++ resolved
@@ -1456,59 +1456,59 @@
 		}
 
 		[TestMethod]
-<<<<<<< HEAD
-		public void When_Geometry()
+		public void When_Setter_Override_From_Visual_Parent()
+		{
+			var s = GetContent(nameof(When_Setter_Override_From_Visual_Parent));
+			var SUT = Windows.UI.Xaml.Markup.XamlReader.Load(s) as Page;
+			SUT.ForceLoaded();
+
+			var tb = (TextBlock)SUT.FindName("MarkTextBlock");
+			Assert.IsNotNull(tb);
+			Assert.AreEqual(Windows.UI.Colors.Red, (tb.Foreground as SolidColorBrush)?.Color);
+		}
+
+		[TestMethod]
+		public void When_Setter_Override_State_From_Visual_Parent()
+		{
+			var s = GetContent(nameof(When_Setter_Override_State_From_Visual_Parent));
+			var SUT = Windows.UI.Xaml.Markup.XamlReader.Load(s) as Page;
+			SUT.ForceLoaded();
+
+			VisualStateManager.GoToState((Control)SUT.FindName("SubjectToggleButton"), "Checked", false);
+
+			var tb = (TextBlock)SUT.FindName("MarkTextBlock");
+			Assert.IsNotNull(tb);
+			Assert.AreEqual(Windows.UI.Colors.Orange, (tb.Foreground as SolidColorBrush)?.Color);
+		}
+
+		[TestMethod]
+		public void When_ThemeResource_Inherited_multiple()
+		{
+			var s = GetContent(nameof(When_ThemeResource_Inherited_multiple));
+			var SUT = Windows.UI.Xaml.Markup.XamlReader.Load(s) as Page;
+			SUT.ForceLoaded();
+
+
+			var border1 = (Border)SUT.FindName("border1");
+			var border2 = (Border)SUT.FindName("border2");
+
+			Assert.IsNotNull(border1);
+			Assert.IsNotNull(border2);
+
+			Assert.AreEqual(Windows.UI.Colors.Red, (border1.Background as SolidColorBrush)?.Color);
+			Assert.AreEqual(Windows.UI.Colors.Pink, (border1.BorderBrush as SolidColorBrush)?.Color);
+			Assert.AreEqual(Windows.UI.Colors.Blue, (border2.Background as SolidColorBrush)?.Color);
+			Assert.AreEqual(Windows.UI.Colors.Yellow, (border2.BorderBrush as SolidColorBrush)?.Color);
+		}
+    
+		[TestMethod]
+    public void When_Geometry()
 		{
 			var path = "<Geometry xmlns='http://schemas.microsoft.com/winfx/2006/xaml/presentation'>M15.41,16.58L10.83,12L15.41,7.41L14,6L8,12L14,18L15.41,16.58Z</Geometry>";
 			var geometry = Windows.UI.Xaml.Markup.XamlReader.Load(path) as Uno.Media.StreamGeometry;
 			Assert.IsNotNull(geometry);
 			Assert.AreEqual(FillRule.EvenOdd, geometry.FillRule);
-=======
-		public void When_Setter_Override_From_Visual_Parent()
-		{
-			var s = GetContent(nameof(When_Setter_Override_From_Visual_Parent));
-			var SUT = Windows.UI.Xaml.Markup.XamlReader.Load(s) as Page;
-			SUT.ForceLoaded();
-
-			var tb = (TextBlock)SUT.FindName("MarkTextBlock");
-			Assert.IsNotNull(tb);
-			Assert.AreEqual(Windows.UI.Colors.Red, (tb.Foreground as SolidColorBrush)?.Color);
-		}
-
-		[TestMethod]
-		public void When_Setter_Override_State_From_Visual_Parent()
-		{
-			var s = GetContent(nameof(When_Setter_Override_State_From_Visual_Parent));
-			var SUT = Windows.UI.Xaml.Markup.XamlReader.Load(s) as Page;
-			SUT.ForceLoaded();
-
-			VisualStateManager.GoToState((Control)SUT.FindName("SubjectToggleButton"), "Checked", false);
-
-			var tb = (TextBlock)SUT.FindName("MarkTextBlock");
-			Assert.IsNotNull(tb);
-			Assert.AreEqual(Windows.UI.Colors.Orange, (tb.Foreground as SolidColorBrush)?.Color);
-		}
-
-		[TestMethod]
-		public void When_ThemeResource_Inherited_multiple()
-		{
-			var s = GetContent(nameof(When_ThemeResource_Inherited_multiple));
-			var SUT = Windows.UI.Xaml.Markup.XamlReader.Load(s) as Page;
-			SUT.ForceLoaded();
-
-
-			var border1 = (Border)SUT.FindName("border1");
-			var border2 = (Border)SUT.FindName("border2");
-
-			Assert.IsNotNull(border1);
-			Assert.IsNotNull(border2);
-
-			Assert.AreEqual(Windows.UI.Colors.Red, (border1.Background as SolidColorBrush)?.Color);
-			Assert.AreEqual(Windows.UI.Colors.Pink, (border1.BorderBrush as SolidColorBrush)?.Color);
-			Assert.AreEqual(Windows.UI.Colors.Blue, (border2.Background as SolidColorBrush)?.Color);
-			Assert.AreEqual(Windows.UI.Colors.Yellow, (border2.BorderBrush as SolidColorBrush)?.Color);
->>>>>>> b57d4667
-		}
+    }
 
 		/// <summary>
 		/// XamlReader.Load the xaml and type-check result.
