--- conflicted
+++ resolved
@@ -99,16 +99,9 @@
 				}
 				else
 				{
-<<<<<<< HEAD
 					var documentPath = string.Empty;
 				
-
 					if(UriSource.Scheme.Equals("http") || UriSource.Scheme.Equals("https"))
-=======
-					var documentPath = string.Empty();
-
-					if(Uri.TryCreate(UriSource.ToString(), UriKind.Absolute, out var result))
->>>>>>> e28fec0c
 					{
 						documentPath = UriSource.ToString();
 					}
