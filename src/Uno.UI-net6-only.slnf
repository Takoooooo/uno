{
  "solution": {
    "path": "Uno.UI.sln",
    "projects": [
      "AddIns\\Uno.UI.Lottie\\Uno.UI.Lottie.net6.csproj",
      "AddIns\\Uno.UI.MSAL\\Uno.UI.MSAL.net6.csproj",
      "SamplesApp\\SamplesApp.Shared\\SamplesApp.Shared.shproj",
      "SamplesApp\\SamplesApp.UITests.Generator\\Uno.Samples.UITest.Generator.csproj",
      "SamplesApp\\SamplesApp.UITests\\SamplesApp.UITests.csproj",
      "SamplesApp\\SamplesApp.UnitTests.Shared\\SamplesApp.UnitTests.Shared.shproj",
      "SamplesApp\\SamplesApp.net6mobile\\SamplesApp.net6mobile.csproj",
      "SamplesApp\\UITests.Shared\\UITests.Shared.shproj",
      "SourceGenerators\\System.Xaml\\Uno.Xaml.net6.csproj",
      "SourceGenerators\\Uno.UI.SourceGenerators\\Uno.UI.SourceGenerators.csproj",
      "SourceGenerators\\Uno.UI.Tasks\\Uno.UI.Tasks.csproj",
      "T4Generator\\T4Generator.csproj",
      "Uno.Foundation.Logging\\Uno.Foundation.Logging.net6.csproj",
      "Uno.Foundation\\Uno.Foundation.net6.csproj",
      "Uno.UI.Adapter.Microsoft.Extensions.Logging\\Uno.UI.Adapter.Microsoft.Extensions.Logging.net6.csproj",
      "Uno.UI.BindingHelper.Android\\Uno.UI.BindingHelper.Android.net6.csproj",
<<<<<<< HEAD
      "Uno.UI.Foldable\\Uno.UI.Foldable.net6.csproj",
=======
      "Uno.UI.Composition\\Uno.UI.Composition.net6.csproj",
      "Uno.UI.Dispatching\\Uno.UI.Dispatching.net6.csproj",
      "Uno.UI.DualScreen\\Uno.UI.DualScreen.net6.csproj",
>>>>>>> 6e384c46
      "Uno.UI.FluentTheme.v1\\Uno.UI.FluentTheme.v1.net6.csproj",
      "Uno.UI.FluentTheme.v2\\Uno.UI.FluentTheme.v2.net6.csproj",
      "Uno.UI.FluentTheme\\Uno.UI.FluentTheme.net6.csproj",
      "Uno.UI.RemoteControl.Host\\Uno.UI.RemoteControl.Host.csproj",
      "Uno.UI.RemoteControl.VS\\Uno.UI.RemoteControl.VS.csproj",
      "Uno.UI.RemoteControl\\Uno.UI.RemoteControl.net6.csproj",
      "Uno.UI.RuntimeTests\\Uno.UI.RuntimeTests.net6.csproj",
      "Uno.UI.Toolkit\\Uno.UI.Toolkit.net6.csproj",
      "Uno.UI\\Uno.UI.net6.csproj",
      "Uno.UWP\\Uno.net6.csproj",
      "Uno.WinUIRevert\\Uno.WinUIRevert.csproj"
    ]
  }
}<|MERGE_RESOLUTION|>--- conflicted
+++ resolved
@@ -18,16 +18,12 @@
       "Uno.Foundation\\Uno.Foundation.net6.csproj",
       "Uno.UI.Adapter.Microsoft.Extensions.Logging\\Uno.UI.Adapter.Microsoft.Extensions.Logging.net6.csproj",
       "Uno.UI.BindingHelper.Android\\Uno.UI.BindingHelper.Android.net6.csproj",
-<<<<<<< HEAD
-      "Uno.UI.Foldable\\Uno.UI.Foldable.net6.csproj",
-=======
       "Uno.UI.Composition\\Uno.UI.Composition.net6.csproj",
       "Uno.UI.Dispatching\\Uno.UI.Dispatching.net6.csproj",
-      "Uno.UI.DualScreen\\Uno.UI.DualScreen.net6.csproj",
->>>>>>> 6e384c46
       "Uno.UI.FluentTheme.v1\\Uno.UI.FluentTheme.v1.net6.csproj",
       "Uno.UI.FluentTheme.v2\\Uno.UI.FluentTheme.v2.net6.csproj",
       "Uno.UI.FluentTheme\\Uno.UI.FluentTheme.net6.csproj",
+      "Uno.UI.Foldable\\Uno.UI.Foldable.net6.csproj",
       "Uno.UI.RemoteControl.Host\\Uno.UI.RemoteControl.Host.csproj",
       "Uno.UI.RemoteControl.VS\\Uno.UI.RemoteControl.VS.csproj",
       "Uno.UI.RemoteControl\\Uno.UI.RemoteControl.net6.csproj",
