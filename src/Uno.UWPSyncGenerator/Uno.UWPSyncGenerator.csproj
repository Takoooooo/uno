--- conflicted
+++ resolved
@@ -53,11 +53,7 @@
 		<PackageReference Include="Microsoft.Tpl.Dataflow">
 			<Version>4.5.24</Version>
 		</PackageReference>
-<<<<<<< HEAD
-		<PackageReference Include="Uno.Core" Version="1.25.0-beta.54" />
-=======
 		<PackageReference Include="Uno.Core" Version="1.26.0-dev.58" />
->>>>>>> 2806b204
 	</ItemGroup>
 	
 	<ItemGroup>
