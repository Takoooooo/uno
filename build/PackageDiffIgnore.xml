<?xml version="1.0" encoding="utf-8" ?>
<DiffIgnore>
  <IgnoreSets>
	<IgnoreSet baseVersion="1.43.1">
	  <Methods>
		<Member fullName="System.Void Windows.UI.Xaml.WindowCreatedEventArgs..ctor()"
                reason="Parameter-less ctor does not exist in UWP"/>

		<Member fullName="System.Void Windows.UI.Xaml.RoutedEvent..ctor()"
                reason="Parameter-less ctor does not exist in UWP"/>

		<Member
            fullName="System.Boolean Windows.UI.Xaml.Controls.TextBlock.OnTouchEvent(Android.Views.MotionEvent e)"
            reason="Removed as Routed Events implement it properly"/>
		<Member
            fullName="System.Boolean Windows.UI.Xaml.Controls.Primitives.Thumb.DispatchTouchEvent(Android.Views.MotionEvent e)"
            reason="Removed as Routed Events implement it properly"/>

		<Member fullName="Windows.Foundation.Rect Windows.UI.ViewManagement.InputPane.get_KeyboardRect()"
                reason="Unused Uno specific property"/>
		<Member fullName="Windows.Foundation.Rect Windows.UI.ViewManagement.InputPane.get_NavigationBarRect()"
                reason="Unused Uno specific property"/>

		<Member fullName="System.Void Uno.UI.IFragmentTracker.PushCreated(Android.App.Fragment fragment)"
                reason="Removed unused type"/>
		<Member fullName="System.Void Uno.UI.IFragmentTracker.PushStart(Android.App.Fragment fragment)"
                reason="Removed unused type"/>
		<Member fullName="System.Void Uno.UI.IFragmentTracker.PushPause(Android.App.Fragment fragment)"
                reason="Removed unused type"/>
		<Member fullName="System.Void Uno.UI.IFragmentTracker.PushResume(Android.App.Fragment fragment)"
                reason="Removed unused type"/>
		<Member fullName="System.Void Uno.UI.IFragmentTracker.PushViewCreated(Android.App.Fragment fragment)"
                reason="Removed unused type"/>
		<Member fullName="System.Void Uno.UI.IFragmentTracker.PushStop(Android.App.Fragment fragment)"
                reason="Removed unused type"/>
		<Member fullName="System.Void Uno.UI.IFragmentTracker.PushDestroyed(Android.App.Fragment fragment)"
                reason="Removed unused type"/>
		<Member
            fullName="Uno.UI.BaseFragment Uno.UI.Extensions.FragmentManagerExtensions.GetCurrentFragment(Android.App.FragmentManager fragmentManager)"
            reason="Removed unused type"/>

		<Member
            fullName="System.Void Windows.UI.Xaml.Controls.Canvas.add_PointerPressed(Windows.UI.Xaml.Input.PointerEventHandler value)"
            reason="Removed as Routed Events implement it properly"/>
		<Member
            fullName="System.Void Windows.UI.Xaml.Controls.Canvas.remove_PointerPressed(Windows.UI.Xaml.Input.PointerEventHandler value)"
            reason="Removed as Routed Events implement it properly"/>
		<Member
            fullName="System.Void Windows.UI.Xaml.Controls.Canvas.TouchesBegan(Foundation.NSSet touches, UIKit.UIEvent evt)"
            reason="Removed as Routed Events implement it properly"/>
		<Member
            fullName="System.Void Windows.UI.Xaml.Controls.TextBlock.TouchesBegan(Foundation.NSSet touches, UIKit.UIEvent evt)"
            reason="Removed as Routed Events implement it properly"/>
		<Member
            fullName="System.Void Windows.UI.Xaml.Controls.TextBlock.TouchesEnded(Foundation.NSSet touches, UIKit.UIEvent evt)"
            reason="Removed as Routed Events implement it properly"/>
		<Member
            fullName="System.Void Windows.UI.Xaml.Controls.TextBlock.TouchesCancelled(Foundation.NSSet touches, UIKit.UIEvent evt)"
            reason="Removed as Routed Events implement it properly"/>
		<Member
            fullName="System.Void Windows.UI.Xaml.Controls.TextBox.add_KeyUp(Windows.UI.Xaml.Input.KeyEventHandler value)"
            reason="Removed as Routed Events implement it properly"/>
		<Member
            fullName="System.Void Windows.UI.Xaml.Controls.TextBox.remove_KeyUp(Windows.UI.Xaml.Input.KeyEventHandler value)"
            reason="Removed as Routed Events implement it properly"/>
		<Member
            fullName="System.Void Windows.UI.Xaml.Controls.TextBox.add_KeyDown(Windows.UI.Xaml.Input.KeyEventHandler value)"
            reason="Removed as Routed Events implement it properly"/>
		<Member
            fullName="System.Void Windows.UI.Xaml.Controls.TextBox.remove_KeyDown(Windows.UI.Xaml.Input.KeyEventHandler value)"
            reason="Removed as Routed Events implement it properly"/>
		<Member
            fullName="System.Void Windows.UI.Xaml.Controls.Primitives.Thumb.TouchesEnded(Foundation.NSSet touches, UIKit.UIEvent evt)"
            reason="Removed as Routed Events implement it properly"/>
		<Member
            fullName="System.Void Windows.UI.Xaml.Controls.Primitives.Thumb.TouchesBegan(Foundation.NSSet touches, UIKit.UIEvent evt)"
            reason="Removed as Routed Events implement it properly"/>
		<Member
            fullName="System.Void Windows.UI.Xaml.Controls.Primitives.Thumb.TouchesMoved(Foundation.NSSet touches, UIKit.UIEvent evt)"
            reason="Removed as Routed Events implement it properly"/>

		<Member
            fullName="System.Boolean Uno.Foundation.WebAssemblyRuntime.InvokeJSUnmarshalled(System.String functionIdentifier, System.IntPtr arg0, System.IntPtr arg1, System.IntPtr arg2)"
            reason="Removed to improve the C#/JS call performance"/>

	  </Methods>

	  <Events>
		<Member
            fullName="Windows.UI.Xaml.Input.PointerEventHandler Windows.UI.Xaml.Controls.Canvas::PointerPressed"
            reason="Removed as Routed Events implement it properly"/>
		<Member fullName="Windows.UI.Xaml.Input.KeyEventHandler Windows.UI.Xaml.Controls.TextBox::KeyUp"
                reason="Removed as Routed Events implement it properly"/>
		<Member fullName="Windows.UI.Xaml.Input.KeyEventHandler Windows.UI.Xaml.Controls.TextBox::KeyDown"
                reason="Removed as Routed Events implement it properly"/>
	  </Events>

	  <Fields>
		<Member fullName="Windows.UI.Xaml.RoutedEventArgs Windows.UI.Xaml.RoutedEventArgs::Empty"
                reason="Type was incorrectly changed in 1.43.1"/>
		<Member
            fullName="Windows.UI.Xaml.DependencyProperty Windows.UI.Xaml.Controls.SymbolIcon::SymbolProperty"
            reason="Type was incorrectly changed in 1.43.1"/>
		<Member fullName="Windows.UI.Xaml.DependencyProperty Windows.UI.Xaml.Controls.TimePicker::TimeProperty"
                reason="Type was incorrectly marked as a field in 1.43.1"/>
	  </Fields>

	  <Properties>
		<Member fullName="Windows.Foundation.Rect Windows.UI.ViewManagement.InputPane::KeyboardRect()"
                reason="Unused Uno specific property"/>
		<Member fullName="Windows.Foundation.Rect Windows.UI.ViewManagement.InputPane::NavigationBarRect()"
                reason="Unused Uno specific property"/>
	  </Properties>
	</IgnoreSet>

	<IgnoreSet baseVersion="1.44.0">
	  <Types>
		<Member fullName="Windows.UI.Xaml.UIElementExtensions"
                reason="Moved to Uno.Extensions"/>
	  </Types>

	  <Methods>
		<Member
            fullName="System.Boolean Uno.Foundation.WebAssemblyRuntime.InvokeJSUnmarshalled(System.String functionIdentifier, System.IntPtr arg0, System.IntPtr arg1, System.IntPtr arg2)"
            reason="Removed to improve the C#/JS call performance"/>
	  </Methods>

	</IgnoreSet>

	<IgnoreSet baseVersion="1.44.1">
	  <Types>
		<Member fullName="Windows.UI.Xaml.UIElementExtensions"
                reason="Moved to Uno.Extensions"/>
	  </Types>

	  <Methods>
		<Member
            fullName="System.Boolean Uno.Foundation.WebAssemblyRuntime.InvokeJSUnmarshalled(System.String functionIdentifier, System.IntPtr arg0, System.IntPtr arg1, System.IntPtr arg2)"
            reason="Removed to improve the C#/JS call performance"/>

		<Member fullName="Windows.UI.Color Windows.UI.Xaml.Controls.ScrollViewer.get_BackgroundColor()"
                reason="This was a legacy mock done during initial Wasm POC, never implemented, never used."/>

		<Member
            fullName="System.Void Windows.UI.Xaml.Controls.ScrollViewer.set_BackgroundColor(Windows.UI.Color value)"
            reason="This was a legacy mock done during initial Wasm POC, never implemented, never used."/>

		<Member fullName="System.Void Windows.UI.Xaml.Shapes.Rectangle.LayoutSubviews()"
                reason="Removed to use ArrangeOverride for macOS compatibility"/>

		<Member fullName="System.Void Windows.UI.Xaml.Shapes.Rectangle.LayoutSubviews()"
                reason="Removed to use ArrangeOverride for macOS compatibility"/>

		<Member fullName="System.Void Windows.UI.Xaml.StateTriggerBase.SetActive(System.Boolean isActive)"
                reason="Aligned visibility with UWP"/>
		<Member fullName="System.Void Windows.UI.Xaml.UIElement.set_RenderSize(Windows.Foundation.Size value)"
                reason="Aligned visibility with UWP"/>

		<Member fullName="System.Void Uno.UI.UnoViewGroup.set_IsPointerCaptured(System.Boolean value)"
                reason="Aligned visibility with UWP"/>

		<Member fullName="System.Void Windows.UI.Xaml.FrameworkElement.OnLayoutUpdated()"
                reason="Invalid method visibility"/>
		<Member fullName="System.Void Windows.UI.Xaml.StateTriggerBase.SetActive(System.Boolean isActive)"
                reason="Invalid method visibility"/>
		<Member fullName="System.Void Windows.UI.Xaml.Controls.Image.OnLayoutUpdated()"
                reason="Invalid method visibility"/>
		<Member fullName="System.Void Windows.UI.Xaml.Controls.ProgressRing.OnLayoutUpdated()"
                reason="Invalid method visibility"/>
		<Member fullName="System.Void Windows.UI.Xaml.Controls.ScrollContentPresenter.OnLayoutUpdated()"
                reason="Invalid method visibility"/>
		<Member fullName="System.Void Windows.UI.Xaml.Controls.NativeListViewBase.OnLayoutUpdated()"
                reason="Invalid method visibility"/>
		<Member fullName="System.Void Windows.UI.Xaml.Controls.NativePagedView.OnLayoutUpdated()"
                reason="Invalid method visibility"/>
		<Member fullName="System.Void Windows.UI.Xaml.Controls.TextBoxView.OnLayoutUpdated()"
                reason="Invalid method visibility"/>
		<Member fullName="System.Void Uno.UI.Controls.Legacy.GridView.OnLayoutUpdated()"
                reason="Invalid method visibility"/>
		<Member fullName="System.Void Uno.UI.Controls.Legacy.HorizontalGridView.OnLayoutUpdated()"
                reason="Invalid method visibility"/>
		<Member fullName="System.Void Uno.UI.Controls.Legacy.HorizontalListView.OnLayoutUpdated()"
                reason="Invalid method visibility"/>
		<Member fullName="System.Void Uno.UI.Controls.Legacy.ListView.OnLayoutUpdated()"
                reason="Invalid method visibility"/>
		<Member fullName="System.Void Windows.UI.Xaml.Shapes.ArbitraryShapeBase.OnLayoutUpdated()"
                reason="Invalid method visibility"/>
		<Member fullName="System.Void Windows.UI.Xaml.Controls.Picker.OnLayoutUpdated()"
                reason="Invalid method visibility"/>
		<Member fullName="System.Void Windows.UI.Xaml.Controls.MultilineTextBoxView.OnLayoutUpdated()"
                reason="Invalid method visibility"/>
		<Member fullName="System.Void Windows.UI.Xaml.Controls.SinglelineTextBoxView.OnLayoutUpdated()"
                reason="Invalid method visibility"/>
		<Member fullName="System.Void Uno.UI.Controls.Legacy.ListViewBase.OnLayoutUpdated()"
                reason="Invalid method visibility"/>
	  </Methods>

	  <Fields>
		<Member
            fullName="Windows.UI.Xaml.TextWrapping Windows.UI.Xaml.TextWrapping::WordEllipsis"
            reason="Invalid enum value"/>
	  </Fields>

	  <Properties>
		<Member fullName="Windows.UI.Color Windows.UI.Xaml.Controls.ScrollViewer::BackgroundColor()"
                reason="This was a legacy mock done during initial Wasm POC, never implemented, never used."/>

		<Member
            fullName="System.Collections.Generic.IList`1&lt;Windows.UI.Xaml.Controls.MenuFlyoutItem&gt; Windows.UI.Xaml.Controls.MenuFlyout::Items()"
            reason="Changed because of invalid property type"/>
	  </Properties>

	</IgnoreSet>

	<IgnoreSet baseVersion="1.45.0">
	  <Types>
		<Member
              fullName="Uno.UI.IUnoViewParent"
              reason="Removed internal stuff."/>
		<Member
            fullName="Uno.UI.UnoGestureDetector"
            reason="Removed internal stuff."/>
		<Member
            fullName="Windows.UI.Xaml.Controls.UnoUIWebView"
            reason="UIWebView support has been removed by Apple"/>
	  </Types>

	  <Methods>
		<Member fullName="System.Void Windows.Phone.Devices.Notification.VibrationDevice..ctor()"
                reason="Parameter-less ctor does not exist in UWP"/>
		<Member fullName="System.Void Windows.Devices.Sensors.AccelerometerReadingChangedEventArgs..ctor()"
                reason="Parameter-less ctor does not exist in UWP"/>
		<Member fullName="System.Void Windows.Devices.Sensors.Accelerometer..ctor()"
                reason="Parameter-less ctor does not exist in UWP"/>
		<Member fullName="System.Void Windows.Devices.Sensors.AccelerometerShakenEventArgs..ctor()"
                reason="Parameter-less ctor does not exist in UWP"/>
		<Member fullName="System.Void Windows.Devices.Sensors.AccelerometerReading..ctor()"
                reason="Parameter-less ctor does not exist in UWP"/>
		<Member fullName="System.Void Windows.Devices.Sensors.MagnetometerReadingChangedEventArgs..ctor()"
                reason="Parameter-less ctor does not exist in UWP"/>
		<Member fullName="System.Void Windows.Devices.Sensors.Magnetometer..ctor()"
                reason="Parameter-less ctor does not exist in UWP"/>
		<Member fullName="System.Void Windows.Devices.Sensors.MagnetometerReading..ctor()"
                reason="Parameter-less ctor does not exist in UWP"/>
		<Member fullName="System.Void Windows.Devices.Sensors.Barometer..ctor()"
                reason="Parameter-less ctor does not exist in UWP"/>
		<Member fullName="System.Void Windows.Devices.Sensors.BarometerReading..ctor()"
                reason="Parameter-less ctor does not exist in UWP"/>
		<Member fullName="System.Void Windows.Devices.Sensors.BarometerReadingChangedEventArgs..ctor()"
                reason="Parameter-less ctor does not exist in UWP"/>
		<Member fullName="System.Void Windows.UI.Xaml.Controls.ComboBoxItem.OnLoaded()"
                reason="Removed no-longer-needed override. Uno-only protected method that shouldn't be called by user code."/>
		<Member fullName="System.Void Windows.UI.Xaml.Controls.ComboBoxItem.OnUnloaded()"
                reason="Removed no-longer-needed override. Uno-only protected method that shouldn't be called by user code."/>
		<Member fullName="System.Void Windows.UI.Xaml.Controls.ContentDialogButtonClickDeferral..ctor()"
                reason="ctor is internal in UWP"/>
		<Member fullName="System.Void Windows.UI.Xaml.Controls.ContentDialogButtonClickEventArgs..ctor()"
                reason="ctor is internal in UWP"/>
		<Member fullName="System.Void Windows.UI.Xaml.Controls.ContentDialogClosedEventArgs..ctor()"
                reason="ctor is internal in UWP"/>
		<Member fullName="System.Void Windows.UI.Xaml.Controls.ContentDialogClosingDeferral..ctor()"
                reason="ctor is internal in UWP"/>
		<Member fullName="System.Void Windows.UI.Xaml.Controls.ContentDialogClosingEventArgs..ctor()"
                reason="ctor is internal in UWP"/>
		<Member fullName="System.Void Windows.UI.Xaml.Controls.TextBoxView..ctor()"
                reason="Added required parameter to Android constructor. TextBoxView is internal on UWP, shouldn't normally be created or manipulated by user code."/>
		<Member fullName="System.Void Windows.UI.Xaml.Controls.TextBoxBeforeTextChangingEventArgs..ctor()"
                reason="Constructor is internal on UWP"/>
		<Member fullName="System.Void Windows.UI.Xaml.Controls.TextBoxTextChangingEventArgs..ctor()"
                reason="Constructor is internal on UWP"/>
		<Member fullName="System.Void Windows.UI.Xaml.Controls.TextChangedEventArgs..ctor()"
                reason="Constructor is internal on UWP"/>
		<Member fullName="System.String Windows.UI.Xaml.Controls.TextBoxView.get_BindableText()"
                reason="Removed obsolete property. TextBoxView is internal on UWP, shouldn't normally be created or manipulated by user code."/>
		<Member fullName="System.Void Windows.UI.Xaml.Controls.TextBoxView.set_BindableText(System.String value)"
                reason="Removed obsolete property. TextBoxView is internal on UWP, shouldn't normally be created or manipulated by user code."/>
		<Member fullName="System.Void Windows.UI.Xaml.Controls.TextBoxView.NotifyTextChanged()"
                reason="Removed obsolete method. TextBoxView is internal on UWP, shouldn't normally be created or manipulated by user code."/>
		<Member fullName="Android.Views.View Windows.UI.Xaml.Controls.Popup.get_Anchor()"
                reason="Invalid method visibility"/>
		<Member fullName="System.Void Windows.UI.Xaml.Controls.Popup.set_Anchor(Android.Views.View value)"
                reason="Invalid method visibility"/>
		<Member fullName="Windows.UI.Xaml.Controls.Popup Windows.UI.Xaml.Controls.ComboBoxItem.GetPopupControl()"
                reason="Removed no-longer-needed method. Implementation detail."/>
		<Member fullName="System.Void Windows.Media.Playback.MediaPlayer.ObserveValue(Foundation.NSString keyPath, Foundation.NSObject ofObject, Foundation.NSDictionary change, System.IntPtr context)"
                reason="Invalid method visibility"/>
		<Member fullName="System.Void Windows.Media.Playback.MediaPlayer.Dispose(System.Boolean disposing)"
                reason="Invalid method visibility"/>
		<Member fullName="System.Void Windows.UI.Xaml.Controls.VirtualizingPanelLayout.UpdateLayoutAttributesForItem(UIKit.UICollectionViewLayoutAttributes layoutAttributes)"
                reason="Implementation detail, made internal"/>
		<Member fullName="System.Void Windows.UI.StartScreen.JumpList..ctor()"
                reason="Constructor is internal on UWP" />
		<Member fullName="System.Void Windows.UI.StartScreen.JumpListItem..ctor()"
                reason="Constructor is internal on UWP" />
		<Member fullName="System.Boolean Uno.UI.UnoViewGroup.get_HasNonIdentityStaticTransformation()"
                reason="Removed unneeded pseudo-internal property" />
		<Member fullName="System.Boolean Uno.UI.UnoViewGroup.get_IsAnimationInProgress()"
                reason="Removed unneeded pseudo-internal property" />
		<Member fullName="System.Void Uno.UI.UnoViewGroup.set_IsAnimationInProgress(System.Boolean value)"
                reason="Removed unneeded pseudo-internal property" />
		<Member fullName="System.Boolean Uno.UI.UnoViewGroup.InvalidateTransformedHierarchy()"
                reason="Removed unneeded pseudo-internal method" />
		<Member
            fullName="System.Void Windows.UI.Xaml.Media.Imaging.BitmapSource.set_PixelHeight(System.Int32 value)"
            reason="Removed API not available in WinUI" />
		<Member
            fullName="System.Void Windows.UI.Xaml.Media.Imaging.BitmapSource.set_PixelWidth(System.Int32 value)"
            reason="Removed API not available in WinUI" />
		<Member
            fullName="System.Void Windows.Devices.Sensors.GyrometerReadingChangedEventArgs..ctor()"
            reason="Parameter-less ctor does not exist in UWP"/>
		<Member
            fullName="System.Void Windows.Devices.Sensors.Gyrometer..ctor()"
            reason="Parameter-less ctor does not exist in UWP"/>
		<Member
            fullName="System.Void Windows.Devices.Sensors.GyrometerReading..ctor()"
            reason="Parameter-less ctor does not exist in UWP"/>
		<Member
            fullName="System.Void Windows.UI.Xaml.Media.RenderingEventArgs..ctor()"
            reason="Constructor is internal on UWP" />
		<Member
            fullName="Windows.UI.Xaml.Style Uno.UI.GlobalStaticResources.get_EllipsisButton()"
            reason="Invalid global style renamed to align with CommandBar" />
		<Member
            fullName="Windows.UI.Xaml.Style Uno.UI.GlobalStaticResources.get___ImplicitStyle_Windows_UI_Xaml_Controls_AppBarToggleButton()"
            reason="Implicit style moved to GenericStyles.cs" />
		<Member
            fullName="Windows.UI.Xaml.Style Uno.UI.GlobalStaticResources.get___ImplicitStyle_Windows_UI_Xaml_Controls_AppBarSeparator()"
            reason="Implicit style moved to GenericStyles.cs" />
		<Member
            fullName="System.Void Windows.UI.Input.PointerPointProperties..ctor()"
            reason="Invalid visibility."/>
		<Member
            fullName="System.Void Windows.Devices.Input.PointerDevice..ctor()"
            reason="Invalid visibility."/>
		<Member
            fullName="Windows.Foundation.Point Windows.UI.Xaml.Input.PointerRoutedEventArgs.GetCurrentPoint()"
            reason="Method was missing a required parameter"/>
		<Member
            fullName="Windows.Foundation.Point[] Windows.UI.Xaml.Input.PointerRoutedEventArgs.GetIntermediatePoints()"
            reason="Method was missing a required parameter"/>
		<Member
            fullName="System.Void Windows.UI.Xaml.Controls.Primitives.ButtonBase.OnPointerMoved(Windows.UI.Xaml.Input.PointerRoutedEventArgs args)"
            reason="Binary issue, but not an API changed. Ignore it since we already have some other bin conflict."/>
		<Member
            fullName="System.Void Windows.UI.Xaml.Controls.Primitives.ButtonBase.OnPointerCanceled(Windows.UI.Xaml.Input.PointerRoutedEventArgs args)"
            reason="Binary issue, but not an API changed. Ignore it since we already have some other bin conflict."/>
		<Member
            fullName="System.Void Windows.UI.Xaml.Controls.Primitives.ButtonBase.OnPointerExited(Windows.UI.Xaml.Input.PointerRoutedEventArgs args)"
            reason="Binary issue, but not an API changed. Ignore it since we already have some other bin conflict."/>
		<Member
            fullName="System.Void Windows.UI.Xaml.Controls.Primitives.ButtonBase.OnTapped(Windows.UI.Xaml.Input.TappedRoutedEventArgs e)"
            reason="Binary issue, but not an API changed. Ignore it since we already have some other bin conflict."/>
		<Member
            fullName="System.Void Windows.UI.Xaml.Controls.Primitives.SelectorItem.OnPointerCanceled(Windows.UI.Xaml.Input.PointerRoutedEventArgs args)"
            reason="Binary issue, but not an API changed. Ignore it since we already have some other bin conflict."/>
		<Member
            fullName="System.Void Uno.UI.UnoViewGroup.set_IsAnimationInProgress(System.Boolean value)"
            reason="Removed internal stuff."/>
		<Member
            fullName="System.Boolean Uno.UI.UnoViewGroup.get_IsPointerCaptured()"
            reason="Removed internal stuff."/>
		<Member
            fullName="System.Single Uno.UI.UnoViewGroup.get_TransformedTouchX()"
            reason="Removed internal stuff."/>
		<Member
            fullName="System.Single Uno.UI.UnoViewGroup.get_TransformedTouchY()"
            reason="Removed internal stuff."/>
		<Member
            fullName="System.Void Uno.UI.UnoViewGroup.ClearCaptures()"
            reason="Removed internal stuff."/>
		<Member
            fullName="System.Boolean Uno.UI.UnoViewGroup.InvalidateTransformedHierarchy()"
            reason="Removed internal stuff."/>
		<Member
            fullName="System.Boolean Uno.UI.UnoViewGroup.IsCurrentPointer(Android.Views.MotionEvent e, System.Boolean isPointInView)"
            reason="Removed internal stuff."/>
		<Member
            fullName="System.Boolean Uno.UI.UnoViewGroup.IsLocalTouchPointInView(System.Single x, System.Single y)"
            reason="Removed internal stuff."/>
		<Member
            fullName="System.Void Uno.UI.UnoViewGroup.SetChildBlockedTouchEvent(System.Boolean childBlockedTouchEvent)"
            reason="Removed internal stuff."/>
		<Member
            fullName="System.Void Uno.UI.UnoViewGroup.SetChildHandledTouchEvent(System.Boolean childHandledTouchEvent)"
            reason="Removed internal stuff."/>
		<Member
            fullName="System.Void Uno.UI.UnoViewGroup.SetChildIsUnoViewGroup(System.Boolean childIsUnoViewGroup)"
            reason="Removed internal stuff."/>
		<Member
            fullName="System.Void Uno.UI.UnoRecyclerView.SetChildBlockedTouchEvent(System.Boolean childBlockedTouchEvent)"
            reason="Removed internal stuff."/>
		<Member
            fullName="System.Void Uno.UI.UnoRecyclerView.SetChildHandledTouchEvent(System.Boolean childHandledTouchEvent)"
            reason="Removed internal stuff."/>
		<Member
            fullName="System.Void Uno.UI.UnoRecyclerView.SetChildIsUnoViewGroup(System.Boolean childIsUnoViewGroup)"
            reason="Removed internal stuff."/>
		<Member
            fullName="System.Void Uno.UI.UnoViewGroup.SetNativeHitTestVisible(System.Boolean hitTestVisible)"
            reason="Removed internal stuff."/>
		<Member
            fullName="System.Void Uno.UI.UnoViewGroup.SetChildRenderTransform(Android.Views.View child, Android.Graphics.Matrix transform)"
            reason="Changed visibility of internal method."/>
		<Member
            fullName="System.Void Uno.UI.UnoViewGroup.RemoveChildRenderTransform(Android.Views.View child)"
            reason="Changed visibility of internal method."/>
		<Member
            fullName="System.Boolean Windows.UI.Xaml.Controls.NativeListViewBase.HitCheck()"
            reason="Not part of the UWP API."/>
		<Member
            fullName="System.Void Windows.UI.Core.CoreWindow..ctor()"
            reason="Invalid visibility."/>
		<Member
            fullName="System.Void Windows.UI.Xaml.Controls.Primitives.SelectorItem.UpdateCommonStates()"
            reason="Not part of the UWP API."/>
		<Member
            fullName="System.String Windows.UI.Xaml.RoutedEvent.get_Name()"
            reason="Not part of the UWP API."/>
		<Member
            fullName="System.Void Windows.UI.Xaml.Documents.Hyperlink.OnNavigateUriChanged()"
            reason="Not part of the UWP API."/>
		<Member
            fullName="System.Void Windows.UI.Xaml.ExceptionRoutedEventArgs..ctor(System.String errorMessage)"
            reason="Not part of the UWP API."/>
		<Member
            fullName="System.Void Windows.UI.Xaml.MediaFailedRoutedEventArgs..ctor()"
            reason="Not part of the UWP API."/>
		<Member
            fullName="Windows.UI.Xaml.RoutedEventArgs Windows.UI.Xaml.RoutedEventArgs.get_Empty()"
            reason="Not part of the UWP API."/>
		<Member
            fullName="System.Void Windows.UI.Xaml.RoutedEventArgs..ctor(System.Object originalSource)"
            reason="Not part of the UWP API."/>
		<Member
            fullName="System.Void Windows.UI.Xaml.SizeChangedEventArgs..ctor(Windows.Foundation.Size previousSize, Windows.Foundation.Size newSize)"
            reason="Not part of the UWP API."/>
		<Member
            fullName="System.Void Windows.UI.Xaml.Input.KeyRoutedEventArgs..ctor()"
            reason="Not part of the UWP API."/>
		<Member
            fullName="System.Void Windows.UI.Xaml.Controls.Primitives.RangeBaseValueChangedEventArgs..ctor()"
            reason="Not part of the UWP API."/>
		<Member
            fullName="System.Void Windows.Devices.Geolocation.StatusChangedEventArgs..ctor()"
            readson="Constructor is not public in UWP" />
		<Member
            fullName="System.Void Windows.UI.Input.ManipulationStartedEventArgs..ctor()"
            reason="Not part of the UWP API." />
		<Member
            fullName="System.Void Windows.UI.Input.ManipulationUpdatedEventArgs..ctor()"
            reason="Not part of the UWP API." />
		<Member
            fullName="System.Void Windows.UI.Input.ManipulationInertiaStartingEventArgs..ctor()"
            reason="Not part of the UWP API." />
		<Member
            fullName="System.Void Windows.UI.Input.ManipulationCompletedEventArgs..ctor()"
            reason="Not part of the UWP API." />
		<Member
            fullName="System.Boolean Windows.UI.Xaml.Input.ManipulationStartingRoutedEventArgs.get_Handled()"
            reason="Get/set methods removed as not part of the UWP API but property still present" />
		<Member
            fullName="System.Void Windows.UI.Xaml.Input.ManipulationStartingRoutedEventArgs.set_Handled(System.Boolean value)"
            reason="Get/set methods removed as not part of the UWP API but property still present" />
		<Member
            fullName="System.Boolean Windows.UI.Xaml.Input.ManipulationStartedRoutedEventArgs.get_Handled()"
            reason="Get/set methods removed as not part of the UWP API but property still present" />
		<Member
            fullName="System.Void Windows.UI.Xaml.Input.ManipulationStartedRoutedEventArgs.set_Handled(System.Boolean value)"
            reason="Get/set methods removed as not part of the UWP API but property still present" />
		<Member
            fullName="System.Boolean Windows.UI.Xaml.Input.ManipulationDeltaRoutedEventArgs.get_Handled()"
            reason="Get/set methods removed as not part of the UWP API but property still present" />
		<Member
            fullName="System.Void Windows.UI.Xaml.Input.ManipulationDeltaRoutedEventArgs.set_Handled(System.Boolean value)"
            reason="Get/set methods removed as not part of the UWP API but property still present" />
		<Member
            fullName="System.Boolean Windows.UI.Xaml.Input.ManipulationInertiaStartingRoutedEventArgs.get_Handled()"
            reason="Get/set methods removed as not part of the UWP API but property still present" />
		<Member
            fullName="System.Void Windows.UI.Xaml.Input.ManipulationInertiaStartingRoutedEventArgs.set_Handled(System.Boolean value)"
            reason="Get/set methods removed as not part of the UWP API but property still present" />
		<Member
            fullName="System.Boolean Windows.UI.Xaml.Input.ManipulationCompletedRoutedEventArgs.get_Handled()"
            reason="Get/set methods removed as not part of the UWP API but property still present" />
		<Member
            fullName="System.Void Windows.UI.Xaml.Input.ManipulationCompletedRoutedEventArgs.set_Handled(System.Boolean value)"
            reason="Get/set methods removed as not part of the UWP API but property still present" />
		<Member
            fullName="System.Void Windows.System.Profile.AnalyticsInfo..ctor()"
            reason="Not part of the UWP API." />
		<Member
            fullName="System.Void Windows.System.Profile.AnalyticsVersionInfo..ctor()"
            reason="Not part of the UWP API." />
		<Member
            fullName="System.Void Windows.Devices.Lights.Lamp..ctor()"
            reason="Parameter-less ctor does not exist in UWP" />
		<Member
            fullName="Windows.UI.Xaml.ResourceDictionary[] Windows.UI.Xaml.ResourceDictionary.get_MergedDictionaries()"
            reason="Aligned API" />
		<Member
            fullName="Windows.Foundation.IAsyncOperation`1&lt;Windows.Devices.Geolocation.Geoposition&gt; Windows.Devices.Geolocation.Geolocator.GetGeopositionAsync()"
            reason="Aligned API" />
		<Member
            fullName="Windows.Foundation.IAsyncOperation`1&lt;Windows.Devices.Geolocation.Geoposition&gt; Windows.Devices.Geolocation.Geolocator.GetGeopositionAsync(System.TimeSpan maximumAge, System.TimeSpan timeout)"
            reason="Aligned API" />
		<Member
            fullName="Windows.Foundation.IAsyncOperation`1&lt;Windows.Devices.Geolocation.GeolocationAccessStatus&gt; Windows.Devices.Geolocation.Geolocator.RequestAccessAsync()"
            reason="Aligned API" />
		<Member
            fullName="System.Void Windows.UI.Xaml.RoutedEvent..ctor(System.String name)"
            reason="Not part of the UWP API." />
		<Member
            fullName="Windows.Foundation.Point Windows.UI.Xaml.Input.DoubleTappedRoutedEventArgs.GetPosition()"
            reason="Not part of the UWP API." />
		<Member
            fullName="Windows.Foundation.Point Windows.UI.Xaml.Input.TappedRoutedEventArgs.GetPosition()"
            reason="Not part of the UWP API." />
	  </Methods>

	  <Fields>
		<Member
            fullName="System.Int32 Windows.UI.Input.GestureSettings::value__"
            reason="Enum was a int instead of uint like UWP"/>
		<Member
            fullName="System.Int32 Windows.System.VirtualKeyModifiers::value__"
            reason="Enum was a int instead of uint like UWP"/>
		<Member
            fullName="System.Int32 Windows.UI.Xaml.Input.ManipulationModes::value__"
            reason="Enum was a int instead of uint like UWP"/>
	  </Fields>

	  <Properties>
		<Member
            fullName="Android.Views.View Windows.UI.Xaml.Controls.Popup::Anchor()"
            reason="Invalid property visibility"/>
		<Member
            fullName="System.String Windows.UI.Xaml.Controls.TextBoxView::BindableText()"
            reason="Removed obsolete method. TextBoxView is internal on UWP, shouldn't normally be created or manipulated by user code."/>
		<Member
            fullName="System.Boolean Uno.UI.UnoViewGroup::HasNonIdentityStaticTransformation()"
            reason="Removed unneeded pseudo-internal property" />
		<Member
            fullName="System.Boolean Uno.UI.UnoViewGroup::IsAnimationInProgress()"
            reason="Removed unneeded pseudo-internal property" />
		<Member
            fullName="Windows.UI.Xaml.ResourceDictionary[] Windows.UI.Xaml.ResourceDictionary::MergedDictionaries()"
            reason="Property type fixed to match UWP" />
		<Member
            fullName="Windows.UI.Xaml.Style Uno.UI.GlobalStaticResources::EllipsisButton()"
            reason="Invalid global style renamed to align with CommandBar" />
		<Member
            fullName="Windows.UI.Xaml.Style Uno.UI.GlobalStaticResources::__ImplicitStyle_Windows_UI_Xaml_Controls_AppBarToggleButton()"
            reason="Implicit style moved to GenericStyles.cs" />
		<Member
            fullName="Windows.UI.Xaml.Style Uno.UI.GlobalStaticResources::__ImplicitStyle_Windows_UI_Xaml_Controls_AppBarSeparator()"
            reason="Implicit style moved to GenericStyles.cs" />
		<Member
            fullName="System.Boolean Uno.UI.UnoViewGroup::IsPointerCaptured()"
            reason="Removed internal stuff."/>
		<Member
            fullName="System.Single Uno.UI.UnoViewGroup::TransformedTouchX()"
            reason="Removed internal stuff."/>
		<Member
            fullName="System.Single Uno.UI.UnoViewGroup::TransformedTouchY()"
            reason="Removed internal stuff."/>
		<Member
            fullName="System.Boolean Windows.UI.Xaml.UIElement::IsPointerCaptured()"
            reason="Not part of the UWP API."/>
		<Member
            fullName="System.String Windows.UI.Xaml.RoutedEvent::Name()"
            reason="Not part of the UWP API."/>
		<Member
            fullName="Windows.UI.Xaml.RoutedEventArgs Windows.UI.Xaml.RoutedEventArgs::Empty()"
            reason="Not part of the UWP API."/>
	  </Properties>
	</IgnoreSet>

	<IgnoreSet baseVersion="2.0.532">
	  <Methods>
		<Member
            fullName="System.Void Windows.UI.Xaml.RoutedEvent..ctor(System.String name)"
            reason="Not part of the WinUI API." />
		<Member
            fullName="Android.Graphics.Path Windows.UI.Xaml.Shapes.ArbitraryShapeBase.GetPath()"
            reason="Not part of the WinUI API, breaking change should not have repercussion outside Uno.UI" />
		<Member
            fullName="CoreGraphics.CGPath Windows.UI.Xaml.Shapes.ArbitraryShapeBase.GetPath()"
            reason="Not part of the WinUI API, breaking change should not have repercussion outside Uno.UI" />
		<Member
            fullName="Windows.Foundation.Point Windows.UI.Xaml.Input.DoubleTappedRoutedEventArgs.GetPosition()"
            reason="Not part of the WinUI API." />
		<Member
            fullName="Windows.Foundation.Point Windows.UI.Xaml.Input.TappedRoutedEventArgs.GetPosition()"
            reason="Not part of the WinUI API." />
		<Member
            fullName="System.Void Windows.UI.ViewManagement.ApplicationViewTitleBar..ctor()"
            reason="Parameter-less ctor does not exist in WinUI" />

		<Member
            fullName="CoreGraphics.CGSize Windows.UI.Xaml.Controls.VirtualizingPanelLayout.GetItemSizeForIndexPath(Foundation.NSIndexPath indexPath)"
            reason="Made internal, shouldn't normally be called by consumer code"/>
		<Member
            fullName="CoreGraphics.CGSize Windows.UI.Xaml.Controls.ListViewBaseSource.GetItemSize(UIKit.UICollectionView collectionView, Foundation.NSIndexPath indexPath)"
            reason="Made internal, shouldn't normally be called by consumer code"/>

		<Member
			fullName="System.Boolean Windows.UI.Xaml.Input.RightTappedRoutedEventArgs.get_Handled()"
			reason="Auto property"/>
		<Member
			fullName="System.Void Windows.UI.Xaml.Input.RightTappedRoutedEventArgs.set_Handled(System.Boolean value)"
			reason="Auto property"/>
		<Member
			fullName="System.Void Windows.UI.Input.RightTappedEventArgs..ctor()"
			reason="Not part of the WinUI API."/>
		<Member
			fullName="System.Boolean Windows.UI.Xaml.Input.HoldingRoutedEventArgs.get_Handled()"
			reason="Auto property"/>
		<Member
			fullName="System.Void Windows.UI.Xaml.Input.HoldingRoutedEventArgs.set_Handled(System.Boolean value)"
			reason="Auto property"/>
		<Member
			fullName="System.Void Windows.UI.Input.HoldingEventArgs..ctor()"
			reason="Not part of the WinUI API."/>
		<Member
			fullName="System.Void Windows.System.DispatcherQueue..ctor()"
			reason="Not part of the WinUI API."/>
		<Member
			fullName="System.Void Windows.System.DispatcherQueueTimer..ctor()"
			reason="Not part of the WinUI API."/>
		<Member
			fullName="System.Void Windows.ApplicationModel.DataTransfer.Clipboard..ctor()"
			reason="Not part of the WinUI API."/>
		<Member
			fullName="System.Void Windows.Storage.KnownFolders..ctor()"
			reason="Not part of the WinUI API."/>
		<Member
			fullName="System.Void Windows.UI.Xaml.Controls.ListViewBase..ctor()"
			reason="Ctor is protected in WinUI."/>
		<Member
			fullName="System.Void Windows.Devices.Sensors.HingeAngleSensorReadingChangedEventArgs..ctor()"
			reason="Parameter-less ctor does not exist in UWP"/>
		<Member
			fullName="System.Void Windows.Devices.Sensors.HingeAngleSensor..ctor()"
			reason="Parameter-less ctor does not exist in UWP"/>
		<Member
			fullName="System.Void Windows.Devices.Sensors.HingeAngleReading..ctor()"
			reason="Parameter-less ctor does not exist in UWP"/>
		<Member
			fullName="System.Void Windows.System.Profile.AnalyticsInfo..ctor()"
			reason="Not part of the WinUI API." />
		<Member
			fullName="System.Void Windows.System.Profile.AnalyticsVersionInfo..ctor()"
			reason="Not part of the WinUI API." />
		<Member
			fullName="System.Void Windows.ApplicationModel.DataTransfer.DataPackage.SetText(System.String text)"
			reason="UWP uses 'value' as the parameter name" />
		<Member
			fullName="System.Void Windows.UI.Xaml.Controls.IconElement.AddIconElementView(Windows.UI.Xaml.UIElement child)"
			reason="macOS requires NSView as AddIconElementView parameter" />
		<Member
			fullName="System.Void Windows.UI.Xaml.Controls.IconElement.AddIconElementView(Android.Views.View child)"
			reason="Not part of UWP API" />
		<Member
			fullName="System.Void Windows.UI.Xaml.Controls.IconElement.AddIconElementView(UIKit.UIView child)"
			reason="Not part of UWP API" />
		<Member
			fullName="System.Void Windows.ApplicationModel.Calls.PhoneCallManager..ctor()"
			reason="Class is static in UWP" />
		<Member
			fullName="System.Void Windows.UI.Xaml.Controls.DatePickerSelectedValueChangedEventArgs..ctor()"
			reason="Not part of the WinUI API." />
		<Member
			fullName="System.Void Windows.UI.Xaml.Controls.DatePickerValueChangedEventArgs..ctor(System.DateTimeOffset newDate, System.DateTimeOffset oldDate)"
			reason="Not part of the WinUI API." />
		<Member
			fullName="Windows.UI.Xaml.Style Uno.UI.GlobalStaticResources.get___ImplicitStyle_Windows_UI_Xaml_Controls_DatePickerSelector()"
			reason="Style removed from monoandroid (xamarin:Style with only ios:Setter)" />
		<Member
			fullName="Windows.UI.Color Windows.UI.Xaml.Media.Brush.GetColorWithOpacity(Windows.UI.Color referenceColor)"
			reason="Not part of the WinUI API." />
		<Member
			fullName="System.Void Uno.UI.Toolkit.UIElementExtensions.SetElevation(Windows.UI.Xaml.UIElement element, System.Double Elevation)"
			reason="Naming uniformization, not a binary breaking change." />
		<Member
			fullName="System.Void Windows.UI.Xaml.Controls.Control.OnFocusStateChanged(Windows.UI.Xaml.FocusState oldValue, Windows.UI.Xaml.FocusState newValue)"
			reason="Not part of the WinUI API, Uno-specific implementation detail." />
		<Member
			fullName="System.Boolean Windows.UI.Xaml.Controls.TextBox.FocusTextView()"
			reason="Not part of the WinUI API, Uno-specific implementation detail." />
		<Member
			fullName="System.Void Windows.Devices.Sensors.PedometerReadingChangedEventArgs..ctor()"
			reason="Parameter-less ctor does not exist in UWP"/>
		<Member
			fullName="System.Void Windows.Devices.Sensors.Pedometer..ctor()"
			reason="Parameter-less ctor does not exist in UWP"/>
		<Member
			fullName="System.Void Windows.Devices.Sensors.PedometerReading..ctor()"
			reason="Parameter-less ctor does not exist in UWP"/>

		<Member
			fullName="CoreGraphics.CGSize Windows.UI.Xaml.IFrameworkElementHelper.Measure(AppKit.NSView element, Windows.Foundation.Size availableSize)"
			reason="macOS only unused extension method"/>

		<Member
			fullName="System.Void Windows.UI.Xaml.Controls.ScrollViewer.Add(Windows.UI.Xaml.UIElement view)"
			reason="macOS only breaking change"/>

		<Member
			fullName="System.Void Windows.UI.Xaml.Controls.ScrollViewer.Add(Windows.UI.Xaml.UIElement view)"
			reason="macOS only breaking change"/>
	  </Methods>
	  <Properties>
		<Member
			fullName="Windows.UI.Xaml.Style Uno.UI.GlobalStaticResources::__ImplicitStyle_Windows_UI_Xaml_Controls_DatePickerSelector()"
			reason="Style removed from monoandroid (xamarin:Style with only ios:Setter)" />
	  </Properties>
	</IgnoreSet>

	<IgnoreSet baseVersion="2.1.37">
	  <Types>
	  </Types>

	  <Methods>
		<Member
			fullName="System.Void Windows.UI.Xaml.Controls.DatePickerSelectedValueChangedEventArgs..ctor()"
			reason="Not part of the WinUI API." />
		<Member
			fullName="System.Void Windows.UI.Xaml.Controls.DatePickerValueChangedEventArgs..ctor(System.DateTimeOffset newDate, System.DateTimeOffset oldDate)"
			reason="Not part of the WinUI API." />
		<Member
			fullName="System.Boolean Windows.UI.Xaml.Controls.TextBox.FocusTextView()"
			reason="Not part of the WinUI API, Uno-specific implementation detail." />
		<Member
			fullName="System.Void Windows.UI.Xaml.Controls.Control.OnFocusStateChanged(Windows.UI.Xaml.FocusState oldValue, Windows.UI.Xaml.FocusState newValue)"
			reason="Not part of the WinUI API, Uno-specific implementation detail." />
		<Member
			fullName="Windows.UI.Xaml.Style Uno.UI.GlobalStaticResources.get___ImplicitStyle_Windows_UI_Xaml_Controls_DatePickerSelector()"
			reason="Style removed from monoandroid (xamarin:Style with only ios:Setter)" />

		<Member
			fullName="System.Void Windows.UI.Xaml.Controls.Primitives.DragCompletedEventArgs..ctor(System.Object originalSource, System.Double horizontalChange, System.Double verticalChange, System.Boolean canceled)"
			reason="Updated internal signature"/>

		<Member
			fullName="System.Void Windows.Devices.Sensors.PedometerReadingChangedEventArgs..ctor()"
			reason="Parameter-less ctor does not exist in UWP"/>
		<Member
			fullName="System.Void Windows.Devices.Sensors.Pedometer..ctor()"
			reason="Parameter-less ctor does not exist in UWP"/>
		<Member
			fullName="System.Void Windows.Devices.Sensors.PedometerReading..ctor()"
			reason="Parameter-less ctor does not exist in UWP"/>

		<Member
			fullName="CoreGraphics.CGSize Windows.UI.Xaml.IFrameworkElementHelper.Measure(AppKit.NSView element, Windows.Foundation.Size availableSize)"
			reason="macOS only unused extension method"/>

		<Member
			fullName="System.Void Windows.UI.Xaml.Controls.ScrollViewer.Add(Windows.UI.Xaml.UIElement view)"
			reason="macOS only breaking change"/>

		<Member
			fullName="System.Void Windows.UI.Xaml.Controls.ScrollViewer.Add(Windows.UI.Xaml.UIElement view)"
			reason="macOS only breaking change"/>

		<Member
			fullName="System.Void Windows.UI.Xaml.Controls.TextBox.SetIsPassword(System.Boolean isPassword)"
			reason="macOS only breaking change, internal API"/>

		<Member
			fullName="System.Object Windows.UI.Xaml.Controls.ScrollContentPresenter.get_DataContext()"
			reason="macOS ScrollContentPresenter implements IDataContextProvider"/>
		<Member
			fullName="System.Void Windows.UI.Xaml.Controls.ScrollContentPresenter.set_DataContext(System.Object value)"
			reason="macOS ScrollContentPresenter implements IDataContextProvider"/>
		<Member
			fullName="Windows.UI.Xaml.DependencyObject Windows.UI.Xaml.Controls.ScrollContentPresenter.get_TemplatedParent()"
			reason="macOS ScrollContentPresenter implements IDataContextProvider"/>
		<Member
			fullName="System.Void Windows.UI.Xaml.Controls.ScrollContentPresenter.set_TemplatedParent(Windows.UI.Xaml.DependencyObject value)"
			reason="macOS ScrollContentPresenter implements IDataContextProvider"/>
		<Member
			fullName="System.Void Windows.UI.Xaml.Controls.Control.OnPointerPressed(Windows.UI.Xaml.Input.PointerRoutedEventArgs args)"
			reason="Wrong parameter name, restored the WinUI one"/>
		<Member
			fullName="System.Void Windows.UI.Xaml.Controls.Control.OnPointerReleased(Windows.UI.Xaml.Input.PointerRoutedEventArgs args)"
			reason="Wrong parameter name, restored the WinUI one"/>
		<Member
			fullName="System.Void Windows.UI.Xaml.Controls.Control.OnPointerEntered(Windows.UI.Xaml.Input.PointerRoutedEventArgs args)"
			reason="Wrong parameter name, restored the WinUI one"/>
		<Member
			fullName="System.Void Windows.UI.Xaml.Controls.Control.OnPointerExited(Windows.UI.Xaml.Input.PointerRoutedEventArgs args)"
			reason="Wrong parameter name, restored the WinUI one"/>
		<Member
			fullName="System.Void Windows.UI.Xaml.Controls.Control.OnPointerMoved(Windows.UI.Xaml.Input.PointerRoutedEventArgs args)"
			reason="Wrong parameter name, restored the WinUI one"/>
		<Member
			fullName="System.Void Windows.UI.Xaml.Controls.Control.OnPointerCanceled(Windows.UI.Xaml.Input.PointerRoutedEventArgs args)"
			reason="Wrong parameter name, restored the WinUI one"/>
		<Member
			fullName="System.Void Windows.UI.Xaml.Controls.Control.OnPointerCaptureLost(Windows.UI.Xaml.Input.PointerRoutedEventArgs args)"
			reason="Wrong parameter name, restored the WinUI one"/>

	  </Methods>
	  <Properties>
		<Member
			fullName="Windows.UI.Xaml.Style Uno.UI.GlobalStaticResources::__ImplicitStyle_Windows_UI_Xaml_Controls_DatePickerSelector()"
			reason="Style removed from monoandroid (xamarin:Style with only ios:Setter)" />

	  </Properties>
	  <Fields>
	  </Fields>
	</IgnoreSet>
	<IgnoreSet baseVersion="2.2.0">
	  <Methods>
		<Member
			fullName="System.Void Windows.Data.Xml.Dom.DtdEntity..ctor()"
			reason="Not part of UWP"/>
		<Member
			fullName="System.Void Windows.Data.Xml.Dom.DtdNotation..ctor()"
			reason="Not part of UWP"/>
		<Member
			fullName="System.Void Windows.Data.Xml.Dom.XmlAttribute..ctor()"
			reason="Not part of UWP"/>
		<Member
			fullName="System.Void Windows.Data.Xml.Dom.XmlCDataSection..ctor()"
			reason="Not part of UWP"/>
		<Member
			fullName="System.Void Windows.Data.Xml.Dom.XmlComment..ctor()"
			reason="Not part of UWP"/>
		<Member
			fullName="System.Void Windows.Data.Xml.Dom.XmlDocumentFragment..ctor()"
			reason="Not part of UWP"/>
		<Member
			fullName="System.Void Windows.Data.Xml.Dom.XmlDocumentType..ctor()"
			reason="Not part of UWP"/>
		<Member
			fullName="System.Void Windows.Data.Xml.Dom.XmlDomImplementation..ctor()"
			reason="Not part of UWP"/>
		<Member
			fullName="System.Void Windows.Data.Xml.Dom.XmlElement..ctor()"
			reason="Not part of UWP"/>
		<Member
			fullName="System.Void Windows.Data.Xml.Dom.XmlEntityReference..ctor()"
			reason="Not part of UWP"/>
		<Member
			fullName="System.Void Windows.Data.Xml.Dom.XmlNamedNodeMap..ctor()"
			reason="Not part of UWP"/>
		<Member
			fullName="System.Void Windows.Data.Xml.Dom.XmlNodeList..ctor()"
			reason="Not part of UWP"/>
		<Member
			fullName="System.Void Windows.Data.Xml.Dom.XmlProcessingInstruction..ctor()"
			reason="Not part of UWP"/>
		<Member
			fullName="System.Void Windows.Data.Xml.Dom.XmlText..ctor()"
			reason="Not part of UWP"/>
		<Member
					fullName="System.Void Windows.UI.Xaml.Controls.AnimatedVisualPlayer.set_IsPlaying(System.Boolean value)"
					reason="Refactoring, not part of WinUI contract anyway." />
		<Member
			fullName="System.Void Windows.UI.Xaml.Controls.IAnimatedVisualSource.Play(System.Boolean looped)"
			reason="Refactoring, not part of WinUI contract anyway." />

		<Member
			fullName="System.Void Windows.UI.Xaml.Controls.TextBox..ctor(System.Boolean isPassword)"
			reason="macOS only breaking change" />

		<Member
			fullName="Windows.UI.Xaml.Media.GradientStopCollection Windows.UI.Xaml.Media.LinearGradientBrush.get_GradientStops()"
			reason="GradientStops/MappingMode moved to base GradientBrush to follow UWP/WinUI hierarchy"/>
		<Member
			fullName="System.Void Windows.UI.Xaml.Media.LinearGradientBrush.set_GradientStops(Windows.UI.Xaml.Media.GradientStopCollection value)"
			reason="GradientStops/MappingMode moved to base GradientBrush to follow UWP/WinUI hierarchy"/>
		<Member
			fullName="Windows.UI.Xaml.DependencyProperty Windows.UI.Xaml.Media.GradientBrush.get_GradientStopsProperty()"
			reason="GradientStops/MappingMode moved to base GradientBrush to follow UWP/WinUI hierarchy"/>
		<Member
			fullName="Windows.UI.Xaml.Media.GradientBrush.get_MappingModeProperty()"
			reason="GradientStops/MappingMode moved to base GradientBrush to follow UWP/WinUI hierarchy"/>
		<Member
			fullName="Windows.UI.Xaml.DependencyProperty Windows.UI.Xaml.Media.GradientBrush.get_MappingModeProperty()"
			reason="GradientStops/MappingMode moved to base GradientBrush to follow UWP/WinUI hierarchy"/>

		<!-- Begin AndroidX updates-->
		<Member
			fullName="Windows.UI.Xaml.Controls.VirtualizingPanelLayout/Line Windows.UI.Xaml.Controls.VirtualizingPanelLayout.CreateLine(Windows.UI.Xaml.Controls.Primitives.GeneratorDirection fillDirection, System.Int32 extentOffset, System.Int32 breadthOffset, System.Int32 availableBreadth, Android.Support.V7.Widget.RecyclerView/Recycler recycler, Android.Support.V7.Widget.RecyclerView/State state, Uno.UI.IndexPath nextVisibleItem, System.Boolean isNewGroup)"
			reason="AndroidX update" />
		<Member
			fullName="System.Void Windows.UI.Xaml.Controls.PivotAdapter..ctor(Android.Support.V4.App.FragmentManager fragmentManager, Windows.UI.Xaml.Controls.NativePivotPresenter pivot)"
			reason="AndroidX update" />
		<Member
			fullName="System.Void Windows.UI.Xaml.Controls.PivotAdapter..ctor(Android.Support.V4.App.FragmentManager fm)"
			reason="AndroidX update" />
		<Member
			fullName="System.IObservable`1&lt;Android.Support.V4.App.Fragment&gt; Uno.UI.IFragmentTracker.ObserveCreated()"
			reason="AndroidX update" />
		<Member
			fullName="System.IObservable`1&lt;Android.Support.V4.App.Fragment&gt; Uno.UI.IFragmentTracker.ObserveStart()"
			reason="AndroidX update" />
		<Member
			fullName="System.IObservable`1&lt;Android.Support.V4.App.Fragment&gt; Uno.UI.IFragmentTracker.ObservePause()"
			reason="AndroidX update" />
		<Member
			fullName="System.IObservable`1&lt;Android.Support.V4.App.Fragment&gt; Uno.UI.IFragmentTracker.ObserveResume()"
			reason="AndroidX update" />
		<Member
			fullName="System.IObservable`1&lt;Android.Support.V4.App.Fragment&gt; Uno.UI.IFragmentTracker.ObserveViewCreated()"
			reason="AndroidX update" />
		<Member
			fullName="System.IObservable`1&lt;Android.Support.V4.App.Fragment&gt; Uno.UI.IFragmentTracker.ObserveStop()"
			reason="AndroidX update" />
		<Member
			fullName="System.IObservable`1&lt;Android.Support.V4.App.Fragment&gt; Uno.UI.IFragmentTracker.ObserveDestroyed()"
			reason="AndroidX update" />
		<Member
			fullName="System.Threading.Tasks.Task`1&lt;Android.Support.V4.App.Fragment&gt; Uno.UI.IFragmentTracker.GetCurrent(System.Threading.CancellationToken ct)"
			reason="AndroidX update" />
		<Member
			fullName="System.Void Uno.UI.IFragmentTracker.PushCreated(Android.Support.V4.App.Fragment fragment)"
			reason="AndroidX update" />
		<Member
			fullName="System.Void Uno.UI.IFragmentTracker.PushStart(Android.Support.V4.App.Fragment fragment)"
			reason="AndroidX update" />
		<Member
			fullName="System.Void Uno.UI.IFragmentTracker.PushPause(Android.Support.V4.App.Fragment fragment)"
			reason="AndroidX update" />
		<Member
			fullName="System.Void Uno.UI.IFragmentTracker.PushResume(Android.Support.V4.App.Fragment fragment)"
			reason="AndroidX update" />
		<Member
			fullName="System.Void Uno.UI.IFragmentTracker.PushViewCreated(Android.Support.V4.App.Fragment fragment)"
			reason="AndroidX update" />
		<Member
			fullName="System.Void Uno.UI.IFragmentTracker.PushStop(Android.Support.V4.App.Fragment fragment)"
			reason="AndroidX update" />
		<Member
			fullName="System.Void Uno.UI.IFragmentTracker.PushDestroyed(Android.Support.V4.App.Fragment fragment)"
			reason="AndroidX update" />
		<Member
			fullName="Uno.UI.BaseFragment Uno.UI.Extensions.FragmentManagerExtensions.GetCurrentFragment(Android.Support.V4.App.FragmentManager fragmentManager)"
			reason="AndroidX update" />
		<Member
			fullName="Android.Views.View Uno.UI.Extensions.RecyclerExtensions.GetViewForPosition(Android.Support.V7.Widget.RecyclerView/Recycler recycler, System.Int32 position, Android.Support.V7.Widget.RecyclerView/State state)"
			reason="AndroidX update" />
		<Member
			fullName="Android.Graphics.Color Uno.UI.Extensions.ToolbarExtensions.GetTitleTextColor(Android.Support.V7.Widget.Toolbar toolbar)"
			reason="AndroidX update" />
		<Member
			fullName="System.Void Uno.UI.Controls.SlidingTabLayout.SetOnPageChangeListener(Android.Support.V4.View.ViewPager/IOnPageChangeListener listener)"
			reason="AndroidX update" />
		<Member
			fullName="System.Void Uno.UI.Controls.SlidingTabLayout.SetViewPager(Android.Support.V4.View.ViewPager viewPager)"
			reason="AndroidX update" />
		<!-- End AndroidX updates-->
	  </Methods>
	  <Events>
	  </Events>
	  <Fields>
		<Member
			fullName="Windows.UI.Xaml.DependencyProperty Windows.UI.Xaml.Media.LinearGradientBrush::GradientStopsProperty"
			reason="GradientStops/MappingMode moved to base GradientBrush to follow UWP/WinUI hierarchy"/>
	  </Fields>
	  <Properties>
		<Member
			fullName="Windows.UI.Xaml.Media.GradientStopCollection Windows.UI.Xaml.Media.LinearGradientBrush::GradientStops()"
			reason="GradientStops/MappingMode moved to base GradientBrush to follow UWP/WinUI hierarchy"/>
		<Member
			fullName="Windows.UI.Xaml.DependencyProperty Windows.UI.Xaml.Media.GradientBrush::GradientStopsProperty()"
			reason="GradientStops/MappingMode moved to base GradientBrush to follow UWP/WinUI hierarchy"/>
		<Member
			fullName="Windows.UI.Xaml.DependencyProperty Windows.UI.Xaml.Media.GradientBrush::MappingModeProperty()"
			reason="GradientStops/MappingMode moved to base GradientBrush to follow UWP/WinUI hierarchy"/>
	  </Properties>
	</IgnoreSet>

	<IgnoreSet baseVersion="2.4.4">
		<Assemblies>
			<Member fullName="Uno.UI.Wasm" reason="Moved to another package" />
		</Assemblies>
		
		<Types>
			<Member
				fullName="Windows.Gaming.UI.GameMonitor"
				reason="Removed UWP type"/>
			<Member
				fullName="Windows.Gaming.UI.GameMonitoringPermission"
				reason="Removed UWP type"/>
			<Member
				fullName="Microsoft.UI.Xaml.Controls.AnimatedVisualPlayer.ILottieVisualSourceProvider"
				reason="Incorrect namespace"/>
			<Member
				fullName="Windows.UI.Xaml.Shapes.ArbitraryShapeBase"
				reason="iOS only, not part of the WinUI API." />
			<!-- Styles overhaul -->
			<Member
				fullName="Uno.UI.GlobalStaticResources"
				reason="Resources defined in XAML are no longer converted to public properties on GlobalStaticResources. The type itself is still present." />
			<Member
				fullName="Uno.UI.Toolkit.GlobalStaticResources"
				reason="Resources defined in XAML are no longer converted to public properties on GlobalStaticResources. The type itself is still present." />
			<Member
				fullName="Windows.UI.Xaml.GenericStyles"
				reason="Removed obsolete non-standard type (Styles are now all defined in XAML)." />
			<Member
				fullName="Windows.UI.Xaml.Style`1"
				reason="Removed unused non-standard generic version of Style." />
			<Member
				fullName="Uno.UI.Controls.BindableSearchView"
				reason="Removed unused Uno-only legacy control." />
			<!-- ^^ Styles overhaul -->

		  <!-- Begin remove IFrameworkElement -->
		  <Member
				  fullName="Windows.UI.Xaml.IUIElement"
				  reason="Removed non-WinUI type"/>
		  <Member
				  fullName="Windows.UI.Xaml.Controls.BatchCollection`1"
				  reason="Removed non-WinUI type"/>
		  <Member
				  fullName="Windows.UI.Xaml.Controls.IImage"
				  reason="Removed non-WinUI type"/>

		  <Member
				  fullName="Windows.UI.Xaml.Controls.Image"
				  reason="Now inherits correctly from FrameworkElement, all IFrameworkElement members removed"/>
		  <Member
				  fullName="Windows.UI.Xaml.Controls.ScrollContentPresenter"
				  reason="Now inherits correctly from FrameworkElement, all IFrameworkElement members removed"/>
		  <Member
				  fullName="Windows.UI.Xaml.Controls.ProgressRing"
				  reason="Now inherits correctly from FrameworkElement, all IFrameworkElement members removed"/>
		  <Member
			  fullName="Windows.UI.Xaml.IFrameworkElement"
			  reason="Made internal, now it isn't needed by framework types"/>
		  <Member
			  fullName="Windows.UI.Xaml.Controls.IItemsControl"
			  reason="Made non-standard interface internal"/>
		  <Member
			  fullName="Windows.UI.Xaml.Controls.IListView"
			  reason="Made non-standard interface internal"/>
		  <Member
			  fullName="Windows.UI.Xaml.Controls.ISelector"
			  reason="Made non-standard interface internal"/>
		  <Member
			  fullName="Windows.UI.Xaml.Controls.ILayouter"
			  reason="Made internal. Layouter is an implementation detail that may be removed in the future."/>
		  <Member
			  fullName="Windows.UI.Xaml.Controls.Layouter"
			  reason="Made internal. Layouter is an implementation detail that may be removed in the future."/>
		  <Member
			  fullName="Windows.UI.Xaml.FrameworkElementExtensions"
			  reason="Made non-WinUI helper methods internal"/>
		  <Member
			  fullName="Windows.UI.Xaml.IFrameworkElementHelper"
			  reason="Made non-WinUI helper methods internal"/>
		  <Member
			  fullName="Windows.UI.Xaml.Controls.ItemsControlExtensions"
			  reason="Made non-WinUI helper methods internal"/>
		  <Member
			  fullName="Windows.UI.Xaml.Controls.LayouterExtensions"
			  reason="Made non-WinUI helper methods internal"/>
		  <!-- End remove IFrameworkElement -->
		<!-- Begin Skia Import -->
		<Member fullName="Windows.UI.Xaml.Wasm.SvgElement" reason="Removed unused Uno-only legacy control." />
		<Member fullName="Windows.UI.Xaml.RoutedEventHandlerWithHandled" reason="Removed unused Uno-only legacy control." />
		<Member fullName="Windows.UI.Xaml.Media.GeometryData" reason="Removed unused Uno-only legacy control." />
		<Member fullName="Windows.UI.Xaml.Documents.NavigationTarget" reason="Removed unused Uno-only legacy control." />
		<Member fullName="Windows.UI.Xaml.Controls.HtmlImage" reason="Removed unused Uno-only legacy control." />
		<Member fullName="Uno.UI.Services.ResourcesService" reason="Removed unused Uno-only legacy control." />
		<Member fullName="Uno.Foundation.WebAssemblyRuntime" reason="Removed unused Uno-only legacy control." />
		<Member fullName="Uno.Foundation.Interop.TSInteropMessageAttribute" reason="Removed unused Uno-only legacy control." />
		<Member fullName="Uno.Foundation.Interop.TSInteropMarshaller" reason="Removed unused Uno-only legacy control." />
		<Member fullName="Uno.Foundation.Interop.JSObjectHandle" reason="Removed unused Uno-only legacy control." />
		<Member fullName="Uno.Foundation.Interop.JSObject" reason="Removed unused Uno-only legacy control." />
		<Member fullName="Uno.Foundation.Interop.IJSObjectMetadata" reason="Removed unused Uno-only legacy control." />
		<Member fullName="Uno.Foundation.Interop.IJSObject" reason="Removed unused Uno-only legacy control." />
		<Member fullName="Uno.Extensions.UIElementExtensions" reason="Removed unused Uno-only legacy control." />
		<Member fullName="Uno.Diagnostics.Eventing.Tracing" reason="Removed unused Uno-only legacy control." />
		<Member fullName="Uno.Diagnostics.Eventing.NullEventProvider" reason="Removed unused Uno-only legacy control." />
		<Member fullName="Uno.Diagnostics.Eventing.IEventProviderFactory" reason="Removed unused Uno-only legacy control." />
		<Member fullName="Uno.Diagnostics.Eventing.IEventProvider" reason="Removed unused Uno-only legacy control." />
		<Member fullName="Uno.Diagnostics.Eventing.EventProviderExtensions" reason="Removed unused Uno-only legacy control." />
		<Member fullName="Uno.Diagnostics.Eventing.EventOpcode" reason="Removed unused Uno-only legacy control." />
		<Member fullName="Uno.Diagnostics.Eventing.EventDescriptor" reason="Removed unused Uno-only legacy control." />
		<Member fullName="Uno.Diagnostics.Eventing.EventActivity" reason="Removed unused Uno-only legacy control." />

		<Member fullName="Windows.UI.Xaml.Controls.TextBoxView" reason="Type not present in reference API" />
		<Member fullName="Windows.UI.Xaml.Font" reason="Type not present in reference API" />
		<Member fullName="Windows.UI.Xaml.Controls.TextBoxViewDelegate" reason="Type not present in reference API" />

		<!-- End Skia Import -->
		</Types>

	  <Events>
		<!-- Begin Skia Import -->
		<Member fullName="Windows.UI.Xaml.DependencyPropertyChangedEventHandler Windows.UI.Xaml.FrameworkElement::IsEnabledChanged" reason="Removed unused Uno-only legacy control." />
		<!-- End Skia Import -->
	  </Events>

		<Methods>
			<Member
				fullName="System.Void Windows.UI.Xaml.Controls.Maps.MapTileSource..ctor()"
				reason="UWP does not have this ctor"/>
			<Member
				fullName="System.Void Windows.UI.Xaml.Automation.AutomationAnnotation..ctor()"
				reason="UWP does not have this ctor"/>
			<Member
				fullName="System.Void Windows.UI.Xaml.Automation.Peers.AutomationPeerAnnotation..ctor()"
				reason="UWP does not have this ctor"/>
			<Member
 				fullName="System.Void Windows.Networking.Connectivity.ConnectionCost..ctor()"
				reason="Not in UWP" />
			<Member
				fullName="System.Void Windows.Networking.Connectivity.ConnectionProfile..ctor()"
				reason="Not in UWP" />
			<Member
				fullName="System.Void Windows.Networking.Connectivity.NetworkInformation..ctor()"
				reason="Not in UWP" />
			<Member
				fullName="System.Void Windows.ApplicationModel.Activation.ProtocolActivatedEventArgs..ctor()"
				reason="Parameter-less ctor does not exist in UWP"/>
			<Member
				fullName="System.Void Windows.ApplicationModel.SuspendingDeferral..ctor()"
				reason="Parameter-less ctor does not exist in UWP"/>
			<Member
				fullName="System.Void Windows.ApplicationModel.SuspendingOperation..ctor(System.DateTimeOffset offset)"
				reason="Parameter-less ctor does not exist in UWP"/>
			<Member
				fullName="System.Void Windows.UI.Xaml.Shapes.Shape.OnFillChanged(Windows.UI.Xaml.Media.Brush newValue)"
				reason="Not part of the WinUI API." />
			<Member
				fullName="System.Void Windows.UI.Xaml.Shapes.Shape.OnFillUpdated(Windows.UI.Xaml.Media.Brush newValue)"
				reason="Not part of the WinUI API." />
			<Member
				fullName="System.Void Windows.UI.Xaml.Shapes.Shape.OnStrokeUpdated(Windows.UI.Xaml.Media.Brush newValue)"
				reason="Not part of the WinUI API." />
			<Member
				fullName="System.Void Windows.UI.Xaml.Shapes.Shape.OnStretchUpdated(Windows.UI.Xaml.Media.Stretch newValue)"
				reason="Not part of the WinUI API." />
			<Member
				fullName="System.Void Windows.UI.Xaml.Shapes.Shape.OnStrokeThicknessUpdated(System.Double newValue)"
				reason="Not part of the WinUI API." />
			<Member
				fullName="System.Void Windows.UI.Xaml.Shapes.Shape.OnStrokeDashArrayUpdated(Windows.UI.Xaml.Media.DoubleCollection newValue)"
				reason="Not part of the WinUI API." />
			<Member
				fullName="System.Void Windows.UI.Xaml.Shapes.Shape.RefreshShape(System.Boolean forceRefresh)"
				reason="Not part of the WinUI API." />
			<Member
					fullName="Windows.Foundation.IAsyncOperation`1&lt;Windows.Storage.StorageFile&gt; Windows.Storage.StorageFolder.CreateFileAsync(System.String path, Windows.Storage.CreationCollisionOption option)"
					reason="UWP alignment" />
			<!-- Styles overhaul -->
			<Member
				fullName="System.Void Windows.UI.Xaml.FrameworkElement.OnStyleChanged(Windows.UI.Xaml.Style oldStyle, Windows.UI.Xaml.Style newStyle)"
				reason="Removed non-standard protected method"/>
			<Member
				fullName="System.Func`2&lt;System.String,System.Object&gt; Windows.UI.Xaml.ResourceDictionary.get_DefaultResolver()"
				reason="Removed non-standard property that's no longer used by Xaml-generated code with new resources handling"/>
			<Member
				fullName="System.Void Windows.UI.Xaml.ResourceDictionary.set_DefaultResolver(System.Func`2&lt;System.String,System.Object&gt; value)"
				reason="Removed non-standard property that's no longer used by Xaml-generated code with new resources handling"/>
			<Member
				fullName="System.Void Windows.UI.Xaml.Style..ctor(System.Type targetType, Windows.UI.Xaml.Style basedOn)"
				reason="Removed non-standard Style constructor"/>
			<Member
				fullName="System.Void Windows.UI.Xaml.Style.ApplyTo(Windows.UI.Xaml.DependencyObject o)"
				reason="Made non-standard method internal, shouldn't normally be called from consumer code"/>
			<Member
				fullName="System.Void Windows.UI.Xaml.Style.RegisterDefaultStyleForType(System.Type type, Windows.UI.Xaml.Style style)"
				reason="Removed unused overload. This is public to be callable from Xaml-generated code, but should never be called by consumer code."/>
			<Member
				fullName="Windows.UI.Xaml.Style Windows.UI.Xaml.Style.DefaultStyleForType(System.Type type)"
				reason="Made non-standard method internal"/>
			<Member
				fullName="Windows.UI.Xaml.Style Windows.UI.Xaml.Documents.TextElement.get_Style()"
				reason="Removed unused non-standard property"/>
			<Member
				fullName="System.Void Windows.UI.Xaml.Documents.TextElement.set_Style(Windows.UI.Xaml.Style value)"
				reason="Removed unused non-standard property"/>
			<Member
				fullName="System.Void Windows.UI.Xaml.Documents.TextElement.OnStyleChanged()"
				reason="Removed unused non-standard property"/>
			<Member
				fullName="Windows.UI.Xaml.Style Windows.UI.Xaml.Controls.NativePage.get_Style()"
				reason="Removed unused non-standard property"/>
			<Member
				fullName="System.Void Windows.UI.Xaml.Controls.NativePage.set_Style(Windows.UI.Xaml.Style value)"
				reason="Removed unused non-standard property"/>
			<Member
				fullName="System.Void Windows.UI.Xaml.NativeApplication..ctor(Windows.UI.Xaml.Application app, System.IntPtr javaReference, Android.Runtime.JniHandleOwnership transfer)"
				reason="This ctor is superceded by the version that takes a function. It's removed because it causes a crash with the new theme handling."/>
			<Member
				fullName="System.Object Windows.UI.Xaml.ResourceDictionary.Lookup(System.Object key)"
				reason="Not a public WinUI method (in the .NET projection)"/>
			<!-- ^^ Styles overhaul -->
			<Member 
				fullName="System.Void Windows.UI.Text.FontWeight..ctor(System.Int32 weight)"
				reason="Changed from int to ushort to replicate uwp definition"/>
			<Member 
				fullName="System.Int32 Windows.UI.Text.FontWeight.get_Weight()"
				reason="Changed from int to ushort to replicate uwp definition"/>
			<Member
				fullName="System.Void Windows.Devices.Sensors.HingeAngleSensor..ctor()"
				reason="Constructor not part of UWP API" />
			<Member
				fullName="System.Void Windows.Devices.Sensors.Pedometer..ctor()"
				reason="Constructor not part of UWP API" />
			<Member
				fullName="System.Void Windows.Devices.Sensors.Accelerometer..ctor()"
				reason="Constructor not part of UWP API" />
			<Member
				fullName="System.Void Windows.Devices.Sensors.Barometer..ctor()"
				reason="Constructor not part of UWP API" />
			<Member
				fullName="System.Void Windows.Devices.Sensors.Gyrometer..ctor()"
				reason="Constructor not part of UWP API" />
			<Member
				fullName="System.Void Windows.Devices.Sensors.Magnetometer..ctor()"
				reason="Constructor not part of UWP API" />															

			<!-- INPC on base view removal -->
		  <Member
				fullName="System.Void Uno.UI.Controls.BindableView.add_PropertyChanged(System.ComponentModel.PropertyChangedEventHandler value)"
				reason="INPC is not defined in UWP/WinUI"/>
		  <Member
				fullName="System.Void Uno.UI.Controls.BindableView.remove_PropertyChanged(System.ComponentModel.PropertyChangedEventHandler value)"
				reason="INPC is not defined in UWP/WinUI"/>
		  <Member
				fullName="System.Void Uno.UI.Controls.BindableView.RaisePropertyChanged(System.String propertyName)"
				reason="INPC is not defined in UWP/WinUI"/>
		  <Member
				fullName="System.Void Uno.UI.Controls.BindableUIView.add_PropertyChanged(System.ComponentModel.PropertyChangedEventHandler value)"
				reason="INPC is not defined in UWP/WinUI"/>
		  <Member
				fullName="System.Void Uno.UI.Controls.BindableUIView.remove_PropertyChanged(System.ComponentModel.PropertyChangedEventHandler value)"
				reason="INPC is not defined in UWP/WinUI"/>
		  <Member
				fullName="System.Void Uno.UI.Controls.BindableUIView.RaisePropertyChanged(System.String propertyName)"
				reason="INPC is not defined in UWP/WinUI"/>
		  <Member
				fullName="System.Void Uno.UI.Controls.BindableNSView.add_PropertyChanged(System.ComponentModel.PropertyChangedEventHandler value)"
				reason="INPC is not defined in UWP/WinUI"/>
		  <Member
				fullName="System.Void Uno.UI.Controls.BindableNSView.remove_PropertyChanged(System.ComponentModel.PropertyChangedEventHandler value)"
				reason="INPC is not defined in UWP/WinUI"/>
		  <Member
				fullName="System.Void Uno.UI.Controls.BindableNSView.RaisePropertyChanged(System.String propertyName)"
				reason="INPC is not defined in UWP/WinUI"/>

			<Member
				fullName="System.Void Windows.Media.Playback.MediaPlaybackSession..ctor()"
				reason="Constructor not part of UWP API" />
			<Member
				fullName="System.Boolean Windows.UI.Xaml.Controls.MediaTransportControls.get_FastPlayFallbackBehaviour()"
				reason="Changed from boolean to Windows.UI.Xaml.Media.FastPlayFallbackBehaviour to replicate uwp definition" />
			<Member
				fullName="System.Void Windows.UI.Xaml.Controls.MediaTransportControls.set_FastPlayFallbackBehaviour(System.Boolean value)"
				reason="Changed from boolean to Windows.UI.Xaml.Media.FastPlayFallbackBehaviour to replicate uwp definition" />				

			<!-- Begin OnLoaded/OnUnloaded removal -->
			<Member fullName="System.Void Windows.UI.Xaml.FrameworkElement.OnLoaded()" reason="Removed OnLoaded/OnUnloaded"/>
			<Member fullName="System.Void Windows.UI.Xaml.FrameworkElement.OnUnloaded()" reason="Removed OnLoaded/OnUnloaded"/>
			<Member fullName="System.Void Windows.UI.Xaml.Controls.Image.OnLoaded()" reason="Removed OnLoaded/OnUnloaded"/>
			<Member fullName="System.Void Windows.UI.Xaml.Controls.Image.OnUnloaded()" reason="Removed OnLoaded/OnUnloaded"/>
			<Member fullName="System.Void Windows.UI.Xaml.Controls.ProgressRing.OnLoaded()" reason="Removed OnLoaded/OnUnloaded"/>
			<Member fullName="System.Void Windows.UI.Xaml.Controls.ProgressRing.OnUnloaded()" reason="Removed OnLoaded/OnUnloaded"/>
			<Member fullName="System.Void Windows.UI.Xaml.Controls.ScrollContentPresenter.OnLoaded()" reason="Removed OnLoaded/OnUnloaded"/>
			<Member fullName="System.Void Windows.UI.Xaml.Controls.ScrollContentPresenter.OnUnloaded()" reason="Removed OnLoaded/OnUnloaded"/>
			<Member fullName="System.Void Windows.UI.Xaml.Controls.NativeListViewBase.OnLoaded()" reason="Removed OnLoaded/OnUnloaded"/>
			<Member fullName="System.Void Windows.UI.Xaml.Controls.NativeListViewBase.OnUnloaded()" reason="Removed OnLoaded/OnUnloaded"/>
			<Member fullName="System.Void Windows.UI.Xaml.Controls.NativePagedView.OnLoaded()" reason="Removed OnLoaded/OnUnloaded"/>
			<Member fullName="System.Void Windows.UI.Xaml.Controls.NativePagedView.OnUnloaded()" reason="Removed OnLoaded/OnUnloaded"/>
			<Member fullName="System.Void Windows.UI.Xaml.Controls.TextBoxView.OnLoaded()" reason="Removed OnLoaded/OnUnloaded"/>
			<Member fullName="System.Void Windows.UI.Xaml.Controls.TextBoxView.OnUnloaded()" reason="Removed OnLoaded/OnUnloaded"/>
			<Member fullName="System.Void Uno.UI.Controls.Legacy.GridView.OnLoaded()" reason="Removed OnLoaded/OnUnloaded"/>
			<Member fullName="System.Void Uno.UI.Controls.Legacy.GridView.OnUnloaded()" reason="Removed OnLoaded/OnUnloaded"/>
			<Member fullName="System.Void Uno.UI.Controls.Legacy.HorizontalGridView.OnLoaded()" reason="Removed OnLoaded/OnUnloaded"/>
			<Member fullName="System.Void Uno.UI.Controls.Legacy.HorizontalGridView.OnUnloaded()" reason="Removed OnLoaded/OnUnloaded"/>
			<Member fullName="System.Void Uno.UI.Controls.Legacy.HorizontalListView.OnLoaded()" reason="Removed OnLoaded/OnUnloaded"/>
			<Member fullName="System.Void Uno.UI.Controls.Legacy.HorizontalListView.OnUnloaded()" reason="Removed OnLoaded/OnUnloaded"/>
			<Member fullName="System.Void Uno.UI.Controls.Legacy.ListView.OnLoaded()" reason="Removed OnLoaded/OnUnloaded"/>
			<Member fullName="System.Void Uno.UI.Controls.Legacy.ListView.OnUnloaded()" reason="Removed OnLoaded/OnUnloaded"/>
			<Member fullName="System.Void Windows.UI.Xaml.FrameworkElement.OnLoaded()" reason="Removed OnLoaded/OnUnloaded"/>
			<Member fullName="System.Void Windows.UI.Xaml.FrameworkElement.OnUnloaded()" reason="Removed OnLoaded/OnUnloaded"/>
			<Member fullName="System.Void Windows.UI.Xaml.Controls.Image.OnLoaded()" reason="Removed OnLoaded/OnUnloaded"/>
			<Member fullName="System.Void Windows.UI.Xaml.Controls.Image.OnUnloaded()" reason="Removed OnLoaded/OnUnloaded"/>
			<Member fullName="System.Void Windows.UI.Xaml.Controls.ProgressRing.OnLoaded()" reason="Removed OnLoaded/OnUnloaded"/>
			<Member fullName="System.Void Windows.UI.Xaml.Controls.ProgressRing.OnUnloaded()" reason="Removed OnLoaded/OnUnloaded"/>
			<Member fullName="System.Void Windows.UI.Xaml.Controls.ScrollContentPresenter.OnLoaded()" reason="Removed OnLoaded/OnUnloaded"/>
			<Member fullName="System.Void Windows.UI.Xaml.Controls.ScrollContentPresenter.OnUnloaded()" reason="Removed OnLoaded/OnUnloaded"/>
			<Member fullName="System.Void Windows.UI.Xaml.Controls.NativeListViewBase.OnLoaded()" reason="Removed OnLoaded/OnUnloaded"/>
			<Member fullName="System.Void Windows.UI.Xaml.Controls.NativeListViewBase.OnUnloaded()" reason="Removed OnLoaded/OnUnloaded"/>
			<Member fullName="System.Void Windows.UI.Xaml.Controls.NativePagedView.OnLoaded()" reason="Removed OnLoaded/OnUnloaded"/>
			<Member fullName="System.Void Windows.UI.Xaml.Controls.NativePagedView.OnUnloaded()" reason="Removed OnLoaded/OnUnloaded"/>
			<Member fullName="System.Void Windows.UI.Xaml.Controls.TextBoxView.OnLoaded()" reason="Removed OnLoaded/OnUnloaded"/>
			<Member fullName="System.Void Windows.UI.Xaml.Controls.TextBoxView.OnUnloaded()" reason="Removed OnLoaded/OnUnloaded"/>
			<Member fullName="System.Void Uno.UI.Controls.Legacy.GridView.OnLoaded()" reason="Removed OnLoaded/OnUnloaded"/>
			<Member fullName="System.Void Uno.UI.Controls.Legacy.GridView.OnUnloaded()" reason="Removed OnLoaded/OnUnloaded"/>
			<Member fullName="System.Void Uno.UI.Controls.Legacy.HorizontalGridView.OnLoaded()" reason="Removed OnLoaded/OnUnloaded"/>
			<Member fullName="System.Void Uno.UI.Controls.Legacy.HorizontalGridView.OnUnloaded()" reason="Removed OnLoaded/OnUnloaded"/>
			<Member fullName="System.Void Uno.UI.Controls.Legacy.HorizontalListView.OnLoaded()" reason="Removed OnLoaded/OnUnloaded"/>
			<Member fullName="System.Void Uno.UI.Controls.Legacy.HorizontalListView.OnUnloaded()" reason="Removed OnLoaded/OnUnloaded"/>
			<Member fullName="System.Void Uno.UI.Controls.Legacy.ListView.OnLoaded()" reason="Removed OnLoaded/OnUnloaded"/>
			<Member fullName="System.Void Uno.UI.Controls.Legacy.ListView.OnUnloaded()" reason="Removed OnLoaded/OnUnloaded"/>
			<Member fullName="System.Void Windows.UI.Xaml.FrameworkElement.OnLoaded()" reason="Removed OnLoaded/OnUnloaded"/>
			<Member fullName="System.Void Windows.UI.Xaml.FrameworkElement.OnUnloaded()" reason="Removed OnLoaded/OnUnloaded"/>
			<Member fullName="System.Void Windows.UI.Xaml.FrameworkElement.OnLoaded()" reason="Removed OnLoaded/OnUnloaded"/>
			<Member fullName="System.Void Windows.UI.Xaml.FrameworkElement.OnUnloaded()" reason="Removed OnLoaded/OnUnloaded"/>
			<Member fullName="System.Void Windows.UI.Xaml.Controls.Image.OnLoaded()" reason="Removed OnLoaded/OnUnloaded"/>
			<Member fullName="System.Void Windows.UI.Xaml.Controls.Image.OnUnloaded()" reason="Removed OnLoaded/OnUnloaded"/>
			<Member fullName="System.Void Windows.UI.Xaml.Controls.ProgressRing.OnLoaded()" reason="Removed OnLoaded/OnUnloaded"/>
			<Member fullName="System.Void Windows.UI.Xaml.Controls.ProgressRing.OnUnloaded()" reason="Removed OnLoaded/OnUnloaded"/>
			<Member fullName="System.Void Windows.UI.Xaml.Controls.ScrollContentPresenter.OnLoaded()" reason="Removed OnLoaded/OnUnloaded"/>
			<Member fullName="System.Void Windows.UI.Xaml.Controls.ScrollContentPresenter.OnUnloaded()" reason="Removed OnLoaded/OnUnloaded"/>
			<Member fullName="System.Void Windows.UI.Xaml.Controls.NativeListViewBase.OnLoaded()" reason="Removed OnLoaded/OnUnloaded"/>
			<Member fullName="System.Void Windows.UI.Xaml.Controls.NativeListViewBase.OnUnloaded()" reason="Removed OnLoaded/OnUnloaded"/>
			<Member fullName="System.Void Windows.UI.Xaml.Controls.Picker.OnLoaded()" reason="Removed OnLoaded/OnUnloaded"/>
			<Member fullName="System.Void Windows.UI.Xaml.Controls.Picker.OnUnloaded()" reason="Removed OnLoaded/OnUnloaded"/>
			<Member fullName="System.Void Windows.UI.Xaml.Controls.MultilineTextBoxView.OnLoaded()" reason="Removed OnLoaded/OnUnloaded"/>
			<Member fullName="System.Void Windows.UI.Xaml.Controls.MultilineTextBoxView.OnUnloaded()" reason="Removed OnLoaded/OnUnloaded"/>
			<Member fullName="System.Void Windows.UI.Xaml.Controls.SinglelineTextBoxView.OnLoaded()" reason="Removed OnLoaded/OnUnloaded"/>
			<Member fullName="System.Void Windows.UI.Xaml.Controls.SinglelineTextBoxView.OnUnloaded()" reason="Removed OnLoaded/OnUnloaded"/>
			<Member fullName="System.Void Uno.UI.Controls.Legacy.ListViewBase.OnLoaded()" reason="Removed OnLoaded/OnUnloaded"/>
			<Member fullName="System.Void Uno.UI.Controls.Legacy.ListViewBase.OnUnloaded()" reason="Removed OnLoaded/OnUnloaded"/>
			<Member fullName="System.Void Windows.UI.Xaml.FrameworkElement.OnLoaded()" reason="Removed OnLoaded/OnUnloaded"/>
			<Member fullName="System.Void Windows.UI.Xaml.FrameworkElement.OnUnloaded()" reason="Removed OnLoaded/OnUnloaded"/>
			<Member fullName="System.Void Windows.UI.Xaml.Controls.Image.OnLoaded()" reason="Removed OnLoaded/OnUnloaded"/>
			<Member fullName="System.Void Windows.UI.Xaml.Controls.Image.OnUnloaded()" reason="Removed OnLoaded/OnUnloaded"/>
			<Member fullName="System.Void Windows.UI.Xaml.Controls.ScrollContentPresenter.OnLoaded()" reason="Removed OnLoaded/OnUnloaded"/>
			<Member fullName="System.Void Windows.UI.Xaml.Controls.ScrollContentPresenter.OnUnloaded()" reason="Removed OnLoaded/OnUnloaded"/>
			<Member fullName="System.Void Windows.UI.Xaml.Controls.SecureTextBoxView.OnLoaded()" reason="Removed OnLoaded/OnUnloaded"/>
			<Member fullName="System.Void Windows.UI.Xaml.Controls.SecureTextBoxView.OnUnloaded()" reason="Removed OnLoaded/OnUnloaded"/>
			<Member fullName="System.Void Windows.UI.Xaml.Controls.TextBoxView.OnLoaded()" reason="Removed OnLoaded/OnUnloaded"/>
			<Member fullName="System.Void Windows.UI.Xaml.Controls.TextBoxView.OnUnloaded()" reason="Removed OnLoaded/OnUnloaded"/>
			<!-- End OnLoaded/OnUnloaded removal -->

		  <!-- Begin remove IFrameworkElement -->
		  <Member
			  fullName="Windows.UI.Xaml.IFrameworkElement Windows.UI.Xaml.FrameworkElement.FindName(System.String name)"
			  reason="Removed public references to IFrameworkElement"/>
		  <Member
			  fullName="System.Collections.Generic.IList`1&lt;Windows.UI.Xaml.VisualStateGroup&gt; Windows.UI.Xaml.VisualStateManager.GetVisualStateGroups(Windows.UI.Xaml.IFrameworkElement obj)"
			  reason="Removed public references to IFrameworkElement"/>
		  <Member
			  fullName="System.Void Windows.UI.Xaml.VisualStateManager.SetVisualStateGroups(Windows.UI.Xaml.IFrameworkElement obj, System.Collections.Generic.IList`1&lt;Windows.UI.Xaml.VisualStateGroup&gt; value)"
			  reason="Removed public references to IFrameworkElement"/>
		  <Member
			  fullName="System.Boolean Windows.UI.Xaml.VisualStateManager.GoToStateCore(Windows.UI.Xaml.Controls.Control control, Windows.UI.Xaml.IFrameworkElement templateRoot, System.String stateName, Windows.UI.Xaml.VisualStateGroup group, Windows.UI.Xaml.VisualState state, System.Boolean useTransitions)"
			  reason="Removed public references to IFrameworkElement"/>
		  <Member
			  fullName="Windows.UI.Xaml.IFrameworkElement Windows.UI.Xaml.Controls.Control.GetTemplateRoot()"
			  reason="Removed public references to IFrameworkElement"/>
		  <Member
			  fullName="System.Void Windows.UI.Xaml.Controls.Panel.OnChildAdded(Windows.UI.Xaml.IFrameworkElement element)"
			  reason="Removed public references to IFrameworkElement"/>
		  <Member
			  fullName="Windows.UI.Xaml.IFrameworkElement Windows.UI.Xaml.Controls.NativeListViewBase.FindName(System.String name)"
			  reason="Removed public references to IFrameworkElement"/>
		  <Member
			  fullName="Windows.UI.Xaml.IFrameworkElement Windows.UI.Xaml.Controls.NativePagedView.FindName(System.String name)"
			  reason="Removed public references to IFrameworkElement"/>
		  <Member
			  fullName="Windows.UI.Xaml.IFrameworkElement Windows.UI.Xaml.Controls.PivotItemFragment.get_TemplatedParent()"
			  reason="Removed public references to IFrameworkElement"/>
		  <Member
			  fullName="System.Void Windows.UI.Xaml.Controls.PivotItemFragment.set_TemplatedParent(Windows.UI.Xaml.IFrameworkElement value)"
			  reason="Removed public references to IFrameworkElement"/>
		  <Member
			  fullName="Windows.UI.Xaml.IFrameworkElement Windows.UI.Xaml.Controls.TextBoxView.FindName(System.String name)"
			  reason="Removed public references to IFrameworkElement"/>
		  <Member
			  fullName="System.Void Windows.UI.Xaml.Automation.Peers.ButtonBaseAutomationPeer..ctor(Windows.UI.Xaml.IFrameworkElement buttonBase)"
			  reason="Removed public references to IFrameworkElement"/>
		  <Member
			  fullName="Windows.UI.Xaml.IFrameworkElement Windows.UI.Xaml.Automation.Peers.FrameworkElementAutomationPeer.get_Owner()"
			  reason="Removed public references to IFrameworkElement"/>
		  <Member
			  fullName="System.Void Windows.UI.Xaml.Automation.Peers.FrameworkElementAutomationPeer..ctor(Windows.UI.Xaml.IFrameworkElement element)"
			  reason="Removed public references to IFrameworkElement"/>
		  <Member
			  fullName="Windows.UI.Xaml.Automation.Peers.AutomationPeer Windows.UI.Xaml.Automation.Peers.FrameworkElementAutomationPeer.CreatePeerForIFrameworkElement(Windows.UI.Xaml.IFrameworkElement element)"
			  reason="Removed public references to IFrameworkElement"/>
		  <Member
			  fullName="Windows.UI.Xaml.Automation.Peers.AutomationPeer Windows.UI.Xaml.Automation.Peers.FrameworkElementAutomationPeer.FromIFrameworkElement(Windows.UI.Xaml.IFrameworkElement element)"
			  reason="Removed public references to IFrameworkElement"/>
		  <Member
			  fullName="System.Void Windows.UI.Xaml.Automation.Peers.ItemsControlAutomationPeer..ctor(Windows.UI.Xaml.IFrameworkElement e)"
			  reason="Removed public references to IFrameworkElement"/>
		  <Member
			  fullName="System.Void Uno.UI.FrameworkElementHelper.SetRenderPhase(Windows.UI.Xaml.IFrameworkElement target, System.Int32 phase)"
			  reason="Removed public references to IFrameworkElement"/>
		  <Member
			  fullName="System.Void Uno.UI.FrameworkElementHelper.SetBaseUri(Windows.UI.Xaml.IFrameworkElement target, System.String uri)"
			  reason="Removed public references to IFrameworkElement"/>
		  <Member
			  fullName="Windows.UI.Xaml.IFrameworkElement Uno.UI.Controls.Legacy.GridView.FindName(System.String name)"
			  reason="Removed public references to IFrameworkElement"/>
		  <Member
			  fullName="Windows.UI.Xaml.IFrameworkElement Uno.UI.Controls.Legacy.HorizontalGridView.FindName(System.String name)"
			  reason="Removed public references to IFrameworkElement"/>
		  <Member
			  fullName="Windows.UI.Xaml.IFrameworkElement Uno.UI.Controls.Legacy.HorizontalListView.FindName(System.String name)"
			  reason="Removed public references to IFrameworkElement"/>
		  <Member
			  fullName="Windows.UI.Xaml.IFrameworkElement Uno.UI.Controls.Legacy.ListView.FindName(System.String name)"
			  reason="Removed public references to IFrameworkElement"/>
		  <Member
			  fullName="Windows.UI.Xaml.IFrameworkElement Windows.UI.Xaml.Controls.Picker.FindName(System.String name)"
			  reason="Removed public references to IFrameworkElement"/>
		  <Member
			  fullName="Windows.UI.Xaml.IFrameworkElement Windows.UI.Xaml.Controls.MultilineTextBoxView.FindName(System.String name)"
			  reason="Removed public references to IFrameworkElement"/>
		  <Member
			  fullName="Windows.UI.Xaml.IFrameworkElement Windows.UI.Xaml.Controls.SinglelineTextBoxView.FindName(System.String name)"
			  reason="Removed public references to IFrameworkElement"/>
		  <Member
			  fullName="Windows.UI.Xaml.IFrameworkElement Uno.UI.Controls.Legacy.ListViewBase.FindName(System.String name)"
			  reason="Removed public references to IFrameworkElement"/>;
		  <Member
			  fullName="Windows.UI.Xaml.IFrameworkElement Windows.UI.Xaml.Controls.SecureTextBoxView.FindName(System.String name)"
			  reason="Removed public references to IFrameworkElement"/>

		  <Member
			  fullName="Windows.UI.Xaml.IUIElement Windows.UI.Xaml.Controls.Flyout.get_Content()"
			  reason="Removed IUIElement"/>
		  <Member
			  fullName="System.Void Windows.UI.Xaml.Controls.Flyout.set_Content(Windows.UI.Xaml.IUIElement value)"
			  reason="Removed IUIElement"/>
		  <Member
			  fullName="Windows.UI.Xaml.IUIElement Windows.UI.Xaml.Automation.AutomationProperties.GetLabeledBy(Windows.UI.Xaml.DependencyObject element)"
			  reason="Removed IUIElement"/>
		  <Member
			  fullName="System.Void Windows.UI.Xaml.Automation.AutomationProperties.SetLabeledBy(Windows.UI.Xaml.DependencyObject element, Windows.UI.Xaml.IUIElement value)"
			  reason="Removed IUIElement"/>

		  <Member
			  fullName="Android.Views.View Windows.UI.Xaml.Controls.Border.get_Child()"
			  reason="Removed references to native view"/>
		  <Member
			  fullName="System.Void Windows.UI.Xaml.Controls.Border.set_Child(Android.Views.View value)"
			  reason="Removed references to native view"/>
		  <Member
			  fullName="System.Void Windows.UI.Xaml.Controls.Border.OnChildChanged(Android.Views.View oldValue, Android.Views.View newValue)"
			  reason="Removed references to native view"/>
		  <Member
			  fullName="System.Void Windows.UI.Xaml.Controls.Panel.Add(Android.Views.View view)"
			  reason="Removed references to native view"/>
		  <Member
			  fullName="Android.Views.View Windows.UI.Xaml.Controls.SplitView.get_Content()"
			  reason="Removed references to native view"/>
		  <Member
			  fullName="System.Void Windows.UI.Xaml.Controls.SplitView.set_Content(Android.Views.View value)"
			  reason="Removed references to native view"/>
		  <Member
			  fullName="Android.Views.View Windows.UI.Xaml.Controls.SplitView.get_Pane()"
			  reason="Removed references to native view"/>
		  <Member
			  fullName="System.Void Windows.UI.Xaml.Controls.SplitView.set_Pane(Android.Views.View value)"
			  reason="Removed references to native view"/>
		  <Member
			  fullName="Android.Views.View Windows.UI.Xaml.Controls.PopupBase.get_Child()"
			  reason="Removed references to native view"/>
		  <Member
			  fullName="System.Void Windows.UI.Xaml.Controls.PopupBase.set_Child(Android.Views.View value)"
			  reason="Removed references to native view"/>
		  <Member
			  fullName="System.Void Windows.UI.Xaml.Controls.PopupBase.OnChildChanged(Android.Views.View oldChild, Android.Views.View newChild)"
			  reason="Removed references to native view"/>
		  <Member
			  fullName="System.Collections.Generic.List`1/Enumerator&lt;Android.Views.View&gt; Windows.UI.Xaml.Controls.UIElementCollection.GetEnumerator()"
			  reason="Removed references to native view"/>
		  <Member
			  fullName="Android.Views.View Uno.UI.Controls.BindableDrawerLayout.get_Content()"
			  reason="Removed references to native view"/>
		  <Member
			  fullName="System.Void Uno.UI.Controls.BindableDrawerLayout.set_Content(Android.Views.View value)"
			  reason="Removed references to native view"/>
		  <Member
			  fullName="System.Void Uno.UI.Controls.BindableDrawerLayout.OnContentChanged(Android.Views.View oldValue, Android.Views.View newValue)"
			  reason="Removed references to native view"/>
		  <Member
			  fullName="Android.Views.View Uno.UI.Controls.BindableDrawerLayout.get_RightPane()"
			  reason="Removed references to native view"/>
		  <Member
			  fullName="System.Void Uno.UI.Controls.BindableDrawerLayout.set_RightPane(Android.Views.View value)"
			  reason="Removed references to native view"/>
		  <Member
			  fullName="System.Void Uno.UI.Controls.BindableDrawerLayout.OnRightPaneChanged(Android.Views.View oldValue, Android.Views.View newValue)"
			  reason="Removed references to native view"/>
		  <Member
			  fullName="Android.Views.View Uno.UI.Controls.BindableDrawerLayout.get_LeftPane()"
			  reason="Removed references to native view"/>
		  <Member
			  fullName="System.Void Uno.UI.Controls.BindableDrawerLayout.set_LeftPane(Android.Views.View value)"
			  reason="Removed references to native view"/>
		  <Member
			  fullName="System.Void Uno.UI.Controls.BindableDrawerLayout.OnLeftPaneChanged(Android.Views.View oldValue, Android.Views.View newValue)"
			  reason="Removed references to native view"/>

		  <Member
			  fullName="UIKit.UIView Windows.UI.Xaml.Controls.Border.get_Child()"
			  reason="Removed references to native view"/>
		  <Member
			  fullName="System.Void Windows.UI.Xaml.Controls.Border.set_Child(UIKit.UIView value)"
			  reason="Removed references to native view"/>
		  <Member
			  fullName="System.Void Windows.UI.Xaml.Controls.Border.OnChildChanged(UIKit.UIView oldValue, UIKit.UIView newValue)"
			  reason="Removed references to native view"/>
		  <Member
			  fullName="UIKit.UIView Windows.UI.Xaml.Controls.SplitView.get_Content()"
			  reason="Removed references to native view"/>
		  <Member
			  fullName="System.Void Windows.UI.Xaml.Controls.SplitView.set_Content(UIKit.UIView value)"
			  reason="Removed references to native view"/>
		  <Member
			  fullName="UIKit.UIView Windows.UI.Xaml.Controls.SplitView.get_Pane()"
			  reason="Removed references to native view"/>
		  <Member
			  fullName="System.Void Windows.UI.Xaml.Controls.SplitView.set_Pane(UIKit.UIView value)"
			  reason="Removed references to native view"/>
		  <Member
			  fullName="UIKit.UIView Windows.UI.Xaml.Controls.UserControl.get_Content()"
			  reason="Removed references to native view"/>
		  <Member
			  fullName="System.Void Windows.UI.Xaml.Controls.UserControl.set_Content(UIKit.UIView value)"
			  reason="Removed references to native view"/>
		  <Member
			  fullName="UIKit.UIView Windows.UI.Xaml.Controls.PopupBase.get_Child()"
			  reason="Removed references to native view"/>
		  <Member
			  fullName="System.Void Windows.UI.Xaml.Controls.PopupBase.set_Child(UIKit.UIView value)"
			  reason="Removed references to native view"/>
		  <Member
			  fullName="System.Void Windows.UI.Xaml.Controls.PopupBase.OnChildChanged(UIKit.UIView oldChild, UIKit.UIView newChild)"
			  reason="Removed references to native view"/>
		  <Member
			  fullName="System.Collections.Generic.List`1/Enumerator&lt;UIKit.UIView&gt; Windows.UI.Xaml.Controls.UIElementCollection.GetEnumerator()"
			  reason="Removed references to native view"/>

		  <Member
			  fullName="AppKit.NSView Windows.UI.Xaml.Controls.Border.get_Child()"
			  reason="Removed references to native view"/>
		  <Member
			  fullName="System.Void Windows.UI.Xaml.Controls.Border.set_Child(AppKit.NSView value)"
			  reason="Removed references to native view"/>
		  <Member
			  fullName="System.Void Windows.UI.Xaml.Controls.Border.OnChildChanged(AppKit.NSView oldValue, AppKit.NSView newValue)"
			  reason="Removed references to native view"/>
		  <Member
			  fullName="AppKit.NSView Windows.UI.Xaml.Controls.UserControl.get_Content()"
			  reason="Removed references to native view"/>
		  <Member
			  fullName="System.Void Windows.UI.Xaml.Controls.UserControl.set_Content(AppKit.NSView value)"
			  reason="Removed references to native view"/>
		  <Member
			  fullName="AppKit.NSView Windows.UI.Xaml.Controls.PopupBase.get_Child()"
			  reason="Removed references to native view"/>
		  <Member
			  fullName="System.Void Windows.UI.Xaml.Controls.PopupBase.set_Child(AppKit.NSView value)"
			  reason="Removed references to native view"/>
		  <Member
			  fullName="System.Void Windows.UI.Xaml.Controls.PopupBase.OnChildChanged(AppKit.NSView oldChild, AppKit.NSView newChild)"
			  reason="Removed references to native view"/>
		  <Member
			  fullName="System.Collections.Generic.List`1/Enumerator&lt;AppKit.NSView&gt; Windows.UI.Xaml.Controls.UIElementCollection.GetEnumerator()"
			  reason="Removed references to native view"/>

		  <Member
			  fullName="Windows.UI.Xaml.FrameworkElement Windows.UI.Xaml.Controls.PopupBase.get_Child()"
			  reason="Property type corrected from FrameworkElement to UIElement as part of native views clean-up"/>
		  <Member
			  fullName="System.Void Windows.UI.Xaml.Controls.PopupBase.set_Child(Windows.UI.Xaml.FrameworkElement value)"
			  reason="Property type corrected from FrameworkElement to UIElement as part of native views clean-up"/>
		  <Member
			  fullName="System.Void Windows.UI.Xaml.Controls.PopupBase.OnChildChanged(Windows.UI.Xaml.FrameworkElement oldChild, Windows.UI.Xaml.FrameworkElement newChild)"
			  reason="Property type corrected from FrameworkElement to UIElement as part of native views clean-up"/>

		  <Member
			  fullName="System.Object Uno.UI.Controls.BindableProgressBar.get_DataContext()"
			  reason="Since ProgressRing no longer inherits from this type, DataContext no longer implements IDataContextProvider.DataContext, and it is therefore no longer flagged as a virtual method, which is picked up as a binary breaking change"/>
		  <Member
			  fullName="System.Void Uno.UI.Controls.BindableProgressBar.set_DataContext(System.Object value)"
			  reason="ProgressRing no longer inherits from this type, so this method is no longer implementing interface"/>
		  <Member
			  fullName="Windows.UI.Xaml.DependencyObject Uno.UI.Controls.BindableProgressBar.get_TemplatedParent()"
			  reason="ProgressRing no longer inherits from this type, so this method is no longer implementing interface"/>
		  <Member
			  fullName="System.Void Uno.UI.Controls.BindableProgressBar.set_TemplatedParent(Windows.UI.Xaml.DependencyObject value)"
			  reason="ProgressRing no longer inherits from this type, so this method is no longer implementing interface"/>

		  <Member
			  fullName="System.Object Uno.UI.Views.Controls.BindableUIActivityIndicatorView.get_DataContext()"
			  reason="ProgressRing no longer inherits from this type, so this method is no longer implementing interface"/>
		  <Member
			  fullName="System.Void Uno.UI.Views.Controls.BindableUIActivityIndicatorView.set_DataContext(System.Object value)"
			  reason="ProgressRing no longer inherits from this type, so this method is no longer implementing interface"/>
		  <Member
			  fullName="Windows.UI.Xaml.DependencyObject Uno.UI.Views.Controls.BindableUIActivityIndicatorView.get_TemplatedParent()"
			  reason="ProgressRing no longer inherits from this type, so this method is no longer implementing interface"/>
		  <Member
			  fullName="System.Void Uno.UI.Views.Controls.BindableUIActivityIndicatorView.set_TemplatedParent(Windows.UI.Xaml.DependencyObject value)"
			  reason="ProgressRing no longer inherits from this type, so this method is no longer implementing interface"/>
		  <!-- End remove IFrameworkElement -->
<<<<<<< HEAD
			<Member
				fullName="System.Void Windows.Devices.Midi.MidiMessageReceivedEventArgs..ctor()"
				reason="UWP does not have this ctor" />
			<Member
				fullName="System.Void Windows.Devices.Midi.MidiOutPort..ctor()"
				reason="UWP does not have this ctor" />
			<Member
				fullName="System.Void Windows.Devices.Midi.MidiInPort..ctor()"
				reason="UWP does not have this ctor" />	
			<Member
				fullName="System.Void Windows.Devices.Enumeration.DeviceInformation..ctor()"
				reason="UWP does not have this ctor" />
			<Member
				fullName="System.Void Windows.Devices.Enumeration.DeviceInformationCollection..ctor()"
				reason="UWP does not have this ctor" />
			<Member
				fullName="System.Void Windows.Devices.Enumeration.DeviceInformationUpdate..ctor()"
				reason="UWP does not have this ctor" />
			<Member
				fullName="System.Void Windows.Devices.Enumeration.DeviceWatcher..ctor()"
				reason="UWP does not have this ctor" />
			<Member
				fullName="System.UInt32 Windows.Storage.Streams.InMemoryBuffer.get_Capacity()"
				reason="UWP does not have this method" />
			<Member
				fullName="System.UInt32 Windows.Storage.Streams.InMemoryBuffer.get_Length()"
				reason="UWP does not have this method" />
			<Member
				fullName="System.Void Windows.Storage.Streams.InMemoryBuffer.set_Length(System.UInt32 value)"
				reason="UWP does not have this method" />	    
=======

			<!-- Begin Skia Import -->
			<Member fullName="Windows.UI.Xaml.Wasm.SvgElement Windows.UI.Xaml.Shapes.Shape.GetMainSvgElement()" reason="reference API does not contain this API" />
			<Member fullName="Windows.UI.Xaml.UIElement Windows.UI.Xaml.UIElement.FindFirstChild()" reason="reference API does not contain this API" />
			<Member fullName="Windows.UI.Xaml.Media.Brush Windows.UI.Xaml.Controls.TextBoxView.get_Foreground()" reason="reference API does not contain this API" />
			<Member fullName="Windows.UI.Xaml.FrameworkElement Uno.UI.Extensions.UIElementExtensions.GetTopLevelParent(Windows.UI.Xaml.UIElement view)" reason="reference API does not contain this API" />
			<Member fullName="Windows.UI.Xaml.Documents.NavigationTarget Windows.UI.Xaml.Documents.Hyperlink.get_NavigationTarget()" reason="reference API does not contain this API" />
			<Member fullName="Windows.UI.Xaml.Documents.Inline Windows.UI.Xaml.Documents.InlineCollection.get_Item(System.Int32 index)" reason="reference API does not contain this API" />
			<Member fullName="Windows.UI.Xaml.DependencyProperty Windows.UI.Xaml.Controls.TimePicker.get_TimeProperty()" reason="reference API does not contain this API" />
			<Member fullName="Windows.UI.Xaml.DependencyProperty Windows.UI.Xaml.Controls.TimePicker.get_MinuteIncrementProperty()" reason="reference API does not contain this API" />
			<Member fullName="Windows.UI.Xaml.DependencyProperty Windows.UI.Xaml.Controls.Control.get_IsEnabledProperty()" reason="reference API does not contain this API" />
			<Member fullName="Windows.UI.Xaml.Controls.UIElementCollection Windows.UI.Xaml.Shapes.Shape.get_SvgChildren()" reason="reference API does not contain this API" />
			<Member fullName="Windows.UI.Composition.Compositor Windows.UI.Composition.Compositor.get_Current()" reason="reference API does not contain this API" />
			<Member fullName="Windows.Foundation.Size Windows.UI.Xaml.UIElement.MeasureView(Windows.Foundation.Size availableSize)" reason="reference API does not contain this API" />
			<Member fullName="Windows.Foundation.Size Windows.UI.Xaml.UIElement.get_AvailableMeasureSize()" reason="reference API does not contain this API" />
			<Member fullName="Windows.Foundation.Rect Windows.UI.Xaml.UIElement.get_Arranged()" reason="reference API does not contain this API" />
			<Member fullName="Windows.Foundation.Point Windows.UI.Xaml.UIElement.get_RenderTransformOrigin()" reason="reference API does not contain this API" />
			<Member fullName="Windows.Foundation.Point Windows.UI.Xaml.IFrameworkElement.get_RenderTransformOrigin()" reason="reference API does not contain this API" />
			<Member fullName="System.Void Windows.UI.Xaml.Window.Resize(System.Double width, System.Double height)" reason="reference API does not contain this API" />
			<Member fullName="System.Void Windows.UI.Xaml.UIElement.set_RequestedDesiredSize(System.Nullable`1&lt;Windows.Foundation.Size&gt; value)" reason="reference API does not contain this API" />
			<Member fullName="System.Void Windows.UI.Xaml.UIElement.set_RenderTransformOrigin(Windows.Foundation.Point value)" reason="reference API does not contain this API" />
			<Member fullName="System.Void Windows.UI.Xaml.UIElement.set_MeasureCallCount(System.Int32 value)" reason="reference API does not contain this API" />
			<Member fullName="System.Void Windows.UI.Xaml.UIElement.set_DesiredSizeSelector(System.Func`2&lt;Windows.Foundation.Size,Windows.Foundation.Size&gt; value)" reason="reference API does not contain this API" />
			<Member fullName="System.Void Windows.UI.Xaml.UIElement.set_AvailableMeasureSize(Windows.Foundation.Size value)" reason="reference API does not contain this API" />
			<Member fullName="System.Void Windows.UI.Xaml.UIElement.set_Arranged(Windows.Foundation.Rect value)" reason="reference API does not contain this API" />
			<Member fullName="System.Void Windows.UI.Xaml.UIElement.set_ArrangeCallCount(System.Int32 value)" reason="reference API does not contain this API" />
			<Member fullName="System.Void Windows.UI.Xaml.UIElement.ClearChildren()" reason="reference API does not contain this API" />
			<Member fullName="System.Void Windows.UI.Xaml.UIElement.AddChild(Windows.UI.Xaml.UIElement child, System.Nullable`1&lt;System.Int32&gt; index)" reason="reference API does not contain this API" />
			<Member fullName="System.Void Windows.UI.Xaml.UIElement..ctor(System.String htmlTag, System.Boolean isSvg)" reason="reference API does not contain this API" />
			<Member fullName="System.Void Windows.UI.Xaml.Shapes.Shape.OnChildrenChanged()" reason="reference API does not contain this API" />
			<Member fullName="System.Void Windows.UI.Xaml.Shapes.Shape.InitCommonShapeProperties()" reason="reference API does not contain this API" />
			<Member fullName="System.Void Windows.UI.Xaml.Input.FocusManager.ReceiveFocusNative(System.Int32 handle)" reason="reference API does not contain this API" />
			<Member fullName="System.Void Windows.UI.Xaml.IFrameworkElement.set_RenderTransformOrigin(Windows.Foundation.Point value)" reason="reference API does not contain this API" />
			<Member fullName="System.Void Windows.UI.Xaml.FrameworkElement.SetCornerRadius(Windows.UI.Xaml.CornerRadius cornerRadius)" reason="reference API does not contain this API" />
			<Member fullName="System.Void Windows.UI.Xaml.FrameworkElement.SetBorder(Windows.UI.Xaml.Thickness thickness, Windows.UI.Xaml.Media.Brush brush, Windows.UI.Xaml.CornerRadius cornerRadius)" reason="reference API does not contain this API" />
			<Member fullName="System.Void Windows.UI.Xaml.FrameworkElement.remove_Loading(Windows.UI.Xaml.RoutedEventHandler value)" reason="reference API does not contain this API" />
			<Member fullName="System.Void Windows.UI.Xaml.FrameworkElement.remove_IsEnabledChanged(Windows.UI.Xaml.DependencyPropertyChangedEventHandler value)" reason="reference API does not contain this API" />
			<Member fullName="System.Void Windows.UI.Xaml.FrameworkElement.add_Loading(Windows.UI.Xaml.RoutedEventHandler value)" reason="reference API does not contain this API" />
			<Member fullName="System.Void Windows.UI.Xaml.FrameworkElement.add_IsEnabledChanged(Windows.UI.Xaml.DependencyPropertyChangedEventHandler value)" reason="reference API does not contain this API" />
			<Member fullName="System.Void Windows.UI.Xaml.FrameworkElement..ctor(System.String htmlTag, System.Boolean isSvg)" reason="reference API does not contain this API" />
			<Member fullName="System.Void Windows.UI.Xaml.Documents.TextElement..ctor(System.String htmlTag)" reason="reference API does not contain this API" />
			<Member fullName="System.Void Windows.UI.Xaml.Documents.Span..ctor(System.String htmlTag)" reason="reference API does not contain this API" />
			<Member fullName="System.Void Windows.UI.Xaml.Documents.InlineCollection.set_Item(System.Int32 index, Windows.UI.Xaml.Documents.Inline value)" reason="reference API does not contain this API" />
			<Member fullName="System.Void Windows.UI.Xaml.Documents.InlineCollection.RemoveAt(System.Int32 index)" reason="reference API does not contain this API" />
			<Member fullName="System.Void Windows.UI.Xaml.Documents.InlineCollection.Insert(System.Int32 index, Windows.UI.Xaml.Documents.Inline item)" reason="reference API does not contain this API" />
			<Member fullName="System.Void Windows.UI.Xaml.Documents.InlineCollection.CopyTo(Windows.UI.Xaml.Documents.Inline[] array, System.Int32 arrayIndex)" reason="reference API does not contain this API" />
			<Member fullName="System.Void Windows.UI.Xaml.Documents.InlineCollection.Clear()" reason="reference API does not contain this API" />
			<Member fullName="System.Void Windows.UI.Xaml.Documents.InlineCollection.Add(Windows.UI.Xaml.Documents.Inline item)" reason="reference API does not contain this API" />
			<Member fullName="System.Void Windows.UI.Xaml.Documents.InlineCollection..ctor(Windows.UI.Xaml.UIElement containerElement)" reason="reference API does not contain this API" />
			<Member fullName="System.Void Windows.UI.Xaml.Documents.Inline..ctor(System.String htmlTag)" reason="reference API does not contain this API" />
			<Member fullName="System.Void Windows.UI.Xaml.Documents.Hyperlink.set_NavigationTarget(Windows.UI.Xaml.Documents.NavigationTarget value)" reason="reference API does not contain this API" />
			<Member fullName="System.Void Windows.UI.Xaml.Controls.WebView.set_IsScrollEnabled(System.Boolean value)" reason="reference API does not contain this API" />
			<Member fullName="System.Void Windows.UI.Xaml.Controls.WebView.NavigateWithHttpRequestMessage(System.Net.Http.HttpRequestMessage requestMessage)" reason="reference API does not contain this API" />
			<Member fullName="System.Void Windows.UI.Xaml.Controls.WebView.Navigate(System.Uri uri)" reason="reference API does not contain this API" />
			<Member fullName="System.Void Windows.UI.Xaml.Controls.UIElementCollection..ctor(Windows.UI.Xaml.UIElement view)" reason="reference API does not contain this API" />
			<Member fullName="System.Void Windows.UI.Xaml.Controls.TextBoxView.set_SelectionStart(System.Int32 value)" reason="reference API does not contain this API" />
			<Member fullName="System.Void Windows.UI.Xaml.Controls.TextBoxView.set_SelectionEnd(System.Int32 value)" reason="reference API does not contain this API" />
			<Member fullName="System.Void Windows.UI.Xaml.Controls.TextBoxView.set_Foreground(Windows.UI.Xaml.Media.Brush value)" reason="reference API does not contain this API" />
			<Member fullName="System.Void Windows.UI.Xaml.Controls.TextBoxView..ctor(Windows.UI.Xaml.Controls.TextBox textBox, System.Boolean isMultiline)" reason="reference API does not contain this API" />
			<Member fullName="System.Void Windows.UI.Xaml.Controls.TextBox.SetIsPassword(System.Boolean isPassword)" reason="reference API does not contain this API" />
			<Member fullName="System.Void Windows.UI.Xaml.Controls.ScrollContentPresenter.ScrollTo(System.Nullable`1&lt;System.Double&gt; horizontalOffset, System.Nullable`1&lt;System.Double&gt; verticalOffset, System.Boolean disableAnimation)" reason="reference API does not contain this API" />
			<Member fullName="System.Void Windows.UI.Xaml.Controls.Primitives.ProgressRingTemplateSettings.set_MaxSideLength(System.Double value)" reason="reference API does not contain this API" />
			<Member fullName="System.Void Windows.UI.Xaml.Controls.Primitives.ProgressRingTemplateSettings.set_EllipseOffset(Windows.UI.Xaml.Thickness value)" reason="reference API does not contain this API" />
			<Member fullName="System.Void Windows.UI.Xaml.Controls.Primitives.ProgressRingTemplateSettings.set_EllipseDiameter(System.Double value)" reason="reference API does not contain this API" />
			<Member fullName="System.Void Windows.UI.Xaml.Controls.Panel.UpdateBorder()" reason="reference API does not contain this API" />
			<Member fullName="System.Void Windows.UI.Xaml.Controls.Panel.Add(Windows.UI.Xaml.UIElement view)" reason="reference API does not contain this API" />
			<Member fullName="System.Void Windows.UI.Xaml.Controls.Image.remove_ImageFailed(Windows.UI.Xaml.RoutedEventHandler value)" reason="reference API does not contain this API" />
			<Member fullName="System.Void Windows.UI.Xaml.Controls.Image.add_ImageFailed(Windows.UI.Xaml.RoutedEventHandler value)" reason="reference API does not contain this API" />
			<Member fullName="System.Void Windows.UI.Xaml.Controls.Control..ctor(System.String htmlTag)" reason="reference API does not contain this API" />
			<Member fullName="System.Void Windows.UI.Core.PointerEventArgs..ctor()" reason="reference API does not contain this API" />
			<Member fullName="System.Void Windows.UI.Composition.VisualCollection..ctor(Windows.UI.Composition.Visual owner)" reason="reference API does not contain this API" />
			<Member fullName="System.Void Windows.UI.Composition.Visual..ctor()" reason="reference API does not contain this API" />
			<Member fullName="System.Void Windows.UI.Composition.SpriteVisual..ctor()" reason="reference API does not contain this API" />
			<Member fullName="System.Void Windows.UI.Composition.ShapeVisual..ctor()" reason="reference API does not contain this API" />
			<Member fullName="System.Void Windows.UI.Composition.ScalarKeyFrameAnimation..ctor()" reason="reference API does not contain this API" />
			<Member fullName="System.Void Windows.UI.Composition.KeyFrameAnimation..ctor()" reason="reference API does not contain this API" />
			<Member fullName="System.Void Windows.UI.Composition.CompositionSpriteShape..ctor()" reason="reference API does not contain this API" />
			<Member fullName="System.Void Windows.UI.Composition.CompositionShapeCollection.set_IsReadOnly(System.Boolean value)" reason="reference API does not contain this API" />
			<Member fullName="System.Void Windows.UI.Composition.CompositionShapeCollection.set_Count(System.Int32 value)" reason="reference API does not contain this API" />
			<Member fullName="System.Void Windows.UI.Composition.CompositionShapeCollection..ctor()" reason="reference API does not contain this API" />
			<Member fullName="System.Void Windows.UI.Composition.CompositionScopedBatch..ctor(Windows.UI.Composition.CompositionBatchTypes batchType)" reason="reference API does not contain this API" />
			<Member fullName="System.Void Windows.UI.Composition.CompositionPathGeometry..ctor()" reason="reference API does not contain this API" />
			<Member fullName="System.Void Windows.UI.Composition.CompositionObject..ctor()" reason="reference API does not contain this API" />
			<Member fullName="System.Void Windows.UI.Composition.CompositionGeometry..ctor()" reason="reference API does not contain this API" />
			<Member fullName="System.Void Windows.UI.Composition.CompositionColorBrush..ctor()" reason="reference API does not contain this API" />
			<Member fullName="System.Void Windows.UI.Composition.CompositionBrush..ctor()" reason="reference API does not contain this API" />
			<Member fullName="System.Void Windows.UI.Composition.CompositionAnimation..ctor()" reason="reference API does not contain this API" />
			<Member fullName="System.Void Windows.Security.Credentials.PasswordVault..ctor()" reason="reference API does not contain this API" />
			<Member fullName="System.UInt32 Windows.UI.Xaml.Documents.InlineCollection.get_Size()" reason="reference API does not contain this API" />
			<Member fullName="System.Threading.Tasks.Task`1&lt;Windows.Devices.Geolocation.Geoposition&gt; Windows.Devices.Geolocation.Geolocator.GetGeopositionAsync(System.TimeSpan maximumAge, System.TimeSpan timeout)" reason="reference API does not contain this API" />
			<Member fullName="System.Threading.Tasks.Task`1&lt;Windows.Devices.Geolocation.Geoposition&gt; Windows.Devices.Geolocation.Geolocator.GetGeopositionAsync()" reason="reference API does not contain this API" />
			<Member fullName="System.Threading.Tasks.Task`1&lt;Windows.Devices.Geolocation.GeolocationAccessStatus&gt; Windows.Devices.Geolocation.Geolocator.RequestAccessAsync()" reason="reference API does not contain this API" />
			<Member fullName="System.Threading.Tasks.Task`1&lt;System.String&gt; Windows.UI.Xaml.Controls.WebView.InvokeScriptAsync(System.Threading.CancellationToken ct, System.String script, System.String[] arguments)" reason="reference API does not contain this API" />
			<Member fullName="System.Threading.Tasks.Task`1&lt;System.Boolean&gt; Windows.System.Launcher.LaunchUriPlatformAsync(System.Uri uri)" reason="reference API does not contain this API" />
			<Member fullName="System.String Windows.UI.Xaml.UIElement.get_HtmlTag()" reason="reference API does not contain this API" />
			<Member fullName="System.String Windows.UI.Text.FontWeight.ToCssString()" reason="reference API does not contain this API" />
			<Member fullName="System.String Windows.UI.Color.ToCssString()" reason="reference API does not contain this API" />
			<Member fullName="System.String Uno.UI.Helpers.Automation.SetDependencyPropertyValue(System.Int32 handle, System.String dependencyPropertyNameAndValue)" reason="reference API does not contain this API" />
			<Member fullName="System.String Uno.UI.Helpers.Automation.GetDependencyPropertyValue(System.Int32 handle, System.String propertyName)" reason="reference API does not contain this API" />
			<Member fullName="System.Nullable`1&lt;Windows.Foundation.Size&gt; Windows.UI.Xaml.UIElement.get_RequestedDesiredSize()" reason="reference API does not contain this API" />
			<Member fullName="System.IntPtr Windows.UI.Xaml.UIElement.get_HtmlId()" reason="reference API does not contain this API" />
			<Member fullName="System.Int32 Windows.UI.Xaml.UIElement.get_MeasureCallCount()" reason="reference API does not contain this API" />
			<Member fullName="System.Int32 Windows.UI.Xaml.UIElement.get_ArrangeCallCount()" reason="reference API does not contain this API" />
			<Member fullName="System.Int32 Windows.UI.Xaml.Documents.InlineCollection.IndexOf(Windows.UI.Xaml.Documents.Inline item)" reason="reference API does not contain this API" />
			<Member fullName="System.Int32 Windows.UI.Xaml.Documents.InlineCollection.get_Count()" reason="reference API does not contain this API" />
			<Member fullName="System.Int32 Windows.UI.Xaml.Controls.TextBoxView.get_SelectionStart()" reason="reference API does not contain this API" />
			<Member fullName="System.Int32 Windows.UI.Xaml.Controls.TextBoxView.get_SelectionEnd()" reason="reference API does not contain this API" />
			<Member fullName="System.Int32 Windows.Devices.Sensors.Magnetometer.DispatchReading(System.Single x, System.Single y, System.Single z)" reason="reference API does not contain this API" />
			<Member fullName="System.Int32 Windows.Devices.Sensors.Gyrometer.DispatchReading(System.Single x, System.Single y, System.Single z)" reason="reference API does not contain this API" />
			<Member fullName="System.Int32 Windows.Devices.Sensors.Accelerometer.DispatchReading(System.Single x, System.Single y, System.Single z)" reason="reference API does not contain this API" />
			<Member fullName="System.Int32 Windows.Devices.Geolocation.Geolocator.DispatchGeoposition(System.String serializedGeoposition, System.String requestId)" reason="reference API does not contain this API" />
			<Member fullName="System.Int32 Windows.Devices.Geolocation.Geolocator.DispatchError(System.String currentPositionRequestResult, System.String requestId)" reason="reference API does not contain this API" />
			<Member fullName="System.Int32 Windows.Devices.Geolocation.Geolocator.DispatchAccessRequest(System.String serializedAccessStatus)" reason="reference API does not contain this API" />
			<Member fullName="System.Func`2&lt;Windows.Foundation.Size,Windows.Foundation.Size&gt; Windows.UI.Xaml.UIElement.get_DesiredSizeSelector()" reason="reference API does not contain this API" />
			<Member fullName="System.Collections.IEnumerator Windows.UI.Xaml.Controls.Panel.GetEnumerator()" reason="reference API does not contain this API" />
			<Member fullName="System.Collections.Generic.IEnumerator`1&lt;Windows.UI.Xaml.Documents.Inline&gt; Windows.UI.Xaml.Documents.InlineCollection.GetEnumerator()" reason="reference API does not contain this API" />
			<Member fullName="System.Collections.Generic.IEnumerable`1&lt;Windows.UI.Xaml.UIElement&gt; Windows.UI.Xaml.UIElement.GetChildren()" reason="reference API does not contain this API" />
			<Member fullName="System.Collections.Generic.IEnumerable`1&lt;System.Object&gt; Uno.UI.ViewExtensions.GetChildren(System.Object group)" reason="reference API does not contain this API" />
			<Member fullName="System.Boolean Windows.UI.Xaml.UIElement.RemoveChild(Windows.UI.Xaml.UIElement child)" reason="reference API does not contain this API" />
			<Member fullName="System.Boolean Windows.UI.Xaml.UIElement.get_HtmlTagIsSvg()" reason="reference API does not contain this API" />
			<Member fullName="System.Boolean Windows.UI.Xaml.UIElement.DispatchEvent(System.Int32 handle, System.String eventName, System.String eventArgs)" reason="reference API does not contain this API" />
			<Member fullName="System.Boolean Windows.UI.Xaml.Documents.InlineCollection.Remove(Windows.UI.Xaml.Documents.Inline item)" reason="reference API does not contain this API" />
			<Member fullName="System.Boolean Windows.UI.Xaml.Documents.InlineCollection.get_IsReadOnly()" reason="reference API does not contain this API" />
			<Member fullName="System.Boolean Windows.UI.Xaml.Documents.InlineCollection.Contains(Windows.UI.Xaml.Documents.Inline item)" reason="reference API does not contain this API" />
			<Member fullName="System.Boolean Windows.UI.Xaml.Controls.WebView.get_IsScrollEnabled()" reason="reference API does not contain this API" />
			<Member fullName="System.Boolean Windows.UI.Xaml.Controls.Control.IsDelegatingFocusToTemplateChild()" reason="reference API does not contain this API" />
			<Member fullName="System.Boolean Windows.UI.Core.SystemNavigationManager.DispatchBackRequest()" reason="reference API does not contain this API" />

			<Member fullName="Android.Views.View Windows.UI.Composition.Visual.get_NativeOwner()" reason="reference API does not contain this API" />
			<Member fullName="UIKit.UIView Windows.UI.Composition.Visual.get_NativeOwner()" reason="reference API does not contain this API" />
			<Member fullName="System.Void Windows.UI.Composition.Visual.set_NativeOwner(Android.Views.View value)" reason="reference API does not contain this API" />
			<Member fullName="System.Void Windows.UI.Composition.Visual.set_NativeOwner(UIKit.UIView value)" reason="reference API does not contain this API" />
			<Member fullName="System.Void Windows.UI.Composition.Visual.set_NativeOwner(System.Object value)" reason="reference API does not contain this API" />
			<Member fullName="System.Object Windows.UI.Composition.Visual.get_NativeOwner()" reason="reference API does not contain this API" />
			<Member fullName="System.Boolean Windows.UI.Xaml.FrameworkElement.HasParent()" reason="reference API does not contain this API" />
			<Member fullName="CoreAnimation.CALayer Windows.UI.Composition.Visual.get_NativeLayer()" reason="reference API does not contain this API" />

			<Member fullName="System.Void Windows.UI.Xaml.Controls.WebView..ctor()" reason="reference API does not contain this API" />
			<Member fullName="System.Void Windows.Devices.Sensors.AccelerometerReading..ctor()" reason="reference API does not contain this API" />
			<Member fullName="System.Void Windows.Devices.Sensors.AccelerometerReadingChangedEventArgs..ctor()" reason="reference API does not contain this API" />
			<Member fullName="System.Void Windows.Devices.Sensors.AccelerometerShakenEventArgs..ctor()" reason="reference API does not contain this API" />

		  <!-- End Skia Import -->

>>>>>>> fe8f8a76
		</Methods>

		<Events>
			<!-- INPC on base view removal -->
		  <Member
			  fullName="System.ComponentModel.PropertyChangedEventHandler Uno.UI.Controls.BindableView::PropertyChanged"
			  reason="INPC is not defined in UWP/WinUI"/>
		  <Member
			  fullName="System.ComponentModel.PropertyChangedEventHandler Uno.UI.Controls.BindableUIView::PropertyChanged"
			  reason="INPC is not defined in UWP/WinUI"/>
		  <Member
			  fullName="System.ComponentModel.PropertyChangedEventHandler Uno.UI.Controls.BindableNSView::PropertyChanged"
			  reason="INPC is not defined in UWP/WinUI"/>
		</Events>

		<Properties>
			<!-- Styles overhaul -->
			<Member
				fullName="System.Func`2&lt;System.String,System.Object&gt; Windows.UI.Xaml.ResourceDictionary::DefaultResolver()"
				reason="Removed non-standard property that's no longer used by Xaml-generated code with new resources handling"/>
			<Member
				fullName="Windows.UI.Xaml.Style Windows.UI.Xaml.Documents.TextElement::Style()"
				reason="Removed unused non-standard property"/>
			<Member
				fullName="Windows.UI.Xaml.Style Windows.UI.Xaml.Controls.NativePage::Style()"
				reason="Removed unused non-standard property"/>
			<!-- ^^ Styles overhaul -->
			<Member 
				fullName="System.Int32 Windows.UI.Text.FontWeight::Weight()"
				reason="Changed from int to ushort to replicate uwp definition"/>	
			<Member
				fullName="System.Boolean Windows.UI.Xaml.Controls.MediaTransportControls::FastPlayFallbackBehaviour()"
				reason="Changed from boolean to Windows.UI.Xaml.Media.FastPlayFallbackBehaviour to replicate uwp definition"/>

			<!-- Begin remove IFrameworkElement -->
			<Member
				fullName="Windows.UI.Xaml.IFrameworkElement Windows.UI.Xaml.Controls.PivotItemFragment::TemplatedParent()"
				reason="Removed public references to IFrameworkElement"/>
			<Member
				fullName="Windows.UI.Xaml.IFrameworkElement Windows.UI.Xaml.Automation.Peers.FrameworkElementAutomationPeer::Owner()"
				reason="Removed public references to IFrameworkElement"/>

			<Member
				fullName="Windows.UI.Xaml.IUIElement Windows.UI.Xaml.Controls.Flyout::Content()"
				reason="Removed IUIElement"/>

			<Member
				fullName="Android.Views.View Windows.UI.Xaml.Controls.Border::Child()"
				reason="Removed references to native view"/>
			<Member
				fullName="Android.Views.View Windows.UI.Xaml.Controls.SplitView::Content()"
				reason="Removed references to native view"/>
			<Member
				fullName="Android.Views.View Windows.UI.Xaml.Controls.SplitView::Pane()"
				reason="Removed references to native view"/>
			<Member
				fullName="Android.Views.View Windows.UI.Xaml.Controls.PopupBase::Child()"
				reason="Removed references to native view"/>
			<Member
				fullName="Android.Views.View Uno.UI.Controls.BindableDrawerLayout::Content()"
				reason="Removed references to native view"/>
			<Member
				fullName="Android.Views.View Uno.UI.Controls.BindableDrawerLayout::RightPane()"
				reason="Removed references to native view"/>
			<Member
				fullName="Android.Views.View Uno.UI.Controls.BindableDrawerLayout::LeftPane()"
				reason="Removed references to native view"/>

			<Member
				fullName="UIKit.UIView Windows.UI.Xaml.Controls.Border::Child()"
				reason="Removed references to native view"/>
			<Member
				fullName="UIKit.UIView Windows.UI.Xaml.Controls.SplitView::Content()"
				reason="Removed references to native view"/>
			<Member
				fullName="UIKit.UIView Windows.UI.Xaml.Controls.SplitView::Pane()"
				reason="Removed references to native view"/>
			<Member
				fullName="UIKit.UIView Windows.UI.Xaml.Controls.UserControl::Content()"
				reason="Removed references to native view"/>
			<Member
				fullName="UIKit.UIView Windows.UI.Xaml.Controls.PopupBase::Child()"
				reason="Removed references to native view"/>

			<Member
				fullName="AppKit.NSView Windows.UI.Xaml.Controls.Border::Child()"
				reason="Removed references to native view"/>
			<Member
				fullName="AppKit.NSView Windows.UI.Xaml.Controls.UserControl::Content()"
				reason="Removed references to native view"/>
			<Member
				fullName="AppKit.NSView Windows.UI.Xaml.Controls.PopupBase::Child()"
				reason="Removed references to native view"/>
				
			<Member
				fullName="Windows.UI.Xaml.FrameworkElement Windows.UI.Xaml.Controls.PopupBase::Child()"
				reason="Property type corrected from FrameworkElement to UIElement as part of native views clean-up"/>
			<!-- End remove IFrameworkElement -->

<<<<<<< HEAD
			<Member
				fullName="System.UInt32 Windows.Storage.Streams.InMemoryBuffer::Length()"
				reason="Property not available in UWP"/>
			<Member
				fullName="System.UInt32 Windows.Storage.Streams.InMemoryBuffer::Capacity()"
				reason="Property not available in UWP"/>
				
=======
			<!-- Begin Skia Import -->
			<Member fullName="Windows.UI.Xaml.Media.Brush Windows.UI.Xaml.Controls.TextBoxView::Foreground()" reason="Reference API does not contain this" />
			<Member fullName="Windows.UI.Xaml.Documents.NavigationTarget Windows.UI.Xaml.Documents.Hyperlink::NavigationTarget()" reason="Reference API does not contain this" />
			<Member fullName="Windows.UI.Xaml.Documents.Inline Windows.UI.Xaml.Documents.InlineCollection::Item(System.Int32)" reason="Reference API does not contain this" />
			<Member fullName="Windows.UI.Xaml.DependencyProperty Windows.UI.Xaml.Controls.TimePicker::TimeProperty()" reason="Reference API does not contain this" />
			<Member fullName="Windows.UI.Xaml.DependencyProperty Windows.UI.Xaml.Controls.TimePicker::MinuteIncrementProperty()" reason="Reference API does not contain this" />
			<Member fullName="Windows.UI.Xaml.DependencyProperty Windows.UI.Xaml.Controls.Control::IsEnabledProperty()" reason="Reference API does not contain this" />
			<Member fullName="Windows.UI.Xaml.Controls.UIElementCollection Windows.UI.Xaml.Shapes.Shape::SvgChildren()" reason="Reference API does not contain this" />
			<Member fullName="Windows.UI.Composition.Compositor Windows.UI.Composition.Compositor::Current()" reason="Reference API does not contain this" />
			<Member fullName="Windows.Foundation.Size Windows.UI.Xaml.UIElement::AvailableMeasureSize()" reason="Reference API does not contain this" />
			<Member fullName="Windows.Foundation.Rect Windows.UI.Xaml.UIElement::Arranged()" reason="Reference API does not contain this" />
			<Member fullName="Windows.Foundation.Point Windows.UI.Xaml.IFrameworkElement::RenderTransformOrigin()" reason="Reference API does not contain this" />
			<Member fullName="System.UInt32 Windows.UI.Xaml.Documents.InlineCollection::Size()" reason="Reference API does not contain this" />
			<Member fullName="System.String Windows.UI.Xaml.UIElement::HtmlTag()" reason="Reference API does not contain this" />
			<Member fullName="System.Nullable`1&lt;Windows.Foundation.Size&gt; Windows.UI.Xaml.UIElement::RequestedDesiredSize()" reason="Reference API does not contain this" />
			<Member fullName="System.IntPtr Windows.UI.Xaml.UIElement::HtmlId()" reason="Reference API does not contain this" />
			<Member fullName="System.Int32 Windows.UI.Xaml.UIElement::MeasureCallCount()" reason="Reference API does not contain this" />
			<Member fullName="System.Int32 Windows.UI.Xaml.UIElement::ArrangeCallCount()" reason="Reference API does not contain this" />
			<Member fullName="System.Int32 Windows.UI.Xaml.Documents.InlineCollection::Count()" reason="Reference API does not contain this" />
			<Member fullName="System.Int32 Windows.UI.Xaml.Controls.TextBoxView::SelectionStart()" reason="Reference API does not contain this" />
			<Member fullName="System.Int32 Windows.UI.Xaml.Controls.TextBoxView::SelectionEnd()" reason="Reference API does not contain this" />
			<Member fullName="System.Func`2&lt;Windows.Foundation.Size,Windows.Foundation.Size&gt; Windows.UI.Xaml.UIElement::DesiredSizeSelector()" reason="Reference API does not contain this" />
			<Member fullName="System.Boolean Windows.UI.Xaml.UIElement::HtmlTagIsSvg()" reason="Reference API does not contain this" />
			<Member fullName="System.Boolean Windows.UI.Xaml.Documents.InlineCollection::IsReadOnly()" reason="Reference API does not contain this" />
			<Member fullName="System.Boolean Windows.UI.Xaml.Controls.WebView::IsScrollEnabled()" reason="Reference API does not contain this" />

			<Member fullName="UIKit.UIView Windows.UI.Composition.Visual::NativeOwner()" reason="Reference API does not contain this" />
			<Member fullName="Android.Views.View Windows.UI.Composition.Visual::NativeOwner()" reason="Reference API does not contain this" />
			<Member fullName="Android.Views.View Windows.UI.Composition.Visual::NativeOwner()" reason="Reference API does not contain this" />
			<Member fullName="System.Object Windows.UI.Composition.Visual::NativeOwner()" reason="Reference API does not contain this" />
			<Member fullName="CoreAnimation.CALayer Windows.UI.Composition.Visual::NativeLayer()" reason="Reference API does not contain this" />
		  <!-- End Skia Import -->
>>>>>>> fe8f8a76
		</Properties>

		<Fields>
			<Member
				fullName="Windows.UI.Xaml.DependencyProperty Windows.UI.Xaml.Shapes.Shape::FillProperty"
				reason="Converted as property, as WinUI." />
			<Member
				fullName="Windows.UI.Xaml.DependencyProperty Windows.UI.Xaml.Shapes.Shape::StrokeProperty"
				reason="Converted as property, as WinUI." />
			<Member
				fullName="Windows.UI.Xaml.DependencyProperty Windows.UI.Xaml.Shapes.Shape::StrokeThicknessProperty"
				reason="Converted as property, as WinUI." />
			<Member
				fullName="Windows.UI.Xaml.DependencyProperty Windows.UI.Xaml.Shapes.Shape::StretchProperty"
				reason="Converted as property, as WinUI." />
			<Member
				fullName="Windows.UI.Xaml.DependencyProperty Windows.UI.Xaml.Shapes.Shape::StrokeDashArrayProperty"
				reason="Converted as property, as WinUI." />
			<!-- Styles overhaul -->
			<Member
				fullName="Windows.UI.Xaml.DependencyProperty Windows.UI.Xaml.Documents.TextElement::StyleProperty"
				reason="Removed unused non-standard DependencyProperty"/>
			<!-- ^^ Styles overhaul -->

			<!-- DP Fields to properties -->
			<Member fullName="Windows.UI.Xaml.DependencyProperty Microsoft.UI.Xaml.Media.RadialGradientBrush::CenterProperty" reason="DP declarations must be properties"/>
			<Member fullName="Windows.UI.Xaml.DependencyProperty Microsoft.UI.Xaml.Media.RadialGradientBrush::RadiusXProperty" reason="DP declarations must be properties"/>
			<Member fullName="Windows.UI.Xaml.DependencyProperty Microsoft.UI.Xaml.Media.RadialGradientBrush::RadiusYProperty" reason="DP declarations must be properties"/>
			<Member fullName="Windows.UI.Xaml.DependencyProperty Microsoft.UI.Xaml.Media.RadialGradientBrush::GradientOriginProperty" reason="DP declarations must be properties"/>
			<Member fullName="Windows.UI.Xaml.DependencyProperty Microsoft.UI.Xaml.Media.RadialGradientBrush::InterpolationSpaceProperty" reason="DP declarations must be properties"/>
			<Member fullName="Windows.UI.Xaml.DependencyProperty Microsoft.UI.Xaml.Controls.NumberBox::MinimumProperty" reason="DP declarations must be properties"/>
			<Member fullName="Windows.UI.Xaml.DependencyProperty Microsoft.UI.Xaml.Controls.NumberBox::MaximumProperty" reason="DP declarations must be properties"/>
			<Member fullName="Windows.UI.Xaml.DependencyProperty Microsoft.UI.Xaml.Controls.NumberBox::ValueProperty" reason="DP declarations must be properties"/>
			<Member fullName="Windows.UI.Xaml.DependencyProperty Microsoft.UI.Xaml.Controls.NumberBox::SmallChangeProperty" reason="DP declarations must be properties"/>
			<Member fullName="Windows.UI.Xaml.DependencyProperty Microsoft.UI.Xaml.Controls.NumberBox::LargeChangeProperty" reason="DP declarations must be properties"/>
			<Member fullName="Windows.UI.Xaml.DependencyProperty Microsoft.UI.Xaml.Controls.NumberBox::TextProperty" reason="DP declarations must be properties"/>
			<Member fullName="Windows.UI.Xaml.DependencyProperty Microsoft.UI.Xaml.Controls.NumberBox::HeaderProperty" reason="DP declarations must be properties"/>
			<Member fullName="Windows.UI.Xaml.DependencyProperty Microsoft.UI.Xaml.Controls.NumberBox::HeaderTemplateProperty" reason="DP declarations must be properties"/>
			<Member fullName="Windows.UI.Xaml.DependencyProperty Microsoft.UI.Xaml.Controls.NumberBox::PlaceholderTextProperty" reason="DP declarations must be properties"/>
			<Member fullName="Windows.UI.Xaml.DependencyProperty Microsoft.UI.Xaml.Controls.NumberBox::SelectionFlyoutProperty" reason="DP declarations must be properties"/>
			<Member fullName="Windows.UI.Xaml.DependencyProperty Microsoft.UI.Xaml.Controls.NumberBox::SelectionHighlightColorProperty" reason="DP declarations must be properties"/>
			<Member fullName="Windows.UI.Xaml.DependencyProperty Microsoft.UI.Xaml.Controls.NumberBox::TextReadingOrderProperty" reason="DP declarations must be properties"/>
			<Member fullName="Windows.UI.Xaml.DependencyProperty Microsoft.UI.Xaml.Controls.NumberBox::PreventKeyboardDisplayOnProgrammaticFocusProperty" reason="DP declarations must be properties"/>
			<Member fullName="Windows.UI.Xaml.DependencyProperty Microsoft.UI.Xaml.Controls.NumberBox::DescriptionProperty" reason="DP declarations must be properties"/>
			<Member fullName="Windows.UI.Xaml.DependencyProperty Microsoft.UI.Xaml.Controls.NumberBox::ValidationModeProperty" reason="DP declarations must be properties"/>
			<Member fullName="Windows.UI.Xaml.DependencyProperty Microsoft.UI.Xaml.Controls.NumberBox::SpinButtonPlacementModeProperty" reason="DP declarations must be properties"/>
			<Member fullName="Windows.UI.Xaml.DependencyProperty Microsoft.UI.Xaml.Controls.NumberBox::IsWrapEnabledProperty" reason="DP declarations must be properties"/>
			<Member fullName="Windows.UI.Xaml.DependencyProperty Microsoft.UI.Xaml.Controls.NumberBox::AcceptsExpressionProperty" reason="DP declarations must be properties"/>
			<Member fullName="Windows.UI.Xaml.DependencyProperty Microsoft.UI.Xaml.Controls.NumberBox::NumberFormatterProperty" reason="DP declarations must be properties"/>
			<Member fullName="Windows.UI.Xaml.DependencyProperty Microsoft.UI.Xaml.Controls.ProgressRing::IsActiveProperty" reason="DP declarations must be properties"/>
			<Member fullName="Windows.UI.Xaml.DependencyProperty Microsoft.UI.Xaml.Controls.TwoPaneView::Pane1Property" reason="DP declarations must be properties"/>
			<Member fullName="Windows.UI.Xaml.DependencyProperty Microsoft.UI.Xaml.Controls.TwoPaneView::Pane2Property" reason="DP declarations must be properties"/>
			<Member fullName="Windows.UI.Xaml.DependencyProperty Microsoft.UI.Xaml.Controls.TwoPaneView::Pane1LengthProperty" reason="DP declarations must be properties"/>
			<Member fullName="Windows.UI.Xaml.DependencyProperty Microsoft.UI.Xaml.Controls.TwoPaneView::Pane2LengthProperty" reason="DP declarations must be properties"/>
			<Member fullName="Windows.UI.Xaml.DependencyProperty Microsoft.UI.Xaml.Controls.TwoPaneView::PanePriorityProperty" reason="DP declarations must be properties"/>
			<Member fullName="Windows.UI.Xaml.DependencyProperty Microsoft.UI.Xaml.Controls.TwoPaneView::ModeProperty" reason="DP declarations must be properties"/>
			<Member fullName="Windows.UI.Xaml.DependencyProperty Microsoft.UI.Xaml.Controls.TwoPaneView::WideModeConfigurationProperty" reason="DP declarations must be properties"/>
			<Member fullName="Windows.UI.Xaml.DependencyProperty Microsoft.UI.Xaml.Controls.TwoPaneView::TallModeConfigurationProperty" reason="DP declarations must be properties"/>
			<Member fullName="Windows.UI.Xaml.DependencyProperty Microsoft.UI.Xaml.Controls.TwoPaneView::MinWideModeWidthProperty" reason="DP declarations must be properties"/>
			<Member fullName="Windows.UI.Xaml.DependencyProperty Microsoft.UI.Xaml.Controls.TwoPaneView::MinTallModeHeightProperty" reason="DP declarations must be properties"/>
			<Member fullName="Windows.UI.Xaml.DependencyProperty Windows.UI.Xaml.AdaptiveTrigger::MinWindowHeightProperty" reason="DP declarations must be properties"/>
			<Member fullName="Windows.UI.Xaml.DependencyProperty Windows.UI.Xaml.AdaptiveTrigger::MinWindowWidthProperty" reason="DP declarations must be properties"/>
			<Member fullName="Windows.UI.Xaml.DependencyProperty Windows.UI.Xaml.FrameworkElement::StyleProperty" reason="DP declarations must be properties"/>
			<Member fullName="Windows.UI.Xaml.DependencyProperty Windows.UI.Xaml.FrameworkElement::StretchAffectsMeasureProperty" reason="DP declarations must be properties"/>
			<Member fullName="Windows.UI.Xaml.DependencyProperty Windows.UI.Xaml.FrameworkElement::BackgroundProperty" reason="DP declarations must be properties"/>
			<Member fullName="Windows.UI.Xaml.DependencyProperty Windows.UI.Xaml.FrameworkElement::IsEnabledProperty" reason="DP declarations must be properties"/>
			<Member fullName="Windows.UI.Xaml.DependencyProperty Windows.UI.Xaml.FrameworkElement::NameProperty" reason="DP declarations must be properties"/>
			<Member fullName="Windows.UI.Xaml.DependencyProperty Windows.UI.Xaml.FrameworkElement::MarginProperty" reason="DP declarations must be properties"/>
			<Member fullName="Windows.UI.Xaml.DependencyProperty Windows.UI.Xaml.FrameworkElement::HorizontalAlignmentProperty" reason="DP declarations must be properties"/>
			<Member fullName="Windows.UI.Xaml.DependencyProperty Windows.UI.Xaml.FrameworkElement::VerticalAlignmentProperty" reason="DP declarations must be properties"/>
			<Member fullName="Windows.UI.Xaml.DependencyProperty Windows.UI.Xaml.FrameworkElement::WidthProperty" reason="DP declarations must be properties"/>
			<Member fullName="Windows.UI.Xaml.DependencyProperty Windows.UI.Xaml.FrameworkElement::HeightProperty" reason="DP declarations must be properties"/>
			<Member fullName="Windows.UI.Xaml.DependencyProperty Windows.UI.Xaml.FrameworkElement::MinWidthProperty" reason="DP declarations must be properties"/>
			<Member fullName="Windows.UI.Xaml.DependencyProperty Windows.UI.Xaml.FrameworkElement::MinHeightProperty" reason="DP declarations must be properties"/>
			<Member fullName="Windows.UI.Xaml.DependencyProperty Windows.UI.Xaml.FrameworkElement::MaxWidthProperty" reason="DP declarations must be properties"/>
			<Member fullName="Windows.UI.Xaml.DependencyProperty Windows.UI.Xaml.FrameworkElement::MaxHeightProperty" reason="DP declarations must be properties"/>
			<Member fullName="Windows.UI.Xaml.DependencyProperty Windows.UI.Xaml.FrameworkElement::TransitionsProperty" reason="DP declarations must be properties"/>
			<Member fullName="Windows.UI.Xaml.DependencyProperty Windows.UI.Xaml.FrameworkElement::TagProperty" reason="DP declarations must be properties"/>
			<Member fullName="Windows.UI.Xaml.DependencyProperty Windows.UI.Xaml.FrameworkTemplate::DataContextProperty" reason="DP declarations must be properties"/>
			<Member fullName="Windows.UI.Xaml.DependencyProperty Windows.UI.Xaml.FrameworkTemplate::TemplatedParentProperty" reason="DP declarations must be properties"/>
			<Member fullName="Windows.UI.Xaml.DependencyProperty Windows.UI.Xaml.PropertyPath::DataContextProperty" reason="DP declarations must be properties"/>
			<Member fullName="Windows.UI.Xaml.DependencyProperty Windows.UI.Xaml.PropertyPath::TemplatedParentProperty" reason="DP declarations must be properties"/>
			<Member fullName="Windows.UI.Xaml.DependencyProperty Windows.UI.Xaml.ResourceDictionary::DataContextProperty" reason="DP declarations must be properties"/>
			<Member fullName="Windows.UI.Xaml.DependencyProperty Windows.UI.Xaml.ResourceDictionary::TemplatedParentProperty" reason="DP declarations must be properties"/>
			<Member fullName="Windows.UI.Xaml.DependencyProperty Windows.UI.Xaml.SetterBase::DataContextProperty" reason="DP declarations must be properties"/>
			<Member fullName="Windows.UI.Xaml.DependencyProperty Windows.UI.Xaml.SetterBase::TemplatedParentProperty" reason="DP declarations must be properties"/>
			<Member fullName="Windows.UI.Xaml.DependencyProperty Windows.UI.Xaml.StateTriggerBase::DataContextProperty" reason="DP declarations must be properties"/>
			<Member fullName="Windows.UI.Xaml.DependencyProperty Windows.UI.Xaml.StateTriggerBase::TemplatedParentProperty" reason="DP declarations must be properties"/>
			<Member fullName="Windows.UI.Xaml.DependencyProperty Windows.UI.Xaml.Style::DataContextProperty" reason="DP declarations must be properties"/>
			<Member fullName="Windows.UI.Xaml.DependencyProperty Windows.UI.Xaml.Style::TemplatedParentProperty" reason="DP declarations must be properties"/>
			<Member fullName="Windows.UI.Xaml.DependencyProperty Windows.UI.Xaml.TriggerAction::DataContextProperty" reason="DP declarations must be properties"/>
			<Member fullName="Windows.UI.Xaml.DependencyProperty Windows.UI.Xaml.TriggerAction::TemplatedParentProperty" reason="DP declarations must be properties"/>
			<Member fullName="Windows.UI.Xaml.DependencyProperty Windows.UI.Xaml.TriggerBase::DataContextProperty" reason="DP declarations must be properties"/>
			<Member fullName="Windows.UI.Xaml.DependencyProperty Windows.UI.Xaml.TriggerBase::TemplatedParentProperty" reason="DP declarations must be properties"/>
			<Member fullName="Windows.UI.Xaml.DependencyProperty Windows.UI.Xaml.UIElement::ClipProperty" reason="DP declarations must be properties"/>
			<Member fullName="Windows.UI.Xaml.DependencyProperty Windows.UI.Xaml.UIElement::RenderTransformProperty" reason="DP declarations must be properties"/>
			<Member fullName="Windows.UI.Xaml.DependencyProperty Windows.UI.Xaml.UIElement::RenderTransformOriginProperty" reason="DP declarations must be properties"/>
			<Member fullName="Windows.UI.Xaml.DependencyProperty Windows.UI.Xaml.UIElement::IsHitTestVisibleProperty" reason="DP declarations must be properties"/>
			<Member fullName="Windows.UI.Xaml.DependencyProperty Windows.UI.Xaml.UIElement::OpacityProperty" reason="DP declarations must be properties"/>
			<Member fullName="Windows.UI.Xaml.DependencyProperty Windows.UI.Xaml.UIElement::VisibilityProperty" reason="DP declarations must be properties"/>
			<Member fullName="Windows.UI.Xaml.DependencyProperty Windows.UI.Xaml.UIElement::EventsBubblingInManagedCodeProperty" reason="DP declarations must be properties"/>
			<Member fullName="Windows.UI.Xaml.DependencyProperty Windows.UI.Xaml.VisualState::StoryboardProperty" reason="DP declarations must be properties"/>
			<Member fullName="Windows.UI.Xaml.DependencyProperty Windows.UI.Xaml.VisualState::DataContextProperty" reason="DP declarations must be properties"/>
			<Member fullName="Windows.UI.Xaml.DependencyProperty Windows.UI.Xaml.VisualState::TemplatedParentProperty" reason="DP declarations must be properties"/>
			<Member fullName="Windows.UI.Xaml.DependencyProperty Windows.UI.Xaml.VisualStateGroup::StatesProperty" reason="DP declarations must be properties"/>
			<Member fullName="Windows.UI.Xaml.DependencyProperty Windows.UI.Xaml.VisualStateGroup::TransitionsProperty" reason="DP declarations must be properties"/>
			<Member fullName="Windows.UI.Xaml.DependencyProperty Windows.UI.Xaml.VisualStateGroup::DataContextProperty" reason="DP declarations must be properties"/>
			<Member fullName="Windows.UI.Xaml.DependencyProperty Windows.UI.Xaml.VisualStateGroup::TemplatedParentProperty" reason="DP declarations must be properties"/>
			<Member fullName="Windows.UI.Xaml.DependencyProperty Windows.UI.Xaml.VisualStateManager::VisualStateGroupsProperty" reason="DP declarations must be properties"/>
			<Member fullName="Windows.UI.Xaml.DependencyProperty Windows.UI.Xaml.VisualStateManager::DataContextProperty" reason="DP declarations must be properties"/>
			<Member fullName="Windows.UI.Xaml.DependencyProperty Windows.UI.Xaml.VisualStateManager::TemplatedParentProperty" reason="DP declarations must be properties"/>
			<Member fullName="Windows.UI.Xaml.DependencyProperty Windows.UI.Xaml.VisualTransition::StoryboardProperty" reason="DP declarations must be properties"/>
			<Member fullName="Windows.UI.Xaml.DependencyProperty Windows.UI.Xaml.VisualTransition::DataContextProperty" reason="DP declarations must be properties"/>
			<Member fullName="Windows.UI.Xaml.DependencyProperty Windows.UI.Xaml.VisualTransition::TemplatedParentProperty" reason="DP declarations must be properties"/>
			<Member fullName="Windows.UI.Xaml.DependencyProperty Windows.UI.Xaml.AttachedDependencyObject::DataContextProperty" reason="DP declarations must be properties"/>
			<Member fullName="Windows.UI.Xaml.DependencyProperty Windows.UI.Xaml.AttachedDependencyObject::TemplatedParentProperty" reason="DP declarations must be properties"/>
			<Member fullName="Windows.UI.Xaml.DependencyProperty Windows.UI.Xaml.DependencyObjectCollectionBase::DataContextProperty" reason="DP declarations must be properties"/>
			<Member fullName="Windows.UI.Xaml.DependencyProperty Windows.UI.Xaml.DependencyObjectCollectionBase::TemplatedParentProperty" reason="DP declarations must be properties"/>
			<Member fullName="Windows.UI.Xaml.DependencyProperty Windows.UI.Xaml.NameScope::NameScopeProperty" reason="DP declarations must be properties"/>
			<Member fullName="Windows.UI.Xaml.DependencyProperty Windows.UI.Xaml.Shapes.Path::DataProperty" reason="DP declarations must be properties"/>
			<Member fullName="Windows.UI.Xaml.DependencyProperty Windows.UI.Xaml.Shapes.Rectangle::RadiusYProperty" reason="DP declarations must be properties"/>
			<Member fullName="Windows.UI.Xaml.DependencyProperty Windows.UI.Xaml.Shapes.Rectangle::RadiusXProperty" reason="DP declarations must be properties"/>
			<Member fullName="Windows.UI.Xaml.DependencyProperty Windows.UI.Xaml.Printing.PrintDocument::DataContextProperty" reason="DP declarations must be properties"/>
			<Member fullName="Windows.UI.Xaml.DependencyProperty Windows.UI.Xaml.Printing.PrintDocument::TemplatedParentProperty" reason="DP declarations must be properties"/>
			<Member fullName="Windows.UI.Xaml.DependencyProperty Windows.UI.Xaml.Navigation.PageStackEntry::SourcePageTypeProperty" reason="DP declarations must be properties"/>
			<Member fullName="Windows.UI.Xaml.DependencyProperty Windows.UI.Xaml.Navigation.PageStackEntry::DataContextProperty" reason="DP declarations must be properties"/>
			<Member fullName="Windows.UI.Xaml.DependencyProperty Windows.UI.Xaml.Navigation.PageStackEntry::TemplatedParentProperty" reason="DP declarations must be properties"/>
			<Member fullName="Windows.UI.Xaml.DependencyProperty Windows.UI.Xaml.Input.InputScope::DataContextProperty" reason="DP declarations must be properties"/>
			<Member fullName="Windows.UI.Xaml.DependencyProperty Windows.UI.Xaml.Input.InputScope::TemplatedParentProperty" reason="DP declarations must be properties"/>
			<Member fullName="Windows.UI.Xaml.DependencyProperty Windows.UI.Xaml.Input.InputScopeName::DataContextProperty" reason="DP declarations must be properties"/>
			<Member fullName="Windows.UI.Xaml.DependencyProperty Windows.UI.Xaml.Input.InputScopeName::TemplatedParentProperty" reason="DP declarations must be properties"/>
			<Member fullName="Windows.UI.Xaml.DependencyProperty Windows.UI.Xaml.Input.KeyboardAccelerator::DataContextProperty" reason="DP declarations must be properties"/>
			<Member fullName="Windows.UI.Xaml.DependencyProperty Windows.UI.Xaml.Input.KeyboardAccelerator::TemplatedParentProperty" reason="DP declarations must be properties"/>
			<Member fullName="Windows.UI.Xaml.DependencyProperty Windows.UI.Xaml.Input.XamlUICommand::DataContextProperty" reason="DP declarations must be properties"/>
			<Member fullName="Windows.UI.Xaml.DependencyProperty Windows.UI.Xaml.Input.XamlUICommand::TemplatedParentProperty" reason="DP declarations must be properties"/>
			<Member fullName="Windows.UI.Xaml.DependencyProperty Windows.UI.Xaml.Documents.ContentLinkProvider::DataContextProperty" reason="DP declarations must be properties"/>
			<Member fullName="Windows.UI.Xaml.DependencyProperty Windows.UI.Xaml.Documents.ContentLinkProvider::TemplatedParentProperty" reason="DP declarations must be properties"/>
			<Member fullName="Windows.UI.Xaml.DependencyProperty Windows.UI.Xaml.Documents.Run::TextProperty" reason="DP declarations must be properties"/>
			<Member fullName="Windows.UI.Xaml.DependencyProperty Windows.UI.Xaml.Documents.TextElement::FontFamilyProperty" reason="DP declarations must be properties"/>
			<Member fullName="Windows.UI.Xaml.DependencyProperty Windows.UI.Xaml.Documents.TextElement::FontStyleProperty" reason="DP declarations must be properties"/>
			<Member fullName="Windows.UI.Xaml.DependencyProperty Windows.UI.Xaml.Documents.TextElement::FontSizeProperty" reason="DP declarations must be properties"/>
			<Member fullName="Windows.UI.Xaml.DependencyProperty Windows.UI.Xaml.Documents.TextElement::ForegroundProperty" reason="DP declarations must be properties"/>
			<Member fullName="Windows.UI.Xaml.DependencyProperty Windows.UI.Xaml.Documents.TextElement::FontWeightProperty" reason="DP declarations must be properties"/>
			<Member fullName="Windows.UI.Xaml.DependencyProperty Windows.UI.Xaml.Documents.TextElement::DataContextProperty" reason="DP declarations must be properties"/>
			<Member fullName="Windows.UI.Xaml.DependencyProperty Windows.UI.Xaml.Documents.TextElement::TemplatedParentProperty" reason="DP declarations must be properties"/>
			<Member fullName="Windows.UI.Xaml.DependencyProperty Windows.UI.Xaml.Documents.TextHighlighterBase::DataContextProperty" reason="DP declarations must be properties"/>
			<Member fullName="Windows.UI.Xaml.DependencyProperty Windows.UI.Xaml.Documents.TextHighlighterBase::TemplatedParentProperty" reason="DP declarations must be properties"/>
			<Member fullName="Windows.UI.Xaml.DependencyProperty Windows.UI.Xaml.Controls.AutoSuggestBoxQuerySubmittedEventArgs::DataContextProperty" reason="DP declarations must be properties"/>
			<Member fullName="Windows.UI.Xaml.DependencyProperty Windows.UI.Xaml.Controls.AutoSuggestBoxQuerySubmittedEventArgs::TemplatedParentProperty" reason="DP declarations must be properties"/>
			<Member fullName="Windows.UI.Xaml.DependencyProperty Windows.UI.Xaml.Controls.AutoSuggestBoxSuggestionChosenEventArgs::DataContextProperty" reason="DP declarations must be properties"/>
			<Member fullName="Windows.UI.Xaml.DependencyProperty Windows.UI.Xaml.Controls.AutoSuggestBoxSuggestionChosenEventArgs::TemplatedParentProperty" reason="DP declarations must be properties"/>
			<Member fullName="Windows.UI.Xaml.DependencyProperty Windows.UI.Xaml.Controls.AutoSuggestBoxTextChangedEventArgs::DataContextProperty" reason="DP declarations must be properties"/>
			<Member fullName="Windows.UI.Xaml.DependencyProperty Windows.UI.Xaml.Controls.AutoSuggestBoxTextChangedEventArgs::TemplatedParentProperty" reason="DP declarations must be properties"/>
			<Member fullName="Windows.UI.Xaml.DependencyProperty Windows.UI.Xaml.Controls.Border::ChildProperty" reason="DP declarations must be properties"/>
			<Member fullName="Windows.UI.Xaml.DependencyProperty Windows.UI.Xaml.Controls.Border::CornerRadiusProperty" reason="DP declarations must be properties"/>
			<Member fullName="Windows.UI.Xaml.DependencyProperty Windows.UI.Xaml.Controls.Border::ChildTransitionsProperty" reason="DP declarations must be properties"/>
			<Member fullName="Windows.UI.Xaml.DependencyProperty Windows.UI.Xaml.Controls.Border::PaddingProperty" reason="DP declarations must be properties"/>
			<Member fullName="Windows.UI.Xaml.DependencyProperty Windows.UI.Xaml.Controls.Border::BorderThicknessProperty" reason="DP declarations must be properties"/>
			<Member fullName="Windows.UI.Xaml.DependencyProperty Windows.UI.Xaml.Controls.Border::BorderBrushProperty" reason="DP declarations must be properties"/>
			<Member fullName="Windows.UI.Xaml.DependencyProperty Windows.UI.Xaml.Controls.Button::FlyoutProperty" reason="DP declarations must be properties"/>
			<Member fullName="Windows.UI.Xaml.DependencyProperty Windows.UI.Xaml.Controls.Canvas::LeftProperty" reason="DP declarations must be properties"/>
			<Member fullName="Windows.UI.Xaml.DependencyProperty Windows.UI.Xaml.Controls.Canvas::TopProperty" reason="DP declarations must be properties"/>
			<Member fullName="Windows.UI.Xaml.DependencyProperty Windows.UI.Xaml.Controls.Canvas::ZIndexProperty" reason="DP declarations must be properties"/>
			<Member fullName="Windows.UI.Xaml.DependencyProperty Windows.UI.Xaml.Controls.ColumnDefinition::WidthProperty" reason="DP declarations must be properties"/>
			<Member fullName="Windows.UI.Xaml.DependencyProperty Windows.UI.Xaml.Controls.ColumnDefinition::DataContextProperty" reason="DP declarations must be properties"/>
			<Member fullName="Windows.UI.Xaml.DependencyProperty Windows.UI.Xaml.Controls.ColumnDefinition::TemplatedParentProperty" reason="DP declarations must be properties"/>
			<Member fullName="Windows.UI.Xaml.DependencyProperty Windows.UI.Xaml.Controls.ComboBox::PlaceholderTextProperty" reason="DP declarations must be properties"/>
			<Member fullName="Windows.UI.Xaml.DependencyProperty Windows.UI.Xaml.Controls.ComboBox::IsDropDownOpenProperty" reason="DP declarations must be properties"/>
			<Member fullName="Windows.UI.Xaml.DependencyProperty Windows.UI.Xaml.Controls.ComboBox::MaxDropDownHeightProperty" reason="DP declarations must be properties"/>
			<Member fullName="Windows.UI.Xaml.DependencyProperty Windows.UI.Xaml.Controls.ContentControl::ContentProperty" reason="DP declarations must be properties"/>
			<Member fullName="Windows.UI.Xaml.DependencyProperty Windows.UI.Xaml.Controls.ContentControl::ContentTemplateProperty" reason="DP declarations must be properties"/>
			<Member fullName="Windows.UI.Xaml.DependencyProperty Windows.UI.Xaml.Controls.ContentControl::ContentTemplateSelectorProperty" reason="DP declarations must be properties"/>
			<Member fullName="Windows.UI.Xaml.DependencyProperty Windows.UI.Xaml.Controls.ContentControl::ContentTransitionsProperty" reason="DP declarations must be properties"/>
			<Member fullName="Windows.UI.Xaml.DependencyProperty Windows.UI.Xaml.Controls.ContentPresenter::ContentProperty" reason="DP declarations must be properties"/>
			<Member fullName="Windows.UI.Xaml.DependencyProperty Windows.UI.Xaml.Controls.ContentPresenter::ContentTemplateProperty" reason="DP declarations must be properties"/>
			<Member fullName="Windows.UI.Xaml.DependencyProperty Windows.UI.Xaml.Controls.ContentPresenter::ContentTemplateSelectorProperty" reason="DP declarations must be properties"/>
			<Member fullName="Windows.UI.Xaml.DependencyProperty Windows.UI.Xaml.Controls.ContentPresenter::ContentTransitionsProperty" reason="DP declarations must be properties"/>
			<Member fullName="Windows.UI.Xaml.DependencyProperty Windows.UI.Xaml.Controls.ContentPresenter::ForegroundProperty" reason="DP declarations must be properties"/>
			<Member fullName="Windows.UI.Xaml.DependencyProperty Windows.UI.Xaml.Controls.ContentPresenter::FontWeightProperty" reason="DP declarations must be properties"/>
			<Member fullName="Windows.UI.Xaml.DependencyProperty Windows.UI.Xaml.Controls.ContentPresenter::FontSizeProperty" reason="DP declarations must be properties"/>
			<Member fullName="Windows.UI.Xaml.DependencyProperty Windows.UI.Xaml.Controls.ContentPresenter::FontFamilyProperty" reason="DP declarations must be properties"/>
			<Member fullName="Windows.UI.Xaml.DependencyProperty Windows.UI.Xaml.Controls.ContentPresenter::FontStyleProperty" reason="DP declarations must be properties"/>
			<Member fullName="Windows.UI.Xaml.DependencyProperty Windows.UI.Xaml.Controls.ContentPresenter::TextWrappingProperty" reason="DP declarations must be properties"/>
			<Member fullName="Windows.UI.Xaml.DependencyProperty Windows.UI.Xaml.Controls.ContentPresenter::MaxLinesProperty" reason="DP declarations must be properties"/>
			<Member fullName="Windows.UI.Xaml.DependencyProperty Windows.UI.Xaml.Controls.ContentPresenter::TextTrimmingProperty" reason="DP declarations must be properties"/>
			<Member fullName="Windows.UI.Xaml.DependencyProperty Windows.UI.Xaml.Controls.ContentPresenter::TextAlignmentProperty" reason="DP declarations must be properties"/>
			<Member fullName="Windows.UI.Xaml.DependencyProperty Windows.UI.Xaml.Controls.ContentPresenter::HorizontalContentAlignmentProperty" reason="DP declarations must be properties"/>
			<Member fullName="Windows.UI.Xaml.DependencyProperty Windows.UI.Xaml.Controls.ContentPresenter::VerticalContentAlignmentProperty" reason="DP declarations must be properties"/>
			<Member fullName="Windows.UI.Xaml.DependencyProperty Windows.UI.Xaml.Controls.Control::TemplateProperty" reason="DP declarations must be properties"/>
			<Member fullName="Windows.UI.Xaml.DependencyProperty Windows.UI.Xaml.Controls.Control::ForegroundProperty" reason="DP declarations must be properties"/>
			<Member fullName="Windows.UI.Xaml.DependencyProperty Windows.UI.Xaml.Controls.Control::FontWeightProperty" reason="DP declarations must be properties"/>
			<Member fullName="Windows.UI.Xaml.DependencyProperty Windows.UI.Xaml.Controls.Control::FontSizeProperty" reason="DP declarations must be properties"/>
			<Member fullName="Windows.UI.Xaml.DependencyProperty Windows.UI.Xaml.Controls.Control::FontFamilyProperty" reason="DP declarations must be properties"/>
			<Member fullName="Windows.UI.Xaml.DependencyProperty Windows.UI.Xaml.Controls.Control::FontStyleProperty" reason="DP declarations must be properties"/>
			<Member fullName="Windows.UI.Xaml.DependencyProperty Windows.UI.Xaml.Controls.Control::PaddingProperty" reason="DP declarations must be properties"/>
			<Member fullName="Windows.UI.Xaml.DependencyProperty Windows.UI.Xaml.Controls.Control::BorderThicknessProperty" reason="DP declarations must be properties"/>
			<Member fullName="Windows.UI.Xaml.DependencyProperty Windows.UI.Xaml.Controls.Control::BorderBrushProperty" reason="DP declarations must be properties"/>
			<Member fullName="Windows.UI.Xaml.DependencyProperty Windows.UI.Xaml.Controls.Control::HorizontalContentAlignmentProperty" reason="DP declarations must be properties"/>
			<Member fullName="Windows.UI.Xaml.DependencyProperty Windows.UI.Xaml.Controls.Control::VerticalContentAlignmentProperty" reason="DP declarations must be properties"/>
			<Member fullName="Windows.UI.Xaml.DependencyProperty Windows.UI.Xaml.Controls.DatePickedEventArgs::DataContextProperty" reason="DP declarations must be properties"/>
			<Member fullName="Windows.UI.Xaml.DependencyProperty Windows.UI.Xaml.Controls.DatePickedEventArgs::TemplatedParentProperty" reason="DP declarations must be properties"/>
			<Member fullName="Windows.UI.Xaml.DependencyProperty Windows.UI.Xaml.Controls.DatePicker::DateProperty" reason="DP declarations must be properties"/>
			<Member fullName="Windows.UI.Xaml.DependencyProperty Windows.UI.Xaml.Controls.DatePicker::DayVisibleProperty" reason="DP declarations must be properties"/>
			<Member fullName="Windows.UI.Xaml.DependencyProperty Windows.UI.Xaml.Controls.DatePicker::MonthVisibleProperty" reason="DP declarations must be properties"/>
			<Member fullName="Windows.UI.Xaml.DependencyProperty Windows.UI.Xaml.Controls.DatePicker::YearVisibleProperty" reason="DP declarations must be properties"/>
			<Member fullName="Windows.UI.Xaml.DependencyProperty Windows.UI.Xaml.Controls.DatePicker::MaxYearProperty" reason="DP declarations must be properties"/>
			<Member fullName="Windows.UI.Xaml.DependencyProperty Windows.UI.Xaml.Controls.DatePicker::MinYearProperty" reason="DP declarations must be properties"/>
			<Member fullName="Windows.UI.Xaml.DependencyProperty Windows.UI.Xaml.Controls.DatePickerFlyout::DateProperty" reason="DP declarations must be properties"/>
			<Member fullName="Windows.UI.Xaml.DependencyProperty Windows.UI.Xaml.Controls.DatePickerFlyout::DayVisibleProperty" reason="DP declarations must be properties"/>
			<Member fullName="Windows.UI.Xaml.DependencyProperty Windows.UI.Xaml.Controls.DatePickerFlyout::MonthVisibleProperty" reason="DP declarations must be properties"/>
			<Member fullName="Windows.UI.Xaml.DependencyProperty Windows.UI.Xaml.Controls.DatePickerFlyout::YearVisibleProperty" reason="DP declarations must be properties"/>
			<Member fullName="Windows.UI.Xaml.DependencyProperty Windows.UI.Xaml.Controls.DatePickerFlyout::MaxYearProperty" reason="DP declarations must be properties"/>
			<Member fullName="Windows.UI.Xaml.DependencyProperty Windows.UI.Xaml.Controls.DatePickerFlyout::MinYearProperty" reason="DP declarations must be properties"/>
			<Member fullName="Windows.UI.Xaml.DependencyProperty Windows.UI.Xaml.Controls.DatePickerFlyoutItem::DataContextProperty" reason="DP declarations must be properties"/>
			<Member fullName="Windows.UI.Xaml.DependencyProperty Windows.UI.Xaml.Controls.DatePickerFlyoutItem::TemplatedParentProperty" reason="DP declarations must be properties"/>
			<Member fullName="Windows.UI.Xaml.DependencyProperty Windows.UI.Xaml.Controls.FlipView::UseTouchAnimationsForAllNavigationProperty" reason="DP declarations must be properties"/>
			<Member fullName="Windows.UI.Xaml.DependencyProperty Windows.UI.Xaml.Controls.Flyout::FlyoutPresenterStyleProperty" reason="DP declarations must be properties"/>
			<Member fullName="Windows.UI.Xaml.DependencyProperty Windows.UI.Xaml.Controls.Flyout::ContentProperty" reason="DP declarations must be properties"/>
			<Member fullName="Windows.UI.Xaml.DependencyProperty Windows.UI.Xaml.Controls.FontIcon::GlyphProperty" reason="DP declarations must be properties"/>
			<Member fullName="Windows.UI.Xaml.DependencyProperty Windows.UI.Xaml.Controls.FontIcon::FontFamilyProperty" reason="DP declarations must be properties"/>
			<Member fullName="Windows.UI.Xaml.DependencyProperty Windows.UI.Xaml.Controls.FontIcon::FontStyleProperty" reason="DP declarations must be properties"/>
			<Member fullName="Windows.UI.Xaml.DependencyProperty Windows.UI.Xaml.Controls.FontIcon::FontSizeProperty" reason="DP declarations must be properties"/>
			<Member fullName="Windows.UI.Xaml.DependencyProperty Windows.UI.Xaml.Controls.Frame::BackStackDepthProperty" reason="DP declarations must be properties"/>
			<Member fullName="Windows.UI.Xaml.DependencyProperty Windows.UI.Xaml.Controls.Frame::BackStackProperty" reason="DP declarations must be properties"/>
			<Member fullName="Windows.UI.Xaml.DependencyProperty Windows.UI.Xaml.Controls.Frame::CacheSizeProperty" reason="DP declarations must be properties"/>
			<Member fullName="Windows.UI.Xaml.DependencyProperty Windows.UI.Xaml.Controls.Frame::CanGoBackProperty" reason="DP declarations must be properties"/>
			<Member fullName="Windows.UI.Xaml.DependencyProperty Windows.UI.Xaml.Controls.Frame::CanGoForwardProperty" reason="DP declarations must be properties"/>
			<Member fullName="Windows.UI.Xaml.DependencyProperty Windows.UI.Xaml.Controls.Frame::CurrentSourcePageTypeProperty" reason="DP declarations must be properties"/>
			<Member fullName="Windows.UI.Xaml.DependencyProperty Windows.UI.Xaml.Controls.Frame::ForwardStackProperty" reason="DP declarations must be properties"/>
			<Member fullName="Windows.UI.Xaml.DependencyProperty Windows.UI.Xaml.Controls.Frame::SourcePageTypeProperty" reason="DP declarations must be properties"/>
			<Member fullName="Windows.UI.Xaml.DependencyProperty Windows.UI.Xaml.Controls.Grid::RowProperty" reason="DP declarations must be properties"/>
			<Member fullName="Windows.UI.Xaml.DependencyProperty Windows.UI.Xaml.Controls.Grid::ColumnProperty" reason="DP declarations must be properties"/>
			<Member fullName="Windows.UI.Xaml.DependencyProperty Windows.UI.Xaml.Controls.Grid::RowSpanProperty" reason="DP declarations must be properties"/>
			<Member fullName="Windows.UI.Xaml.DependencyProperty Windows.UI.Xaml.Controls.Grid::ColumnSpanProperty" reason="DP declarations must be properties"/>
			<Member fullName="Windows.UI.Xaml.DependencyProperty Windows.UI.Xaml.Controls.IconSource::DataContextProperty" reason="DP declarations must be properties"/>
			<Member fullName="Windows.UI.Xaml.DependencyProperty Windows.UI.Xaml.Controls.IconSource::TemplatedParentProperty" reason="DP declarations must be properties"/>
			<Member fullName="Windows.UI.Xaml.DependencyProperty Windows.UI.Xaml.Controls.Image::StretchProperty" reason="DP declarations must be properties"/>
			<Member fullName="Windows.UI.Xaml.DependencyProperty Windows.UI.Xaml.Controls.Image::SourceProperty" reason="DP declarations must be properties"/>
			<Member fullName="Windows.UI.Xaml.DependencyProperty Windows.UI.Xaml.Controls.Image::BackgroundProperty" reason="DP declarations must be properties"/>
			<Member fullName="Windows.UI.Xaml.DependencyProperty Windows.UI.Xaml.Controls.Image::OpacityProperty" reason="DP declarations must be properties"/>
			<Member fullName="Windows.UI.Xaml.DependencyProperty Windows.UI.Xaml.Controls.Image::StyleProperty" reason="DP declarations must be properties"/>
			<Member fullName="Windows.UI.Xaml.DependencyProperty Windows.UI.Xaml.Controls.Image::IsEnabledProperty" reason="DP declarations must be properties"/>
			<Member fullName="Windows.UI.Xaml.DependencyProperty Windows.UI.Xaml.Controls.Image::IsHitTestVisibleProperty" reason="DP declarations must be properties"/>
			<Member fullName="Windows.UI.Xaml.DependencyProperty Windows.UI.Xaml.Controls.Image::VisibilityProperty" reason="DP declarations must be properties"/>
			<Member fullName="Windows.UI.Xaml.DependencyProperty Windows.UI.Xaml.Controls.Image::NameProperty" reason="DP declarations must be properties"/>
			<Member fullName="Windows.UI.Xaml.DependencyProperty Windows.UI.Xaml.Controls.Image::MarginProperty" reason="DP declarations must be properties"/>
			<Member fullName="Windows.UI.Xaml.DependencyProperty Windows.UI.Xaml.Controls.Image::HorizontalAlignmentProperty" reason="DP declarations must be properties"/>
			<Member fullName="Windows.UI.Xaml.DependencyProperty Windows.UI.Xaml.Controls.Image::VerticalAlignmentProperty" reason="DP declarations must be properties"/>
			<Member fullName="Windows.UI.Xaml.DependencyProperty Windows.UI.Xaml.Controls.Image::WidthProperty" reason="DP declarations must be properties"/>
			<Member fullName="Windows.UI.Xaml.DependencyProperty Windows.UI.Xaml.Controls.Image::HeightProperty" reason="DP declarations must be properties"/>
			<Member fullName="Windows.UI.Xaml.DependencyProperty Windows.UI.Xaml.Controls.Image::MinWidthProperty" reason="DP declarations must be properties"/>
			<Member fullName="Windows.UI.Xaml.DependencyProperty Windows.UI.Xaml.Controls.Image::MinHeightProperty" reason="DP declarations must be properties"/>
			<Member fullName="Windows.UI.Xaml.DependencyProperty Windows.UI.Xaml.Controls.Image::MaxWidthProperty" reason="DP declarations must be properties"/>
			<Member fullName="Windows.UI.Xaml.DependencyProperty Windows.UI.Xaml.Controls.Image::MaxHeightProperty" reason="DP declarations must be properties"/>
			<Member fullName="Windows.UI.Xaml.DependencyProperty Windows.UI.Xaml.Controls.Image::TransitionsProperty" reason="DP declarations must be properties"/>
			<Member fullName="Windows.UI.Xaml.DependencyProperty Windows.UI.Xaml.Controls.Image::TagProperty" reason="DP declarations must be properties"/>
			<Member fullName="Windows.UI.Xaml.DependencyProperty Windows.UI.Xaml.Controls.Image::RenderTransformProperty" reason="DP declarations must be properties"/>
			<Member fullName="Windows.UI.Xaml.DependencyProperty Windows.UI.Xaml.Controls.Image::RenderTransformOriginProperty" reason="DP declarations must be properties"/>
			<Member fullName="Windows.UI.Xaml.DependencyProperty Windows.UI.Xaml.Controls.Image::DataContextProperty" reason="DP declarations must be properties"/>
			<Member fullName="Windows.UI.Xaml.DependencyProperty Windows.UI.Xaml.Controls.Image::TemplatedParentProperty" reason="DP declarations must be properties"/>
			<Member fullName="Windows.UI.Xaml.DependencyProperty Windows.UI.Xaml.Controls.InkToolbarCustomPen::DataContextProperty" reason="DP declarations must be properties"/>
			<Member fullName="Windows.UI.Xaml.DependencyProperty Windows.UI.Xaml.Controls.InkToolbarCustomPen::TemplatedParentProperty" reason="DP declarations must be properties"/>
			<Member fullName="Windows.UI.Xaml.DependencyProperty Windows.UI.Xaml.Controls.ItemsControl::ItemsSourceProperty" reason="DP declarations must be properties"/>
			<Member fullName="Windows.UI.Xaml.DependencyProperty Windows.UI.Xaml.Controls.ItemsControl::ItemContainerStyleProperty" reason="DP declarations must be properties"/>
			<Member fullName="Windows.UI.Xaml.DependencyProperty Windows.UI.Xaml.Controls.ItemsControl::ItemContainerStyleSelectorProperty" reason="DP declarations must be properties"/>
			<Member fullName="Windows.UI.Xaml.DependencyProperty Windows.UI.Xaml.Controls.ItemsControl::IsGroupingProperty" reason="DP declarations must be properties"/>
			<Member fullName="Windows.UI.Xaml.DependencyProperty Windows.UI.Xaml.Controls.ItemsControl::DisplayMemberPathProperty" reason="DP declarations must be properties"/>
			<Member fullName="Windows.UI.Xaml.DependencyProperty Windows.UI.Xaml.Controls.ItemsPickedEventArgs::DataContextProperty" reason="DP declarations must be properties"/>
			<Member fullName="Windows.UI.Xaml.DependencyProperty Windows.UI.Xaml.Controls.ItemsPickedEventArgs::TemplatedParentProperty" reason="DP declarations must be properties"/>
			<Member fullName="Windows.UI.Xaml.DependencyProperty Windows.UI.Xaml.Controls.ItemsStackPanel::AreStickyGroupHeadersEnabledProperty" reason="DP declarations must be properties"/>
			<Member fullName="Windows.UI.Xaml.DependencyProperty Windows.UI.Xaml.Controls.ItemsStackPanel::GroupHeaderPlacementProperty" reason="DP declarations must be properties"/>
			<Member fullName="Windows.UI.Xaml.DependencyProperty Windows.UI.Xaml.Controls.ItemsStackPanel::GroupPaddingProperty" reason="DP declarations must be properties"/>
			<Member fullName="Windows.UI.Xaml.DependencyProperty Windows.UI.Xaml.Controls.ItemsStackPanel::OrientationProperty" reason="DP declarations must be properties"/>
			<Member fullName="Windows.UI.Xaml.DependencyProperty Windows.UI.Xaml.Controls.ItemsStackPanel::CacheLengthProperty" reason="DP declarations must be properties"/>
			<Member fullName="Windows.UI.Xaml.DependencyProperty Windows.UI.Xaml.Controls.ItemsWrapGrid::AreStickyGroupHeadersEnabledProperty" reason="DP declarations must be properties"/>
			<Member fullName="Windows.UI.Xaml.DependencyProperty Windows.UI.Xaml.Controls.ItemsWrapGrid::GroupHeaderPlacementProperty" reason="DP declarations must be properties"/>
			<Member fullName="Windows.UI.Xaml.DependencyProperty Windows.UI.Xaml.Controls.ItemsWrapGrid::GroupPaddingProperty" reason="DP declarations must be properties"/>
			<Member fullName="Windows.UI.Xaml.DependencyProperty Windows.UI.Xaml.Controls.ItemsWrapGrid::ItemHeightProperty" reason="DP declarations must be properties"/>
			<Member fullName="Windows.UI.Xaml.DependencyProperty Windows.UI.Xaml.Controls.ItemsWrapGrid::ItemWidthProperty" reason="DP declarations must be properties"/>
			<Member fullName="Windows.UI.Xaml.DependencyProperty Windows.UI.Xaml.Controls.ItemsWrapGrid::OrientationProperty" reason="DP declarations must be properties"/>
			<Member fullName="Windows.UI.Xaml.DependencyProperty Windows.UI.Xaml.Controls.ItemsWrapGrid::MaximumRowsOrColumnsProperty" reason="DP declarations must be properties"/>
			<Member fullName="Windows.UI.Xaml.DependencyProperty Windows.UI.Xaml.Controls.ItemsWrapGrid::CacheLengthProperty" reason="DP declarations must be properties"/>
			<Member fullName="Windows.UI.Xaml.DependencyProperty Windows.UI.Xaml.Controls.ListViewBase::HeaderProperty" reason="DP declarations must be properties"/>
			<Member fullName="Windows.UI.Xaml.DependencyProperty Windows.UI.Xaml.Controls.ListViewBase::HeaderTemplateProperty" reason="DP declarations must be properties"/>
			<Member fullName="Windows.UI.Xaml.DependencyProperty Windows.UI.Xaml.Controls.ListViewBase::FooterProperty" reason="DP declarations must be properties"/>
			<Member fullName="Windows.UI.Xaml.DependencyProperty Windows.UI.Xaml.Controls.ListViewBase::FooterTemplateProperty" reason="DP declarations must be properties"/>
			<Member fullName="Windows.UI.Xaml.DependencyProperty Windows.UI.Xaml.Controls.ListViewBase::SelectionModeProperty" reason="DP declarations must be properties"/>
			<Member fullName="Windows.UI.Xaml.DependencyProperty Windows.UI.Xaml.Controls.ListViewBase::IsItemClickEnabledProperty" reason="DP declarations must be properties"/>
			<Member fullName="Windows.UI.Xaml.DependencyProperty Windows.UI.Xaml.Controls.ListViewBase::DataFetchSizeProperty" reason="DP declarations must be properties"/>
			<Member fullName="Windows.UI.Xaml.DependencyProperty Windows.UI.Xaml.Controls.ListViewBase::IncrementalLoadingThresholdProperty" reason="DP declarations must be properties"/>
			<Member fullName="Windows.UI.Xaml.DependencyProperty Windows.UI.Xaml.Controls.ListViewBase::IncrementalLoadingTriggerProperty" reason="DP declarations must be properties"/>
			<Member fullName="Windows.UI.Xaml.DependencyProperty Windows.UI.Xaml.Controls.MenuFlyout::ItemsProperty" reason="DP declarations must be properties"/>
			<Member fullName="Windows.UI.Xaml.DependencyProperty Windows.UI.Xaml.Controls.NavigationViewTemplateSettings::DataContextProperty" reason="DP declarations must be properties"/>
			<Member fullName="Windows.UI.Xaml.DependencyProperty Windows.UI.Xaml.Controls.NavigationViewTemplateSettings::TemplatedParentProperty" reason="DP declarations must be properties"/>
			<Member fullName="Windows.UI.Xaml.DependencyProperty Windows.UI.Xaml.Controls.Panel::ChildrenTransitionsProperty" reason="DP declarations must be properties"/>
			<Member fullName="Windows.UI.Xaml.DependencyProperty Windows.UI.Xaml.Controls.Panel::PaddingProperty" reason="DP declarations must be properties"/>
			<Member fullName="Windows.UI.Xaml.DependencyProperty Windows.UI.Xaml.Controls.Panel::BorderThicknessProperty" reason="DP declarations must be properties"/>
			<Member fullName="Windows.UI.Xaml.DependencyProperty Windows.UI.Xaml.Controls.Panel::BorderBrushProperty" reason="DP declarations must be properties"/>
			<Member fullName="Windows.UI.Xaml.DependencyProperty Windows.UI.Xaml.Controls.Panel::CornerRadiusProperty" reason="DP declarations must be properties"/>
			<Member fullName="Windows.UI.Xaml.DependencyProperty Windows.UI.Xaml.Controls.Panel::IsItemsHostProperty" reason="DP declarations must be properties"/>
			<Member fullName="Windows.UI.Xaml.DependencyProperty Windows.UI.Xaml.Controls.PasswordBox::PasswordProperty" reason="DP declarations must be properties"/>
			<Member fullName="Windows.UI.Xaml.DependencyProperty Windows.UI.Xaml.Controls.PathIcon::DataProperty" reason="DP declarations must be properties"/>
			<Member fullName="Windows.UI.Xaml.DependencyProperty Windows.UI.Xaml.Controls.PickerConfirmedEventArgs::DataContextProperty" reason="DP declarations must be properties"/>
			<Member fullName="Windows.UI.Xaml.DependencyProperty Windows.UI.Xaml.Controls.PickerConfirmedEventArgs::TemplatedParentProperty" reason="DP declarations must be properties"/>
			<Member fullName="Windows.UI.Xaml.DependencyProperty Windows.UI.Xaml.Controls.PivotItem::HeaderProperty" reason="DP declarations must be properties"/>
			<Member fullName="Windows.UI.Xaml.DependencyProperty Windows.UI.Xaml.Controls.ProgressBar::IsIndeterminateProperty" reason="DP declarations must be properties"/>
			<Member fullName="Windows.UI.Xaml.DependencyProperty Windows.UI.Xaml.Controls.ProgressBar::ShowErrorProperty" reason="DP declarations must be properties"/>
			<Member fullName="Windows.UI.Xaml.DependencyProperty Windows.UI.Xaml.Controls.ProgressBar::ShowPausedProperty" reason="DP declarations must be properties"/>
			<Member fullName="Windows.UI.Xaml.DependencyProperty Windows.UI.Xaml.Controls.ProgressRing::ForegroundProperty" reason="DP declarations must be properties"/>
			<Member fullName="Windows.UI.Xaml.DependencyProperty Windows.UI.Xaml.Controls.ProgressRing::IsActiveProperty" reason="DP declarations must be properties"/>
			<Member fullName="Windows.UI.Xaml.DependencyProperty Windows.UI.Xaml.Controls.ProgressRing::BackgroundProperty" reason="DP declarations must be properties"/>
			<Member fullName="Windows.UI.Xaml.DependencyProperty Windows.UI.Xaml.Controls.ProgressRing::OpacityProperty" reason="DP declarations must be properties"/>
			<Member fullName="Windows.UI.Xaml.DependencyProperty Windows.UI.Xaml.Controls.ProgressRing::StyleProperty" reason="DP declarations must be properties"/>
			<Member fullName="Windows.UI.Xaml.DependencyProperty Windows.UI.Xaml.Controls.ProgressRing::IsEnabledProperty" reason="DP declarations must be properties"/>
			<Member fullName="Windows.UI.Xaml.DependencyProperty Windows.UI.Xaml.Controls.ProgressRing::IsHitTestVisibleProperty" reason="DP declarations must be properties"/>
			<Member fullName="Windows.UI.Xaml.DependencyProperty Windows.UI.Xaml.Controls.ProgressRing::VisibilityProperty" reason="DP declarations must be properties"/>
			<Member fullName="Windows.UI.Xaml.DependencyProperty Windows.UI.Xaml.Controls.ProgressRing::NameProperty" reason="DP declarations must be properties"/>
			<Member fullName="Windows.UI.Xaml.DependencyProperty Windows.UI.Xaml.Controls.ProgressRing::MarginProperty" reason="DP declarations must be properties"/>
			<Member fullName="Windows.UI.Xaml.DependencyProperty Windows.UI.Xaml.Controls.ProgressRing::HorizontalAlignmentProperty" reason="DP declarations must be properties"/>
			<Member fullName="Windows.UI.Xaml.DependencyProperty Windows.UI.Xaml.Controls.ProgressRing::VerticalAlignmentProperty" reason="DP declarations must be properties"/>
			<Member fullName="Windows.UI.Xaml.DependencyProperty Windows.UI.Xaml.Controls.ProgressRing::WidthProperty" reason="DP declarations must be properties"/>
			<Member fullName="Windows.UI.Xaml.DependencyProperty Windows.UI.Xaml.Controls.ProgressRing::HeightProperty" reason="DP declarations must be properties"/>
			<Member fullName="Windows.UI.Xaml.DependencyProperty Windows.UI.Xaml.Controls.ProgressRing::MinWidthProperty" reason="DP declarations must be properties"/>
			<Member fullName="Windows.UI.Xaml.DependencyProperty Windows.UI.Xaml.Controls.ProgressRing::MinHeightProperty" reason="DP declarations must be properties"/>
			<Member fullName="Windows.UI.Xaml.DependencyProperty Windows.UI.Xaml.Controls.ProgressRing::MaxWidthProperty" reason="DP declarations must be properties"/>
			<Member fullName="Windows.UI.Xaml.DependencyProperty Windows.UI.Xaml.Controls.ProgressRing::MaxHeightProperty" reason="DP declarations must be properties"/>
			<Member fullName="Windows.UI.Xaml.DependencyProperty Windows.UI.Xaml.Controls.ProgressRing::TransitionsProperty" reason="DP declarations must be properties"/>
			<Member fullName="Windows.UI.Xaml.DependencyProperty Windows.UI.Xaml.Controls.ProgressRing::TagProperty" reason="DP declarations must be properties"/>
			<Member fullName="Windows.UI.Xaml.DependencyProperty Windows.UI.Xaml.Controls.ProgressRing::RenderTransformProperty" reason="DP declarations must be properties"/>
			<Member fullName="Windows.UI.Xaml.DependencyProperty Windows.UI.Xaml.Controls.ProgressRing::RenderTransformOriginProperty" reason="DP declarations must be properties"/>
			<Member fullName="Windows.UI.Xaml.DependencyProperty Windows.UI.Xaml.Controls.RadioButton::GroupNameProperty" reason="DP declarations must be properties"/>
			<Member fullName="Windows.UI.Xaml.DependencyProperty Windows.UI.Xaml.Controls.RatingItemInfo::DataContextProperty" reason="DP declarations must be properties"/>
			<Member fullName="Windows.UI.Xaml.DependencyProperty Windows.UI.Xaml.Controls.RatingItemInfo::TemplatedParentProperty" reason="DP declarations must be properties"/>
			<Member fullName="Windows.UI.Xaml.DependencyProperty Windows.UI.Xaml.Controls.RelativePanel::AlignBottomWithPanelProperty" reason="DP declarations must be properties"/>
			<Member fullName="Windows.UI.Xaml.DependencyProperty Windows.UI.Xaml.Controls.RelativePanel::AlignLeftWithPanelProperty" reason="DP declarations must be properties"/>
			<Member fullName="Windows.UI.Xaml.DependencyProperty Windows.UI.Xaml.Controls.RelativePanel::AlignRightWithPanelProperty" reason="DP declarations must be properties"/>
			<Member fullName="Windows.UI.Xaml.DependencyProperty Windows.UI.Xaml.Controls.RelativePanel::AlignTopWithPanelProperty" reason="DP declarations must be properties"/>
			<Member fullName="Windows.UI.Xaml.DependencyProperty Windows.UI.Xaml.Controls.RelativePanel::AlignHorizontalCenterWithPanelProperty" reason="DP declarations must be properties"/>
			<Member fullName="Windows.UI.Xaml.DependencyProperty Windows.UI.Xaml.Controls.RelativePanel::AlignVerticalCenterWithPanelProperty" reason="DP declarations must be properties"/>
			<Member fullName="Windows.UI.Xaml.DependencyProperty Windows.UI.Xaml.Controls.RelativePanel::AlignBottomWithProperty" reason="DP declarations must be properties"/>
			<Member fullName="Windows.UI.Xaml.DependencyProperty Windows.UI.Xaml.Controls.RelativePanel::AlignLeftWithProperty" reason="DP declarations must be properties"/>
			<Member fullName="Windows.UI.Xaml.DependencyProperty Windows.UI.Xaml.Controls.RelativePanel::AlignRightWithProperty" reason="DP declarations must be properties"/>
			<Member fullName="Windows.UI.Xaml.DependencyProperty Windows.UI.Xaml.Controls.RelativePanel::AlignTopWithProperty" reason="DP declarations must be properties"/>
			<Member fullName="Windows.UI.Xaml.DependencyProperty Windows.UI.Xaml.Controls.RelativePanel::AlignHorizontalCenterWithProperty" reason="DP declarations must be properties"/>
			<Member fullName="Windows.UI.Xaml.DependencyProperty Windows.UI.Xaml.Controls.RelativePanel::AlignVerticalCenterWithProperty" reason="DP declarations must be properties"/>
			<Member fullName="Windows.UI.Xaml.DependencyProperty Windows.UI.Xaml.Controls.RelativePanel::AboveProperty" reason="DP declarations must be properties"/>
			<Member fullName="Windows.UI.Xaml.DependencyProperty Windows.UI.Xaml.Controls.RelativePanel::BelowProperty" reason="DP declarations must be properties"/>
			<Member fullName="Windows.UI.Xaml.DependencyProperty Windows.UI.Xaml.Controls.RelativePanel::LeftOfProperty" reason="DP declarations must be properties"/>
			<Member fullName="Windows.UI.Xaml.DependencyProperty Windows.UI.Xaml.Controls.RelativePanel::RightOfProperty" reason="DP declarations must be properties"/>
			<Member fullName="Windows.UI.Xaml.DependencyProperty Windows.UI.Xaml.Controls.RowDefinition::HeightProperty" reason="DP declarations must be properties"/>
			<Member fullName="Windows.UI.Xaml.DependencyProperty Windows.UI.Xaml.Controls.RowDefinition::DataContextProperty" reason="DP declarations must be properties"/>
			<Member fullName="Windows.UI.Xaml.DependencyProperty Windows.UI.Xaml.Controls.RowDefinition::TemplatedParentProperty" reason="DP declarations must be properties"/>
			<Member fullName="Windows.UI.Xaml.DependencyProperty Windows.UI.Xaml.Controls.ScrollContentPresenter::BackgroundProperty" reason="DP declarations must be properties"/>
			<Member fullName="Windows.UI.Xaml.DependencyProperty Windows.UI.Xaml.Controls.ScrollContentPresenter::OpacityProperty" reason="DP declarations must be properties"/>
			<Member fullName="Windows.UI.Xaml.DependencyProperty Windows.UI.Xaml.Controls.ScrollContentPresenter::StyleProperty" reason="DP declarations must be properties"/>
			<Member fullName="Windows.UI.Xaml.DependencyProperty Windows.UI.Xaml.Controls.ScrollContentPresenter::IsEnabledProperty" reason="DP declarations must be properties"/>
			<Member fullName="Windows.UI.Xaml.DependencyProperty Windows.UI.Xaml.Controls.ScrollContentPresenter::IsHitTestVisibleProperty" reason="DP declarations must be properties"/>
			<Member fullName="Windows.UI.Xaml.DependencyProperty Windows.UI.Xaml.Controls.ScrollContentPresenter::VisibilityProperty" reason="DP declarations must be properties"/>
			<Member fullName="Windows.UI.Xaml.DependencyProperty Windows.UI.Xaml.Controls.ScrollContentPresenter::NameProperty" reason="DP declarations must be properties"/>
			<Member fullName="Windows.UI.Xaml.DependencyProperty Windows.UI.Xaml.Controls.ScrollContentPresenter::MarginProperty" reason="DP declarations must be properties"/>
			<Member fullName="Windows.UI.Xaml.DependencyProperty Windows.UI.Xaml.Controls.ScrollContentPresenter::HorizontalAlignmentProperty" reason="DP declarations must be properties"/>
			<Member fullName="Windows.UI.Xaml.DependencyProperty Windows.UI.Xaml.Controls.ScrollContentPresenter::VerticalAlignmentProperty" reason="DP declarations must be properties"/>
			<Member fullName="Windows.UI.Xaml.DependencyProperty Windows.UI.Xaml.Controls.ScrollContentPresenter::WidthProperty" reason="DP declarations must be properties"/>
			<Member fullName="Windows.UI.Xaml.DependencyProperty Windows.UI.Xaml.Controls.ScrollContentPresenter::HeightProperty" reason="DP declarations must be properties"/>
			<Member fullName="Windows.UI.Xaml.DependencyProperty Windows.UI.Xaml.Controls.ScrollContentPresenter::MinWidthProperty" reason="DP declarations must be properties"/>
			<Member fullName="Windows.UI.Xaml.DependencyProperty Windows.UI.Xaml.Controls.ScrollContentPresenter::MinHeightProperty" reason="DP declarations must be properties"/>
			<Member fullName="Windows.UI.Xaml.DependencyProperty Windows.UI.Xaml.Controls.ScrollContentPresenter::MaxWidthProperty" reason="DP declarations must be properties"/>
			<Member fullName="Windows.UI.Xaml.DependencyProperty Windows.UI.Xaml.Controls.ScrollContentPresenter::MaxHeightProperty" reason="DP declarations must be properties"/>
			<Member fullName="Windows.UI.Xaml.DependencyProperty Windows.UI.Xaml.Controls.ScrollContentPresenter::TransitionsProperty" reason="DP declarations must be properties"/>
			<Member fullName="Windows.UI.Xaml.DependencyProperty Windows.UI.Xaml.Controls.ScrollContentPresenter::TagProperty" reason="DP declarations must be properties"/>
			<Member fullName="Windows.UI.Xaml.DependencyProperty Windows.UI.Xaml.Controls.ScrollContentPresenter::RenderTransformProperty" reason="DP declarations must be properties"/>
			<Member fullName="Windows.UI.Xaml.DependencyProperty Windows.UI.Xaml.Controls.ScrollContentPresenter::RenderTransformOriginProperty" reason="DP declarations must be properties"/>
			<Member fullName="Windows.UI.Xaml.DependencyProperty Windows.UI.Xaml.Controls.ScrollContentPresenter::DataContextProperty" reason="DP declarations must be properties"/>
			<Member fullName="Windows.UI.Xaml.DependencyProperty Windows.UI.Xaml.Controls.ScrollContentPresenter::TemplatedParentProperty" reason="DP declarations must be properties"/>
			<Member fullName="Windows.UI.Xaml.DependencyProperty Windows.UI.Xaml.Controls.ScrollViewer::HorizontalScrollBarVisibilityProperty" reason="DP declarations must be properties"/>
			<Member fullName="Windows.UI.Xaml.DependencyProperty Windows.UI.Xaml.Controls.ScrollViewer::VerticalScrollBarVisibilityProperty" reason="DP declarations must be properties"/>
			<Member fullName="Windows.UI.Xaml.DependencyProperty Windows.UI.Xaml.Controls.ScrollViewer::HorizontalScrollModeProperty" reason="DP declarations must be properties"/>
			<Member fullName="Windows.UI.Xaml.DependencyProperty Windows.UI.Xaml.Controls.ScrollViewer::VerticalScrollModeProperty" reason="DP declarations must be properties"/>
			<Member fullName="Windows.UI.Xaml.DependencyProperty Windows.UI.Xaml.Controls.ScrollViewer::ZoomModeProperty" reason="DP declarations must be properties"/>
			<Member fullName="Windows.UI.Xaml.DependencyProperty Windows.UI.Xaml.Controls.ScrollViewer::MinZoomFactorProperty" reason="DP declarations must be properties"/>
			<Member fullName="Windows.UI.Xaml.DependencyProperty Windows.UI.Xaml.Controls.ScrollViewer::MaxZoomFactorProperty" reason="DP declarations must be properties"/>
			<Member fullName="Windows.UI.Xaml.DependencyProperty Windows.UI.Xaml.Controls.ScrollViewer::ZoomFactorProperty" reason="DP declarations must be properties"/>
			<Member fullName="Windows.UI.Xaml.DependencyProperty Windows.UI.Xaml.Controls.Slider::IsTrackerEnabledProperty" reason="DP declarations must be properties"/>
			<Member fullName="Windows.UI.Xaml.DependencyProperty Windows.UI.Xaml.Controls.Slider::StepFrequencyProperty" reason="DP declarations must be properties"/>
			<Member fullName="Windows.UI.Xaml.DependencyProperty Windows.UI.Xaml.Controls.Slider::OrientationProperty" reason="DP declarations must be properties"/>
			<Member fullName="Windows.UI.Xaml.DependencyProperty Windows.UI.Xaml.Controls.Slider::SnapsToProperty" reason="DP declarations must be properties"/>
			<Member fullName="Windows.UI.Xaml.DependencyProperty Windows.UI.Xaml.Controls.Slider::IsThumbToolTipEnabledProperty" reason="DP declarations must be properties"/>
			<Member fullName="Windows.UI.Xaml.DependencyProperty Windows.UI.Xaml.Controls.Slider::IsDirectionReversedProperty" reason="DP declarations must be properties"/>
			<Member fullName="Windows.UI.Xaml.DependencyProperty Windows.UI.Xaml.Controls.Slider::IntermediateValueProperty" reason="DP declarations must be properties"/>
			<Member fullName="Windows.UI.Xaml.DependencyProperty Windows.UI.Xaml.Controls.Slider::TickPlacementProperty" reason="DP declarations must be properties"/>
			<Member fullName="Windows.UI.Xaml.DependencyProperty Windows.UI.Xaml.Controls.Slider::TickFrequencyProperty" reason="DP declarations must be properties"/>
			<Member fullName="Windows.UI.Xaml.DependencyProperty Windows.UI.Xaml.Controls.Slider::ThumbToolTipValueConverterProperty" reason="DP declarations must be properties"/>
			<Member fullName="Windows.UI.Xaml.DependencyProperty Windows.UI.Xaml.Controls.Slider::HeaderTemplateProperty" reason="DP declarations must be properties"/>
			<Member fullName="Windows.UI.Xaml.DependencyProperty Windows.UI.Xaml.Controls.Slider::HeaderProperty" reason="DP declarations must be properties"/>
			<Member fullName="Windows.UI.Xaml.DependencyProperty Windows.UI.Xaml.Controls.SplitView::CompactPaneLengthProperty" reason="DP declarations must be properties"/>
			<Member fullName="Windows.UI.Xaml.DependencyProperty Windows.UI.Xaml.Controls.SplitView::ContentProperty" reason="DP declarations must be properties"/>
			<Member fullName="Windows.UI.Xaml.DependencyProperty Windows.UI.Xaml.Controls.SplitView::PaneProperty" reason="DP declarations must be properties"/>
			<Member fullName="Windows.UI.Xaml.DependencyProperty Windows.UI.Xaml.Controls.SplitView::DisplayModeProperty" reason="DP declarations must be properties"/>
			<Member fullName="Windows.UI.Xaml.DependencyProperty Windows.UI.Xaml.Controls.SplitView::IsPaneOpenProperty" reason="DP declarations must be properties"/>
			<Member fullName="Windows.UI.Xaml.DependencyProperty Windows.UI.Xaml.Controls.SplitView::OpenPaneLengthProperty" reason="DP declarations must be properties"/>
			<Member fullName="Windows.UI.Xaml.DependencyProperty Windows.UI.Xaml.Controls.SplitView::PaneBackgroundProperty" reason="DP declarations must be properties"/>
			<Member fullName="Windows.UI.Xaml.DependencyProperty Windows.UI.Xaml.Controls.SplitView::PanePlacementProperty" reason="DP declarations must be properties"/>
			<Member fullName="Windows.UI.Xaml.DependencyProperty Windows.UI.Xaml.Controls.SplitView::TemplateSettingsProperty" reason="DP declarations must be properties"/>
			<Member fullName="Windows.UI.Xaml.DependencyProperty Windows.UI.Xaml.Controls.StackPanel::OrientationProperty" reason="DP declarations must be properties"/>
			<Member fullName="Windows.UI.Xaml.DependencyProperty Windows.UI.Xaml.Controls.StackPanel::SpacingProperty" reason="DP declarations must be properties"/>
			<Member fullName="Windows.UI.Xaml.DependencyProperty Windows.UI.Xaml.Controls.SwipeItem::DataContextProperty" reason="DP declarations must be properties"/>
			<Member fullName="Windows.UI.Xaml.DependencyProperty Windows.UI.Xaml.Controls.SwipeItem::TemplatedParentProperty" reason="DP declarations must be properties"/>
			<Member fullName="Windows.UI.Xaml.DependencyProperty Windows.UI.Xaml.Controls.SwipeItems::DataContextProperty" reason="DP declarations must be properties"/>
			<Member fullName="Windows.UI.Xaml.DependencyProperty Windows.UI.Xaml.Controls.SwipeItems::TemplatedParentProperty" reason="DP declarations must be properties"/>
			<Member fullName="Windows.UI.Xaml.DependencyProperty Windows.UI.Xaml.Controls.TextBlock::FontStyleProperty" reason="DP declarations must be properties"/>
			<Member fullName="Windows.UI.Xaml.DependencyProperty Windows.UI.Xaml.Controls.TextBlock::TextWrappingProperty" reason="DP declarations must be properties"/>
			<Member fullName="Windows.UI.Xaml.DependencyProperty Windows.UI.Xaml.Controls.TextBlock::FontWeightProperty" reason="DP declarations must be properties"/>
			<Member fullName="Windows.UI.Xaml.DependencyProperty Windows.UI.Xaml.Controls.TextBlock::TextProperty" reason="DP declarations must be properties"/>
			<Member fullName="Windows.UI.Xaml.DependencyProperty Windows.UI.Xaml.Controls.TextBlock::FontFamilyProperty" reason="DP declarations must be properties"/>
			<Member fullName="Windows.UI.Xaml.DependencyProperty Windows.UI.Xaml.Controls.TextBlock::FontSizeProperty" reason="DP declarations must be properties"/>
			<Member fullName="Windows.UI.Xaml.DependencyProperty Windows.UI.Xaml.Controls.TextBlock::MaxLinesProperty" reason="DP declarations must be properties"/>
			<Member fullName="Windows.UI.Xaml.DependencyProperty Windows.UI.Xaml.Controls.TextBlock::TextTrimmingProperty" reason="DP declarations must be properties"/>
			<Member fullName="Windows.UI.Xaml.DependencyProperty Windows.UI.Xaml.Controls.TextBlock::ForegroundProperty" reason="DP declarations must be properties"/>
			<Member fullName="Windows.UI.Xaml.DependencyProperty Windows.UI.Xaml.Controls.TextBlock::TextAlignmentProperty" reason="DP declarations must be properties"/>
			<Member fullName="Windows.UI.Xaml.DependencyProperty Windows.UI.Xaml.Controls.TextBlock::LineHeightProperty" reason="DP declarations must be properties"/>
			<Member fullName="Windows.UI.Xaml.DependencyProperty Windows.UI.Xaml.Controls.TextBlock::LineStackingStrategyProperty" reason="DP declarations must be properties"/>
			<Member fullName="Windows.UI.Xaml.DependencyProperty Windows.UI.Xaml.Controls.TextBox::TextProperty" reason="DP declarations must be properties"/>
			<Member fullName="Windows.UI.Xaml.DependencyProperty Windows.UI.Xaml.Controls.TextBox::PlaceholderTextProperty" reason="DP declarations must be properties"/>
			<Member fullName="Windows.UI.Xaml.DependencyProperty Windows.UI.Xaml.Controls.TextBox::InputScopeProperty" reason="DP declarations must be properties"/>
			<Member fullName="Windows.UI.Xaml.DependencyProperty Windows.UI.Xaml.Controls.TextBox::MaxLengthProperty" reason="DP declarations must be properties"/>
			<Member fullName="Windows.UI.Xaml.DependencyProperty Windows.UI.Xaml.Controls.TextBox::AcceptsReturnProperty" reason="DP declarations must be properties"/>
			<Member fullName="Windows.UI.Xaml.DependencyProperty Windows.UI.Xaml.Controls.TextBox::TextWrappingProperty" reason="DP declarations must be properties"/>
			<Member fullName="Windows.UI.Xaml.DependencyProperty Windows.UI.Xaml.Controls.TextBox::IsReadOnlyProperty" reason="DP declarations must be properties"/>
			<Member fullName="Windows.UI.Xaml.DependencyProperty Windows.UI.Xaml.Controls.TextBox::HeaderProperty" reason="DP declarations must be properties"/>
			<Member fullName="Windows.UI.Xaml.DependencyProperty Windows.UI.Xaml.Controls.TextBox::HeaderTemplateProperty" reason="DP declarations must be properties"/>
			<Member fullName="Windows.UI.Xaml.DependencyProperty Windows.UI.Xaml.Controls.TextBox::IsSpellCheckEnabledProperty" reason="DP declarations must be properties"/>
			<Member fullName="Windows.UI.Xaml.DependencyProperty Windows.UI.Xaml.Controls.TextBox::IsTextPredictionEnabledProperty" reason="DP declarations must be properties"/>
			<Member fullName="Windows.UI.Xaml.DependencyProperty Windows.UI.Xaml.Controls.TextBox::TextAlignmentProperty" reason="DP declarations must be properties"/>
			<Member fullName="Windows.UI.Xaml.DependencyProperty Windows.UI.Xaml.Controls.TextBox::ImeOptionsProperty" reason="DP declarations must be properties"/>
			<Member fullName="Windows.UI.Xaml.DependencyProperty Windows.UI.Xaml.Controls.TimePickedEventArgs::DataContextProperty" reason="DP declarations must be properties"/>
			<Member fullName="Windows.UI.Xaml.DependencyProperty Windows.UI.Xaml.Controls.TimePickedEventArgs::TemplatedParentProperty" reason="DP declarations must be properties"/>
			<Member fullName="Windows.UI.Xaml.DependencyProperty Windows.UI.Xaml.Controls.TimePicker::TimeProperty" reason="DP declarations must be properties"/>
			<Member fullName="Windows.UI.Xaml.DependencyProperty Windows.UI.Xaml.Controls.TimePicker::MinuteIncrementProperty" reason="DP declarations must be properties"/>
			<Member fullName="Windows.UI.Xaml.DependencyProperty Windows.UI.Xaml.Controls.TimePicker::FlyoutPlacementProperty" reason="DP declarations must be properties"/>
			<Member fullName="Windows.UI.Xaml.DependencyProperty Windows.UI.Xaml.Controls.TimePicker::ClockIdentifierProperty" reason="DP declarations must be properties"/>
			<Member fullName="Windows.UI.Xaml.DependencyProperty Windows.UI.Xaml.Controls.TimePickerFlyout::TimeProperty" reason="DP declarations must be properties"/>
			<Member fullName="Windows.UI.Xaml.DependencyProperty Windows.UI.Xaml.Controls.TimePickerFlyout::MinuteIncrementProperty" reason="DP declarations must be properties"/>
			<Member fullName="Windows.UI.Xaml.DependencyProperty Windows.UI.Xaml.Controls.TimePickerFlyout::ClockIdentifierProperty" reason="DP declarations must be properties"/>
			<Member fullName="Windows.UI.Xaml.DependencyProperty Windows.UI.Xaml.Controls.ToggleSwitch::IsOnProperty" reason="DP declarations must be properties"/>
			<Member fullName="Windows.UI.Xaml.DependencyProperty Windows.UI.Xaml.Controls.ToggleSwitch::OnContentTemplateProperty" reason="DP declarations must be properties"/>
			<Member fullName="Windows.UI.Xaml.DependencyProperty Windows.UI.Xaml.Controls.ToggleSwitch::OffContentTemplateProperty" reason="DP declarations must be properties"/>
			<Member fullName="Windows.UI.Xaml.DependencyProperty Windows.UI.Xaml.Controls.ToggleSwitch::HeaderTemplateProperty" reason="DP declarations must be properties"/>
			<Member fullName="Windows.UI.Xaml.DependencyProperty Windows.UI.Xaml.Controls.ToggleSwitch::OnContentProperty" reason="DP declarations must be properties"/>
			<Member fullName="Windows.UI.Xaml.DependencyProperty Windows.UI.Xaml.Controls.ToggleSwitch::OffContentProperty" reason="DP declarations must be properties"/>
			<Member fullName="Windows.UI.Xaml.DependencyProperty Windows.UI.Xaml.Controls.ToggleSwitch::HeaderProperty" reason="DP declarations must be properties"/>
			<Member fullName="Windows.UI.Xaml.DependencyProperty Windows.UI.Xaml.Controls.TreeViewItemTemplateSettings::DataContextProperty" reason="DP declarations must be properties"/>
			<Member fullName="Windows.UI.Xaml.DependencyProperty Windows.UI.Xaml.Controls.TreeViewItemTemplateSettings::TemplatedParentProperty" reason="DP declarations must be properties"/>
			<Member fullName="Windows.UI.Xaml.DependencyProperty Windows.UI.Xaml.Controls.TreeViewNode::DataContextProperty" reason="DP declarations must be properties"/>
			<Member fullName="Windows.UI.Xaml.DependencyProperty Windows.UI.Xaml.Controls.TreeViewNode::TemplatedParentProperty" reason="DP declarations must be properties"/>
			<Member fullName="Windows.UI.Xaml.DependencyProperty Windows.UI.Xaml.Controls.WebView::CanGoBackProperty" reason="DP declarations must be properties"/>
			<Member fullName="Windows.UI.Xaml.DependencyProperty Windows.UI.Xaml.Controls.WebView::CanGoForwardProperty" reason="DP declarations must be properties"/>
			<Member fullName="Windows.UI.Xaml.DependencyProperty Windows.UI.Xaml.Controls.WebView::SourceProperty" reason="DP declarations must be properties"/>
			<Member fullName="Windows.UI.Xaml.DependencyProperty Windows.UI.Xaml.Controls.WebView::IsScrollEnabledProperty" reason="DP declarations must be properties"/>
			<Member fullName="Windows.UI.Xaml.DependencyProperty Windows.UI.Xaml.Controls.AnimatedVisualPlayer::AutoPlayProperty" reason="DP declarations must be properties"/>
			<Member fullName="Windows.UI.Xaml.DependencyProperty Windows.UI.Xaml.Controls.AnimatedVisualPlayer::IsAnimatedVisualLoadedProperty" reason="DP declarations must be properties"/>
			<Member fullName="Windows.UI.Xaml.DependencyProperty Windows.UI.Xaml.Controls.AnimatedVisualPlayer::IsPlayingProperty" reason="DP declarations must be properties"/>
			<Member fullName="Windows.UI.Xaml.DependencyProperty Windows.UI.Xaml.Controls.AnimatedVisualPlayer::PlaybackRateProperty" reason="DP declarations must be properties"/>
			<Member fullName="Windows.UI.Xaml.DependencyProperty Windows.UI.Xaml.Controls.AnimatedVisualPlayer::FallbackContentProperty" reason="DP declarations must be properties"/>
			<Member fullName="Windows.UI.Xaml.DependencyProperty Windows.UI.Xaml.Controls.AnimatedVisualPlayer::SourceProperty" reason="DP declarations must be properties"/>
			<Member fullName="Windows.UI.Xaml.DependencyProperty Windows.UI.Xaml.Controls.AnimatedVisualPlayer::StretchProperty" reason="DP declarations must be properties"/>
			<Member fullName="Windows.UI.Xaml.DependencyProperty Windows.UI.Xaml.Controls.AnimatedVisualPlayer::DurationProperty" reason="DP declarations must be properties"/>
			<Member fullName="Windows.UI.Xaml.DependencyProperty Windows.UI.Xaml.Controls.DatePickerSelector::DateProperty" reason="DP declarations must be properties"/>
			<Member fullName="Windows.UI.Xaml.DependencyProperty Windows.UI.Xaml.Controls.DatePickerSelector::DayVisibleProperty" reason="DP declarations must be properties"/>
			<Member fullName="Windows.UI.Xaml.DependencyProperty Windows.UI.Xaml.Controls.DatePickerSelector::MonthVisibleProperty" reason="DP declarations must be properties"/>
			<Member fullName="Windows.UI.Xaml.DependencyProperty Windows.UI.Xaml.Controls.DatePickerSelector::YearVisibleProperty" reason="DP declarations must be properties"/>
			<Member fullName="Windows.UI.Xaml.DependencyProperty Windows.UI.Xaml.Controls.DatePickerSelector::MaxYearProperty" reason="DP declarations must be properties"/>
			<Member fullName="Windows.UI.Xaml.DependencyProperty Windows.UI.Xaml.Controls.DatePickerSelector::MinYearProperty" reason="DP declarations must be properties"/>
			<Member fullName="Windows.UI.Xaml.DependencyProperty Windows.UI.Xaml.Controls.IconElement::ForegroundProperty" reason="DP declarations must be properties"/>
			<Member fullName="Windows.UI.Xaml.DependencyProperty Windows.UI.Xaml.Controls.NativeListViewBase::BackgroundProperty" reason="DP declarations must be properties"/>
			<Member fullName="Windows.UI.Xaml.DependencyProperty Windows.UI.Xaml.Controls.NativeListViewBase::OpacityProperty" reason="DP declarations must be properties"/>
			<Member fullName="Windows.UI.Xaml.DependencyProperty Windows.UI.Xaml.Controls.NativeListViewBase::StyleProperty" reason="DP declarations must be properties"/>
			<Member fullName="Windows.UI.Xaml.DependencyProperty Windows.UI.Xaml.Controls.NativeListViewBase::IsEnabledProperty" reason="DP declarations must be properties"/>
			<Member fullName="Windows.UI.Xaml.DependencyProperty Windows.UI.Xaml.Controls.NativeListViewBase::IsHitTestVisibleProperty" reason="DP declarations must be properties"/>
			<Member fullName="Windows.UI.Xaml.DependencyProperty Windows.UI.Xaml.Controls.NativeListViewBase::VisibilityProperty" reason="DP declarations must be properties"/>
			<Member fullName="Windows.UI.Xaml.DependencyProperty Windows.UI.Xaml.Controls.NativeListViewBase::NameProperty" reason="DP declarations must be properties"/>
			<Member fullName="Windows.UI.Xaml.DependencyProperty Windows.UI.Xaml.Controls.NativeListViewBase::MarginProperty" reason="DP declarations must be properties"/>
			<Member fullName="Windows.UI.Xaml.DependencyProperty Windows.UI.Xaml.Controls.NativeListViewBase::HorizontalAlignmentProperty" reason="DP declarations must be properties"/>
			<Member fullName="Windows.UI.Xaml.DependencyProperty Windows.UI.Xaml.Controls.NativeListViewBase::VerticalAlignmentProperty" reason="DP declarations must be properties"/>
			<Member fullName="Windows.UI.Xaml.DependencyProperty Windows.UI.Xaml.Controls.NativeListViewBase::WidthProperty" reason="DP declarations must be properties"/>
			<Member fullName="Windows.UI.Xaml.DependencyProperty Windows.UI.Xaml.Controls.NativeListViewBase::HeightProperty" reason="DP declarations must be properties"/>
			<Member fullName="Windows.UI.Xaml.DependencyProperty Windows.UI.Xaml.Controls.NativeListViewBase::MinWidthProperty" reason="DP declarations must be properties"/>
			<Member fullName="Windows.UI.Xaml.DependencyProperty Windows.UI.Xaml.Controls.NativeListViewBase::MinHeightProperty" reason="DP declarations must be properties"/>
			<Member fullName="Windows.UI.Xaml.DependencyProperty Windows.UI.Xaml.Controls.NativeListViewBase::MaxWidthProperty" reason="DP declarations must be properties"/>
			<Member fullName="Windows.UI.Xaml.DependencyProperty Windows.UI.Xaml.Controls.NativeListViewBase::MaxHeightProperty" reason="DP declarations must be properties"/>
			<Member fullName="Windows.UI.Xaml.DependencyProperty Windows.UI.Xaml.Controls.NativeListViewBase::TransitionsProperty" reason="DP declarations must be properties"/>
			<Member fullName="Windows.UI.Xaml.DependencyProperty Windows.UI.Xaml.Controls.NativeListViewBase::TagProperty" reason="DP declarations must be properties"/>
			<Member fullName="Windows.UI.Xaml.DependencyProperty Windows.UI.Xaml.Controls.NativeListViewBase::RenderTransformProperty" reason="DP declarations must be properties"/>
			<Member fullName="Windows.UI.Xaml.DependencyProperty Windows.UI.Xaml.Controls.NativeListViewBase::RenderTransformOriginProperty" reason="DP declarations must be properties"/>
			<Member fullName="Windows.UI.Xaml.DependencyProperty Windows.UI.Xaml.Controls.NativeListViewBase::DataContextProperty" reason="DP declarations must be properties"/>
			<Member fullName="Windows.UI.Xaml.DependencyProperty Windows.UI.Xaml.Controls.NativeListViewBase::TemplatedParentProperty" reason="DP declarations must be properties"/>
			<Member fullName="Windows.UI.Xaml.DependencyProperty Windows.UI.Xaml.Controls.VirtualizingPanelLayout::OrientationProperty" reason="DP declarations must be properties"/>
			<Member fullName="Windows.UI.Xaml.DependencyProperty Windows.UI.Xaml.Controls.VirtualizingPanelLayout::AreStickyGroupHeadersEnabledProperty" reason="DP declarations must be properties"/>
			<Member fullName="Windows.UI.Xaml.DependencyProperty Windows.UI.Xaml.Controls.VirtualizingPanelLayout::GroupHeaderPlacementProperty" reason="DP declarations must be properties"/>
			<Member fullName="Windows.UI.Xaml.DependencyProperty Windows.UI.Xaml.Controls.VirtualizingPanelLayout::GroupPaddingProperty" reason="DP declarations must be properties"/>
			<Member fullName="Windows.UI.Xaml.DependencyProperty Windows.UI.Xaml.Controls.VirtualizingPanelLayout::CacheLengthProperty" reason="DP declarations must be properties"/>
			<Member fullName="Windows.UI.Xaml.DependencyProperty Windows.UI.Xaml.Controls.VirtualizingPanelLayout::DataContextProperty" reason="DP declarations must be properties"/>
			<Member fullName="Windows.UI.Xaml.DependencyProperty Windows.UI.Xaml.Controls.VirtualizingPanelLayout::TemplatedParentProperty" reason="DP declarations must be properties"/>
			<Member fullName="Windows.UI.Xaml.DependencyProperty Windows.UI.Xaml.Controls.PersonPictureTemplateSettings::ActualImageBrushProperty" reason="DP declarations must be properties"/>
			<Member fullName="Windows.UI.Xaml.DependencyProperty Windows.UI.Xaml.Controls.PersonPictureTemplateSettings::ActualInitialsProperty" reason="DP declarations must be properties"/>
			<Member fullName="Windows.UI.Xaml.DependencyProperty Windows.UI.Xaml.Controls.PersonPictureTemplateSettings::DataContextProperty" reason="DP declarations must be properties"/>
			<Member fullName="Windows.UI.Xaml.DependencyProperty Windows.UI.Xaml.Controls.PersonPictureTemplateSettings::TemplatedParentProperty" reason="DP declarations must be properties"/>
			<Member fullName="Windows.UI.Xaml.DependencyProperty Windows.UI.Xaml.Controls.Popup::PopupPanelProperty" reason="DP declarations must be properties"/>
			<Member fullName="Windows.UI.Xaml.DependencyProperty Windows.UI.Xaml.Controls.PopupBase::IsOpenProperty" reason="DP declarations must be properties"/>
			<Member fullName="Windows.UI.Xaml.DependencyProperty Windows.UI.Xaml.Controls.PopupBase::ChildProperty" reason="DP declarations must be properties"/>
			<Member fullName="Windows.UI.Xaml.DependencyProperty Windows.UI.Xaml.Controls.PopupBase::IsLightDismissEnabledProperty" reason="DP declarations must be properties"/>
			<Member fullName="Windows.UI.Xaml.DependencyProperty Windows.UI.Xaml.Controls.PopupBase::HorizontalOffsetProperty" reason="DP declarations must be properties"/>
			<Member fullName="Windows.UI.Xaml.DependencyProperty Windows.UI.Xaml.Controls.PopupBase::VerticalOffsetProperty" reason="DP declarations must be properties"/>
			<Member fullName="Windows.UI.Xaml.DependencyProperty Windows.UI.Xaml.Controls.TimePickerSelector::TimeProperty" reason="DP declarations must be properties"/>
			<Member fullName="Windows.UI.Xaml.DependencyProperty Windows.UI.Xaml.Controls.TimePickerSelector::MinuteIncrementProperty" reason="DP declarations must be properties"/>
			<Member fullName="Windows.UI.Xaml.DependencyProperty Windows.UI.Xaml.Controls.TimePickerSelector::ClockIdentifierProperty" reason="DP declarations must be properties"/>
			<Member fullName="Windows.UI.Xaml.DependencyProperty Windows.UI.Xaml.Controls.NativePagedView::BackgroundProperty" reason="DP declarations must be properties"/>
			<Member fullName="Windows.UI.Xaml.DependencyProperty Windows.UI.Xaml.Controls.NativePagedView::OpacityProperty" reason="DP declarations must be properties"/>
			<Member fullName="Windows.UI.Xaml.DependencyProperty Windows.UI.Xaml.Controls.NativePagedView::StyleProperty" reason="DP declarations must be properties"/>
			<Member fullName="Windows.UI.Xaml.DependencyProperty Windows.UI.Xaml.Controls.NativePagedView::IsEnabledProperty" reason="DP declarations must be properties"/>
			<Member fullName="Windows.UI.Xaml.DependencyProperty Windows.UI.Xaml.Controls.NativePagedView::IsHitTestVisibleProperty" reason="DP declarations must be properties"/>
			<Member fullName="Windows.UI.Xaml.DependencyProperty Windows.UI.Xaml.Controls.NativePagedView::VisibilityProperty" reason="DP declarations must be properties"/>
			<Member fullName="Windows.UI.Xaml.DependencyProperty Windows.UI.Xaml.Controls.NativePagedView::NameProperty" reason="DP declarations must be properties"/>
			<Member fullName="Windows.UI.Xaml.DependencyProperty Windows.UI.Xaml.Controls.NativePagedView::MarginProperty" reason="DP declarations must be properties"/>
			<Member fullName="Windows.UI.Xaml.DependencyProperty Windows.UI.Xaml.Controls.NativePagedView::HorizontalAlignmentProperty" reason="DP declarations must be properties"/>
			<Member fullName="Windows.UI.Xaml.DependencyProperty Windows.UI.Xaml.Controls.NativePagedView::VerticalAlignmentProperty" reason="DP declarations must be properties"/>
			<Member fullName="Windows.UI.Xaml.DependencyProperty Windows.UI.Xaml.Controls.NativePagedView::WidthProperty" reason="DP declarations must be properties"/>
			<Member fullName="Windows.UI.Xaml.DependencyProperty Windows.UI.Xaml.Controls.NativePagedView::HeightProperty" reason="DP declarations must be properties"/>
			<Member fullName="Windows.UI.Xaml.DependencyProperty Windows.UI.Xaml.Controls.NativePagedView::MinWidthProperty" reason="DP declarations must be properties"/>
			<Member fullName="Windows.UI.Xaml.DependencyProperty Windows.UI.Xaml.Controls.NativePagedView::MinHeightProperty" reason="DP declarations must be properties"/>
			<Member fullName="Windows.UI.Xaml.DependencyProperty Windows.UI.Xaml.Controls.NativePagedView::MaxWidthProperty" reason="DP declarations must be properties"/>
			<Member fullName="Windows.UI.Xaml.DependencyProperty Windows.UI.Xaml.Controls.NativePagedView::MaxHeightProperty" reason="DP declarations must be properties"/>
			<Member fullName="Windows.UI.Xaml.DependencyProperty Windows.UI.Xaml.Controls.NativePagedView::TransitionsProperty" reason="DP declarations must be properties"/>
			<Member fullName="Windows.UI.Xaml.DependencyProperty Windows.UI.Xaml.Controls.NativePagedView::TagProperty" reason="DP declarations must be properties"/>
			<Member fullName="Windows.UI.Xaml.DependencyProperty Windows.UI.Xaml.Controls.NativePagedView::RenderTransformProperty" reason="DP declarations must be properties"/>
			<Member fullName="Windows.UI.Xaml.DependencyProperty Windows.UI.Xaml.Controls.NativePagedView::RenderTransformOriginProperty" reason="DP declarations must be properties"/>
			<Member fullName="Windows.UI.Xaml.DependencyProperty Windows.UI.Xaml.Controls.NativePagedView::DataContextProperty" reason="DP declarations must be properties"/>
			<Member fullName="Windows.UI.Xaml.DependencyProperty Windows.UI.Xaml.Controls.NativePagedView::TemplatedParentProperty" reason="DP declarations must be properties"/>
			<Member fullName="Windows.UI.Xaml.DependencyProperty Windows.UI.Xaml.Controls.NativePopup::AnchorProperty" reason="DP declarations must be properties"/>
			<Member fullName="Windows.UI.Xaml.DependencyProperty Windows.UI.Xaml.Controls.TextBoxView::ForegroundProperty" reason="DP declarations must be properties"/>
			<Member fullName="Windows.UI.Xaml.DependencyProperty Windows.UI.Xaml.Controls.TextBoxView::BackgroundProperty" reason="DP declarations must be properties"/>
			<Member fullName="Windows.UI.Xaml.DependencyProperty Windows.UI.Xaml.Controls.TextBoxView::OpacityProperty" reason="DP declarations must be properties"/>
			<Member fullName="Windows.UI.Xaml.DependencyProperty Windows.UI.Xaml.Controls.TextBoxView::StyleProperty" reason="DP declarations must be properties"/>
			<Member fullName="Windows.UI.Xaml.DependencyProperty Windows.UI.Xaml.Controls.TextBoxView::IsEnabledProperty" reason="DP declarations must be properties"/>
			<Member fullName="Windows.UI.Xaml.DependencyProperty Windows.UI.Xaml.Controls.TextBoxView::IsHitTestVisibleProperty" reason="DP declarations must be properties"/>
			<Member fullName="Windows.UI.Xaml.DependencyProperty Windows.UI.Xaml.Controls.TextBoxView::VisibilityProperty" reason="DP declarations must be properties"/>
			<Member fullName="Windows.UI.Xaml.DependencyProperty Windows.UI.Xaml.Controls.TextBoxView::NameProperty" reason="DP declarations must be properties"/>
			<Member fullName="Windows.UI.Xaml.DependencyProperty Windows.UI.Xaml.Controls.TextBoxView::MarginProperty" reason="DP declarations must be properties"/>
			<Member fullName="Windows.UI.Xaml.DependencyProperty Windows.UI.Xaml.Controls.TextBoxView::HorizontalAlignmentProperty" reason="DP declarations must be properties"/>
			<Member fullName="Windows.UI.Xaml.DependencyProperty Windows.UI.Xaml.Controls.TextBoxView::VerticalAlignmentProperty" reason="DP declarations must be properties"/>
			<Member fullName="Windows.UI.Xaml.DependencyProperty Windows.UI.Xaml.Controls.TextBoxView::WidthProperty" reason="DP declarations must be properties"/>
			<Member fullName="Windows.UI.Xaml.DependencyProperty Windows.UI.Xaml.Controls.TextBoxView::HeightProperty" reason="DP declarations must be properties"/>
			<Member fullName="Windows.UI.Xaml.DependencyProperty Windows.UI.Xaml.Controls.TextBoxView::MinWidthProperty" reason="DP declarations must be properties"/>
			<Member fullName="Windows.UI.Xaml.DependencyProperty Windows.UI.Xaml.Controls.TextBoxView::MinHeightProperty" reason="DP declarations must be properties"/>
			<Member fullName="Windows.UI.Xaml.DependencyProperty Windows.UI.Xaml.Controls.TextBoxView::MaxWidthProperty" reason="DP declarations must be properties"/>
			<Member fullName="Windows.UI.Xaml.DependencyProperty Windows.UI.Xaml.Controls.TextBoxView::MaxHeightProperty" reason="DP declarations must be properties"/>
			<Member fullName="Windows.UI.Xaml.DependencyProperty Windows.UI.Xaml.Controls.TextBoxView::TransitionsProperty" reason="DP declarations must be properties"/>
			<Member fullName="Windows.UI.Xaml.DependencyProperty Windows.UI.Xaml.Controls.TextBoxView::TagProperty" reason="DP declarations must be properties"/>
			<Member fullName="Windows.UI.Xaml.DependencyProperty Windows.UI.Xaml.Controls.TextBoxView::RenderTransformProperty" reason="DP declarations must be properties"/>
			<Member fullName="Windows.UI.Xaml.DependencyProperty Windows.UI.Xaml.Controls.TextBoxView::RenderTransformOriginProperty" reason="DP declarations must be properties"/>
			<Member fullName="Windows.UI.Xaml.DependencyProperty Windows.UI.Xaml.Controls.TextBoxView::DataContextProperty" reason="DP declarations must be properties"/>
			<Member fullName="Windows.UI.Xaml.DependencyProperty Windows.UI.Xaml.Controls.TextBoxView::TemplatedParentProperty" reason="DP declarations must be properties"/>
			<Member fullName="Windows.UI.Xaml.DependencyProperty Windows.UI.Xaml.Controls.Primitives.AppBarButtonTemplateSettings::DataContextProperty" reason="DP declarations must be properties"/>
			<Member fullName="Windows.UI.Xaml.DependencyProperty Windows.UI.Xaml.Controls.Primitives.AppBarButtonTemplateSettings::TemplatedParentProperty" reason="DP declarations must be properties"/>
			<Member fullName="Windows.UI.Xaml.DependencyProperty Windows.UI.Xaml.Controls.Primitives.AppBarTemplateSettings::HiddenRootMarginProperty" reason="DP declarations must be properties"/>
			<Member fullName="Windows.UI.Xaml.DependencyProperty Windows.UI.Xaml.Controls.Primitives.AppBarTemplateSettings::DataContextProperty" reason="DP declarations must be properties"/>
			<Member fullName="Windows.UI.Xaml.DependencyProperty Windows.UI.Xaml.Controls.Primitives.AppBarTemplateSettings::TemplatedParentProperty" reason="DP declarations must be properties"/>
			<Member fullName="Windows.UI.Xaml.DependencyProperty Windows.UI.Xaml.Controls.Primitives.AppBarToggleButtonTemplateSettings::DataContextProperty" reason="DP declarations must be properties"/>
			<Member fullName="Windows.UI.Xaml.DependencyProperty Windows.UI.Xaml.Controls.Primitives.AppBarToggleButtonTemplateSettings::TemplatedParentProperty" reason="DP declarations must be properties"/>
			<Member fullName="Windows.UI.Xaml.DependencyProperty Windows.UI.Xaml.Controls.Primitives.ButtonBase::CommandProperty" reason="DP declarations must be properties"/>
			<Member fullName="Windows.UI.Xaml.DependencyProperty Windows.UI.Xaml.Controls.Primitives.CalendarViewTemplateSettings::DataContextProperty" reason="DP declarations must be properties"/>
			<Member fullName="Windows.UI.Xaml.DependencyProperty Windows.UI.Xaml.Controls.Primitives.CalendarViewTemplateSettings::TemplatedParentProperty" reason="DP declarations must be properties"/>
			<Member fullName="Windows.UI.Xaml.DependencyProperty Windows.UI.Xaml.Controls.Primitives.ComboBoxTemplateSettings::DataContextProperty" reason="DP declarations must be properties"/>
			<Member fullName="Windows.UI.Xaml.DependencyProperty Windows.UI.Xaml.Controls.Primitives.ComboBoxTemplateSettings::TemplatedParentProperty" reason="DP declarations must be properties"/>
			<Member fullName="Windows.UI.Xaml.DependencyProperty Windows.UI.Xaml.Controls.Primitives.CommandBarFlyoutCommandBarTemplateSettings::DataContextProperty" reason="DP declarations must be properties"/>
			<Member fullName="Windows.UI.Xaml.DependencyProperty Windows.UI.Xaml.Controls.Primitives.CommandBarFlyoutCommandBarTemplateSettings::TemplatedParentProperty" reason="DP declarations must be properties"/>
			<Member fullName="Windows.UI.Xaml.DependencyProperty Windows.UI.Xaml.Controls.Primitives.CommandBarTemplateSettings::DataContextProperty" reason="DP declarations must be properties"/>
			<Member fullName="Windows.UI.Xaml.DependencyProperty Windows.UI.Xaml.Controls.Primitives.CommandBarTemplateSettings::TemplatedParentProperty" reason="DP declarations must be properties"/>
			<Member fullName="Windows.UI.Xaml.DependencyProperty Windows.UI.Xaml.Controls.Primitives.FlyoutBase::DataContextProperty" reason="DP declarations must be properties"/>
			<Member fullName="Windows.UI.Xaml.DependencyProperty Windows.UI.Xaml.Controls.Primitives.FlyoutBase::TemplatedParentProperty" reason="DP declarations must be properties"/>
			<Member fullName="Windows.UI.Xaml.DependencyProperty Windows.UI.Xaml.Controls.Primitives.GridViewItemTemplateSettings::DataContextProperty" reason="DP declarations must be properties"/>
			<Member fullName="Windows.UI.Xaml.DependencyProperty Windows.UI.Xaml.Controls.Primitives.GridViewItemTemplateSettings::TemplatedParentProperty" reason="DP declarations must be properties"/>
			<Member fullName="Windows.UI.Xaml.DependencyProperty Windows.UI.Xaml.Controls.Primitives.JumpListItemBackgroundConverter::DataContextProperty" reason="DP declarations must be properties"/>
			<Member fullName="Windows.UI.Xaml.DependencyProperty Windows.UI.Xaml.Controls.Primitives.JumpListItemBackgroundConverter::TemplatedParentProperty" reason="DP declarations must be properties"/>
			<Member fullName="Windows.UI.Xaml.DependencyProperty Windows.UI.Xaml.Controls.Primitives.JumpListItemForegroundConverter::DataContextProperty" reason="DP declarations must be properties"/>
			<Member fullName="Windows.UI.Xaml.DependencyProperty Windows.UI.Xaml.Controls.Primitives.JumpListItemForegroundConverter::TemplatedParentProperty" reason="DP declarations must be properties"/>
			<Member fullName="Windows.UI.Xaml.DependencyProperty Windows.UI.Xaml.Controls.Primitives.ListViewItemTemplateSettings::DataContextProperty" reason="DP declarations must be properties"/>
			<Member fullName="Windows.UI.Xaml.DependencyProperty Windows.UI.Xaml.Controls.Primitives.ListViewItemTemplateSettings::TemplatedParentProperty" reason="DP declarations must be properties"/>
			<Member fullName="Windows.UI.Xaml.DependencyProperty Windows.UI.Xaml.Controls.Primitives.ProgressBarTemplateSettings::DataContextProperty" reason="DP declarations must be properties"/>
			<Member fullName="Windows.UI.Xaml.DependencyProperty Windows.UI.Xaml.Controls.Primitives.ProgressBarTemplateSettings::TemplatedParentProperty" reason="DP declarations must be properties"/>
			<Member fullName="Windows.UI.Xaml.DependencyProperty Windows.UI.Xaml.Controls.Primitives.ProgressRingTemplateSettings::DataContextProperty" reason="DP declarations must be properties"/>
			<Member fullName="Windows.UI.Xaml.DependencyProperty Windows.UI.Xaml.Controls.Primitives.ProgressRingTemplateSettings::TemplatedParentProperty" reason="DP declarations must be properties"/>
			<Member fullName="Windows.UI.Xaml.DependencyProperty Windows.UI.Xaml.Controls.Primitives.RangeBase::ValueProperty" reason="DP declarations must be properties"/>
			<Member fullName="Windows.UI.Xaml.DependencyProperty Windows.UI.Xaml.Controls.Primitives.RangeBase::MinimumProperty" reason="DP declarations must be properties"/>
			<Member fullName="Windows.UI.Xaml.DependencyProperty Windows.UI.Xaml.Controls.Primitives.RangeBase::MaximumProperty" reason="DP declarations must be properties"/>
			<Member fullName="Windows.UI.Xaml.DependencyProperty Windows.UI.Xaml.Controls.Primitives.RangeBase::SmallChangeProperty" reason="DP declarations must be properties"/>
			<Member fullName="Windows.UI.Xaml.DependencyProperty Windows.UI.Xaml.Controls.Primitives.RangeBase::LargeChangeProperty" reason="DP declarations must be properties"/>
			<Member fullName="Windows.UI.Xaml.DependencyProperty Windows.UI.Xaml.Controls.Primitives.RangeBase::ActualValueProperty" reason="DP declarations must be properties"/>
			<Member fullName="Windows.UI.Xaml.DependencyProperty Windows.UI.Xaml.Controls.Primitives.Selector::SelectedItemProperty" reason="DP declarations must be properties"/>
			<Member fullName="Windows.UI.Xaml.DependencyProperty Windows.UI.Xaml.Controls.Primitives.Selector::SelectedIndexProperty" reason="DP declarations must be properties"/>
			<Member fullName="Windows.UI.Xaml.DependencyProperty Windows.UI.Xaml.Controls.Primitives.SelectorItem::IsSelectedProperty" reason="DP declarations must be properties"/>
			<Member fullName="Windows.UI.Xaml.DependencyProperty Windows.UI.Xaml.Controls.Primitives.SettingsFlyoutTemplateSettings::DataContextProperty" reason="DP declarations must be properties"/>
			<Member fullName="Windows.UI.Xaml.DependencyProperty Windows.UI.Xaml.Controls.Primitives.SettingsFlyoutTemplateSettings::TemplatedParentProperty" reason="DP declarations must be properties"/>
			<Member fullName="Windows.UI.Xaml.DependencyProperty Windows.UI.Xaml.Controls.Primitives.SplitViewTemplateSettings::DataContextProperty" reason="DP declarations must be properties"/>
			<Member fullName="Windows.UI.Xaml.DependencyProperty Windows.UI.Xaml.Controls.Primitives.SplitViewTemplateSettings::TemplatedParentProperty" reason="DP declarations must be properties"/>
			<Member fullName="Windows.UI.Xaml.DependencyProperty Windows.UI.Xaml.Controls.Primitives.Thumb::IsDraggingProperty" reason="DP declarations must be properties"/>
			<Member fullName="Windows.UI.Xaml.DependencyProperty Windows.UI.Xaml.Controls.Primitives.TickBar::FillProperty" reason="DP declarations must be properties"/>
			<Member fullName="Windows.UI.Xaml.DependencyProperty Windows.UI.Xaml.Controls.Primitives.ToggleButton::IsCheckedProperty" reason="DP declarations must be properties"/>
			<Member fullName="Windows.UI.Xaml.DependencyProperty Windows.UI.Xaml.Controls.Primitives.ToggleSwitchTemplateSettings::DataContextProperty" reason="DP declarations must be properties"/>
			<Member fullName="Windows.UI.Xaml.DependencyProperty Windows.UI.Xaml.Controls.Primitives.ToggleSwitchTemplateSettings::TemplatedParentProperty" reason="DP declarations must be properties"/>
			<Member fullName="Windows.UI.Xaml.DependencyProperty Windows.UI.Xaml.Controls.Primitives.ToolTipTemplateSettings::DataContextProperty" reason="DP declarations must be properties"/>
			<Member fullName="Windows.UI.Xaml.DependencyProperty Windows.UI.Xaml.Controls.Primitives.ToolTipTemplateSettings::TemplatedParentProperty" reason="DP declarations must be properties"/>
			<Member fullName="Windows.UI.Xaml.DependencyProperty Windows.UI.Xaml.Controls.Primitives.MenuFlyoutItemTemplateSettings::DataContextProperty" reason="DP declarations must be properties"/>
			<Member fullName="Windows.UI.Xaml.DependencyProperty Windows.UI.Xaml.Controls.Primitives.MenuFlyoutItemTemplateSettings::TemplatedParentProperty" reason="DP declarations must be properties"/>
			<Member fullName="Windows.UI.Xaml.DependencyProperty Windows.UI.Xaml.Controls.Primitives.MenuFlyoutPresenterTemplateSettings::DataContextProperty" reason="DP declarations must be properties"/>
			<Member fullName="Windows.UI.Xaml.DependencyProperty Windows.UI.Xaml.Controls.Primitives.MenuFlyoutPresenterTemplateSettings::TemplatedParentProperty" reason="DP declarations must be properties"/>
			<Member fullName="Windows.UI.Xaml.DependencyProperty Windows.UI.Xaml.Controls.Maps.MapCamera::DataContextProperty" reason="DP declarations must be properties"/>
			<Member fullName="Windows.UI.Xaml.DependencyProperty Windows.UI.Xaml.Controls.Maps.MapCamera::TemplatedParentProperty" reason="DP declarations must be properties"/>
			<Member fullName="Windows.UI.Xaml.DependencyProperty Windows.UI.Xaml.Controls.Maps.MapCustomExperience::DataContextProperty" reason="DP declarations must be properties"/>
			<Member fullName="Windows.UI.Xaml.DependencyProperty Windows.UI.Xaml.Controls.Maps.MapCustomExperience::TemplatedParentProperty" reason="DP declarations must be properties"/>
			<Member fullName="Windows.UI.Xaml.DependencyProperty Windows.UI.Xaml.Controls.Maps.MapElement::DataContextProperty" reason="DP declarations must be properties"/>
			<Member fullName="Windows.UI.Xaml.DependencyProperty Windows.UI.Xaml.Controls.Maps.MapElement::TemplatedParentProperty" reason="DP declarations must be properties"/>
			<Member fullName="Windows.UI.Xaml.DependencyProperty Windows.UI.Xaml.Controls.Maps.MapInputEventArgs::DataContextProperty" reason="DP declarations must be properties"/>
			<Member fullName="Windows.UI.Xaml.DependencyProperty Windows.UI.Xaml.Controls.Maps.MapInputEventArgs::TemplatedParentProperty" reason="DP declarations must be properties"/>
			<Member fullName="Windows.UI.Xaml.DependencyProperty Windows.UI.Xaml.Controls.Maps.MapItemsControl::DataContextProperty" reason="DP declarations must be properties"/>
			<Member fullName="Windows.UI.Xaml.DependencyProperty Windows.UI.Xaml.Controls.Maps.MapItemsControl::TemplatedParentProperty" reason="DP declarations must be properties"/>
			<Member fullName="Windows.UI.Xaml.DependencyProperty Windows.UI.Xaml.Controls.Maps.MapLayer::DataContextProperty" reason="DP declarations must be properties"/>
			<Member fullName="Windows.UI.Xaml.DependencyProperty Windows.UI.Xaml.Controls.Maps.MapLayer::TemplatedParentProperty" reason="DP declarations must be properties"/>
			<Member fullName="Windows.UI.Xaml.DependencyProperty Windows.UI.Xaml.Controls.Maps.MapModel3D::DataContextProperty" reason="DP declarations must be properties"/>
			<Member fullName="Windows.UI.Xaml.DependencyProperty Windows.UI.Xaml.Controls.Maps.MapModel3D::TemplatedParentProperty" reason="DP declarations must be properties"/>
			<Member fullName="Windows.UI.Xaml.DependencyProperty Windows.UI.Xaml.Controls.Maps.MapRouteView::DataContextProperty" reason="DP declarations must be properties"/>
			<Member fullName="Windows.UI.Xaml.DependencyProperty Windows.UI.Xaml.Controls.Maps.MapRouteView::TemplatedParentProperty" reason="DP declarations must be properties"/>
			<Member fullName="Windows.UI.Xaml.DependencyProperty Windows.UI.Xaml.Controls.Maps.MapScene::DataContextProperty" reason="DP declarations must be properties"/>
			<Member fullName="Windows.UI.Xaml.DependencyProperty Windows.UI.Xaml.Controls.Maps.MapScene::TemplatedParentProperty" reason="DP declarations must be properties"/>
			<Member fullName="Windows.UI.Xaml.DependencyProperty Windows.UI.Xaml.Controls.Maps.MapStyleSheet::DataContextProperty" reason="DP declarations must be properties"/>
			<Member fullName="Windows.UI.Xaml.DependencyProperty Windows.UI.Xaml.Controls.Maps.MapStyleSheet::TemplatedParentProperty" reason="DP declarations must be properties"/>
			<Member fullName="Windows.UI.Xaml.DependencyProperty Windows.UI.Xaml.Controls.Maps.MapTileDataSource::DataContextProperty" reason="DP declarations must be properties"/>
			<Member fullName="Windows.UI.Xaml.DependencyProperty Windows.UI.Xaml.Controls.Maps.MapTileDataSource::TemplatedParentProperty" reason="DP declarations must be properties"/>
			<Member fullName="Windows.UI.Xaml.DependencyProperty Windows.UI.Xaml.Controls.Maps.MapTileSource::DataContextProperty" reason="DP declarations must be properties"/>
			<Member fullName="Windows.UI.Xaml.DependencyProperty Windows.UI.Xaml.Controls.Maps.MapTileSource::TemplatedParentProperty" reason="DP declarations must be properties"/>
			<Member fullName="Windows.UI.Xaml.DependencyProperty Windows.UI.Xaml.Controls.Maps.StreetsidePanorama::DataContextProperty" reason="DP declarations must be properties"/>
			<Member fullName="Windows.UI.Xaml.DependencyProperty Windows.UI.Xaml.Controls.Maps.StreetsidePanorama::TemplatedParentProperty" reason="DP declarations must be properties"/>
			<Member fullName="Windows.UI.Xaml.DependencyProperty Windows.UI.Xaml.Automation.AutomationAnnotation::DataContextProperty" reason="DP declarations must be properties"/>
			<Member fullName="Windows.UI.Xaml.DependencyProperty Windows.UI.Xaml.Automation.AutomationAnnotation::TemplatedParentProperty" reason="DP declarations must be properties"/>
			<Member fullName="Windows.UI.Xaml.DependencyProperty Windows.UI.Xaml.Automation.Provider.IRawElementProviderSimple::DataContextProperty" reason="DP declarations must be properties"/>
			<Member fullName="Windows.UI.Xaml.DependencyProperty Windows.UI.Xaml.Automation.Provider.IRawElementProviderSimple::TemplatedParentProperty" reason="DP declarations must be properties"/>
			<Member fullName="Windows.UI.Xaml.DependencyProperty Windows.UI.Xaml.Automation.Peers.AutomationPeer::DataContextProperty" reason="DP declarations must be properties"/>
			<Member fullName="Windows.UI.Xaml.DependencyProperty Windows.UI.Xaml.Automation.Peers.AutomationPeer::TemplatedParentProperty" reason="DP declarations must be properties"/>
			<Member fullName="Windows.UI.Xaml.DependencyProperty Windows.UI.Xaml.Automation.Peers.AutomationPeerAnnotation::DataContextProperty" reason="DP declarations must be properties"/>
			<Member fullName="Windows.UI.Xaml.DependencyProperty Windows.UI.Xaml.Automation.Peers.AutomationPeerAnnotation::TemplatedParentProperty" reason="DP declarations must be properties"/>
			<Member fullName="Windows.UI.Xaml.DependencyProperty Windows.UI.Xaml.Media.Brush::OpacityProperty" reason="DP declarations must be properties"/>
			<Member fullName="Windows.UI.Xaml.DependencyProperty Windows.UI.Xaml.Media.Brush::RelativeTransformProperty" reason="DP declarations must be properties"/>
			<Member fullName="Windows.UI.Xaml.DependencyProperty Windows.UI.Xaml.Media.Brush::DataContextProperty" reason="DP declarations must be properties"/>
			<Member fullName="Windows.UI.Xaml.DependencyProperty Windows.UI.Xaml.Media.Brush::TemplatedParentProperty" reason="DP declarations must be properties"/>
			<Member fullName="Windows.UI.Xaml.DependencyProperty Windows.UI.Xaml.Media.CacheMode::DataContextProperty" reason="DP declarations must be properties"/>
			<Member fullName="Windows.UI.Xaml.DependencyProperty Windows.UI.Xaml.Media.CacheMode::TemplatedParentProperty" reason="DP declarations must be properties"/>
			<Member fullName="Windows.UI.Xaml.DependencyProperty Windows.UI.Xaml.Media.CompositeTransform::CenterXProperty" reason="DP declarations must be properties"/>
			<Member fullName="Windows.UI.Xaml.DependencyProperty Windows.UI.Xaml.Media.CompositeTransform::CenterYProperty" reason="DP declarations must be properties"/>
			<Member fullName="Windows.UI.Xaml.DependencyProperty Windows.UI.Xaml.Media.CompositeTransform::RotationProperty" reason="DP declarations must be properties"/>
			<Member fullName="Windows.UI.Xaml.DependencyProperty Windows.UI.Xaml.Media.CompositeTransform::ScaleXProperty" reason="DP declarations must be properties"/>
			<Member fullName="Windows.UI.Xaml.DependencyProperty Windows.UI.Xaml.Media.CompositeTransform::ScaleYProperty" reason="DP declarations must be properties"/>
			<Member fullName="Windows.UI.Xaml.DependencyProperty Windows.UI.Xaml.Media.CompositeTransform::SkewXProperty" reason="DP declarations must be properties"/>
			<Member fullName="Windows.UI.Xaml.DependencyProperty Windows.UI.Xaml.Media.CompositeTransform::SkewYProperty" reason="DP declarations must be properties"/>
			<Member fullName="Windows.UI.Xaml.DependencyProperty Windows.UI.Xaml.Media.CompositeTransform::TranslateXProperty" reason="DP declarations must be properties"/>
			<Member fullName="Windows.UI.Xaml.DependencyProperty Windows.UI.Xaml.Media.CompositeTransform::TranslateYProperty" reason="DP declarations must be properties"/>
			<Member fullName="Windows.UI.Xaml.DependencyProperty Windows.UI.Xaml.Media.GeneralTransform::DataContextProperty" reason="DP declarations must be properties"/>
			<Member fullName="Windows.UI.Xaml.DependencyProperty Windows.UI.Xaml.Media.GeneralTransform::TemplatedParentProperty" reason="DP declarations must be properties"/>
			<Member fullName="Windows.UI.Xaml.DependencyProperty Windows.UI.Xaml.Media.Geometry::TransformProperty" reason="DP declarations must be properties"/>
			<Member fullName="Windows.UI.Xaml.DependencyProperty Windows.UI.Xaml.Media.Geometry::DataContextProperty" reason="DP declarations must be properties"/>
			<Member fullName="Windows.UI.Xaml.DependencyProperty Windows.UI.Xaml.Media.Geometry::TemplatedParentProperty" reason="DP declarations must be properties"/>
			<Member fullName="Windows.UI.Xaml.DependencyProperty Windows.UI.Xaml.Media.GradientBrush::FallbackColorProperty" reason="DP declarations must be properties"/>
			<Member fullName="Windows.UI.Xaml.DependencyProperty Windows.UI.Xaml.Media.GradientBrush::GradientStopsProperty" reason="DP declarations must be properties"/>
			<Member fullName="Windows.UI.Xaml.DependencyProperty Windows.UI.Xaml.Media.GradientBrush::MappingModeProperty" reason="DP declarations must be properties"/>
			<Member fullName="Windows.UI.Xaml.DependencyProperty Windows.UI.Xaml.Media.GradientStop::ColorProperty" reason="DP declarations must be properties"/>
			<Member fullName="Windows.UI.Xaml.DependencyProperty Windows.UI.Xaml.Media.GradientStop::OffsetProperty" reason="DP declarations must be properties"/>
			<Member fullName="Windows.UI.Xaml.DependencyProperty Windows.UI.Xaml.Media.GradientStop::DataContextProperty" reason="DP declarations must be properties"/>
			<Member fullName="Windows.UI.Xaml.DependencyProperty Windows.UI.Xaml.Media.GradientStop::TemplatedParentProperty" reason="DP declarations must be properties"/>
			<Member fullName="Windows.UI.Xaml.DependencyProperty Windows.UI.Xaml.Media.ImageBrush::AlignmentXProperty" reason="DP declarations must be properties"/>
			<Member fullName="Windows.UI.Xaml.DependencyProperty Windows.UI.Xaml.Media.ImageBrush::AlignmentYProperty" reason="DP declarations must be properties"/>
			<Member fullName="Windows.UI.Xaml.DependencyProperty Windows.UI.Xaml.Media.ImageBrush::StretchProperty" reason="DP declarations must be properties"/>
			<Member fullName="Windows.UI.Xaml.DependencyProperty Windows.UI.Xaml.Media.ImageSource::DataContextProperty" reason="DP declarations must be properties"/>
			<Member fullName="Windows.UI.Xaml.DependencyProperty Windows.UI.Xaml.Media.ImageSource::TemplatedParentProperty" reason="DP declarations must be properties"/>
			<Member fullName="Windows.UI.Xaml.DependencyProperty Windows.UI.Xaml.Media.LinearGradientBrush::StartPointProperty" reason="DP declarations must be properties"/>
			<Member fullName="Windows.UI.Xaml.DependencyProperty Windows.UI.Xaml.Media.LinearGradientBrush::EndPointProperty" reason="DP declarations must be properties"/>
			<Member fullName="Windows.UI.Xaml.DependencyProperty Windows.UI.Xaml.Media.PathFigure::DataContextProperty" reason="DP declarations must be properties"/>
			<Member fullName="Windows.UI.Xaml.DependencyProperty Windows.UI.Xaml.Media.PathFigure::TemplatedParentProperty" reason="DP declarations must be properties"/>
			<Member fullName="Windows.UI.Xaml.DependencyProperty Windows.UI.Xaml.Media.PathSegment::DataContextProperty" reason="DP declarations must be properties"/>
			<Member fullName="Windows.UI.Xaml.DependencyProperty Windows.UI.Xaml.Media.PathSegment::TemplatedParentProperty" reason="DP declarations must be properties"/>
			<Member fullName="Windows.UI.Xaml.DependencyProperty Windows.UI.Xaml.Media.Projection::DataContextProperty" reason="DP declarations must be properties"/>
			<Member fullName="Windows.UI.Xaml.DependencyProperty Windows.UI.Xaml.Media.Projection::TemplatedParentProperty" reason="DP declarations must be properties"/>
			<Member fullName="Windows.UI.Xaml.DependencyProperty Windows.UI.Xaml.Media.RectangleGeometry::RectProperty" reason="DP declarations must be properties"/>
			<Member fullName="Windows.UI.Xaml.DependencyProperty Windows.UI.Xaml.Media.RotateTransform::CenterYProperty" reason="DP declarations must be properties"/>
			<Member fullName="Windows.UI.Xaml.DependencyProperty Windows.UI.Xaml.Media.RotateTransform::CenterXProperty" reason="DP declarations must be properties"/>
			<Member fullName="Windows.UI.Xaml.DependencyProperty Windows.UI.Xaml.Media.RotateTransform::AngleProperty" reason="DP declarations must be properties"/>
			<Member fullName="Windows.UI.Xaml.DependencyProperty Windows.UI.Xaml.Media.ScaleTransform::CenterYProperty" reason="DP declarations must be properties"/>
			<Member fullName="Windows.UI.Xaml.DependencyProperty Windows.UI.Xaml.Media.ScaleTransform::CenterXProperty" reason="DP declarations must be properties"/>
			<Member fullName="Windows.UI.Xaml.DependencyProperty Windows.UI.Xaml.Media.ScaleTransform::ScaleXProperty" reason="DP declarations must be properties"/>
			<Member fullName="Windows.UI.Xaml.DependencyProperty Windows.UI.Xaml.Media.ScaleTransform::ScaleYProperty" reason="DP declarations must be properties"/>
			<Member fullName="Windows.UI.Xaml.DependencyProperty Windows.UI.Xaml.Media.SkewTransform::CenterYProperty" reason="DP declarations must be properties"/>
			<Member fullName="Windows.UI.Xaml.DependencyProperty Windows.UI.Xaml.Media.SkewTransform::CenterXProperty" reason="DP declarations must be properties"/>
			<Member fullName="Windows.UI.Xaml.DependencyProperty Windows.UI.Xaml.Media.SkewTransform::AngleXProperty" reason="DP declarations must be properties"/>
			<Member fullName="Windows.UI.Xaml.DependencyProperty Windows.UI.Xaml.Media.SkewTransform::AngleYProperty" reason="DP declarations must be properties"/>
			<Member fullName="Windows.UI.Xaml.DependencyProperty Windows.UI.Xaml.Media.SolidColorBrush::ColorProperty" reason="DP declarations must be properties"/>
			<Member fullName="Windows.UI.Xaml.DependencyProperty Windows.UI.Xaml.Media.TimelineMarker::DataContextProperty" reason="DP declarations must be properties"/>
			<Member fullName="Windows.UI.Xaml.DependencyProperty Windows.UI.Xaml.Media.TimelineMarker::TemplatedParentProperty" reason="DP declarations must be properties"/>
			<Member fullName="Windows.UI.Xaml.DependencyProperty Windows.UI.Xaml.Media.TransformGroup::ChildrenProperty" reason="DP declarations must be properties"/>
			<Member fullName="Windows.UI.Xaml.DependencyProperty Windows.UI.Xaml.Media.TranslateTransform::XProperty" reason="DP declarations must be properties"/>
			<Member fullName="Windows.UI.Xaml.DependencyProperty Windows.UI.Xaml.Media.TranslateTransform::YProperty" reason="DP declarations must be properties"/>
			<Member fullName="Windows.UI.Xaml.DependencyProperty Windows.UI.Xaml.Media.XamlLight::DataContextProperty" reason="DP declarations must be properties"/>
			<Member fullName="Windows.UI.Xaml.DependencyProperty Windows.UI.Xaml.Media.XamlLight::TemplatedParentProperty" reason="DP declarations must be properties"/>
			<Member fullName="Windows.UI.Xaml.DependencyProperty Windows.UI.Xaml.Media.Media3D.Transform3D::DataContextProperty" reason="DP declarations must be properties"/>
			<Member fullName="Windows.UI.Xaml.DependencyProperty Windows.UI.Xaml.Media.Media3D.Transform3D::TemplatedParentProperty" reason="DP declarations must be properties"/>
			<Member fullName="Windows.UI.Xaml.DependencyProperty Windows.UI.Xaml.Media.Imaging.BitmapImage::UriSourceProperty" reason="DP declarations must be properties"/>
			<Member fullName="Windows.UI.Xaml.DependencyProperty Windows.UI.Xaml.Media.Imaging.BitmapImage::DecodePixelTypeProperty" reason="DP declarations must be properties"/>
			<Member fullName="Windows.UI.Xaml.DependencyProperty Windows.UI.Xaml.Media.Imaging.BitmapImage::DecodePixelWidthProperty" reason="DP declarations must be properties"/>
			<Member fullName="Windows.UI.Xaml.DependencyProperty Windows.UI.Xaml.Media.Imaging.BitmapImage::DecodePixelHeightProperty" reason="DP declarations must be properties"/>
			<Member fullName="Windows.UI.Xaml.DependencyProperty Windows.UI.Xaml.Media.Imaging.BitmapImage::CreateOptionsProperty" reason="DP declarations must be properties"/>
			<Member fullName="Windows.UI.Xaml.DependencyProperty Windows.UI.Xaml.Media.Imaging.BitmapSource::PixelHeightProperty" reason="DP declarations must be properties"/>
			<Member fullName="Windows.UI.Xaml.DependencyProperty Windows.UI.Xaml.Media.Imaging.BitmapSource::PixelWidthProperty" reason="DP declarations must be properties"/>
			<Member fullName="Windows.UI.Xaml.DependencyProperty Windows.UI.Xaml.Media.Animation.BackEase::AmplitudeProperty" reason="DP declarations must be properties"/>
			<Member fullName="Windows.UI.Xaml.DependencyProperty Windows.UI.Xaml.Media.Animation.ColorKeyFrame::DataContextProperty" reason="DP declarations must be properties"/>
			<Member fullName="Windows.UI.Xaml.DependencyProperty Windows.UI.Xaml.Media.Animation.ColorKeyFrame::TemplatedParentProperty" reason="DP declarations must be properties"/>
			<Member fullName="Windows.UI.Xaml.DependencyProperty Windows.UI.Xaml.Media.Animation.DoubleAnimation::ByProperty" reason="DP declarations must be properties"/>
			<Member fullName="Windows.UI.Xaml.DependencyProperty Windows.UI.Xaml.Media.Animation.DoubleAnimation::FromProperty" reason="DP declarations must be properties"/>
			<Member fullName="Windows.UI.Xaml.DependencyProperty Windows.UI.Xaml.Media.Animation.DoubleAnimation::ToProperty" reason="DP declarations must be properties"/>
			<Member fullName="Windows.UI.Xaml.DependencyProperty Windows.UI.Xaml.Media.Animation.DoubleAnimation::EnableDependentAnimationProperty" reason="DP declarations must be properties"/>
			<Member fullName="Windows.UI.Xaml.DependencyProperty Windows.UI.Xaml.Media.Animation.DoubleAnimation::EasingFunctionProperty" reason="DP declarations must be properties"/>
			<Member fullName="Windows.UI.Xaml.DependencyProperty Windows.UI.Xaml.Media.Animation.DoubleAnimationUsingKeyFrames::EnableDependentAnimationProperty" reason="DP declarations must be properties"/>
			<Member fullName="Windows.UI.Xaml.DependencyProperty Windows.UI.Xaml.Media.Animation.DoubleKeyFrame::ValueProperty" reason="DP declarations must be properties"/>
			<Member fullName="Windows.UI.Xaml.DependencyProperty Windows.UI.Xaml.Media.Animation.DoubleKeyFrame::KeyTimeProperty" reason="DP declarations must be properties"/>
			<Member fullName="Windows.UI.Xaml.DependencyProperty Windows.UI.Xaml.Media.Animation.DoubleKeyFrame::DataContextProperty" reason="DP declarations must be properties"/>
			<Member fullName="Windows.UI.Xaml.DependencyProperty Windows.UI.Xaml.Media.Animation.DoubleKeyFrame::TemplatedParentProperty" reason="DP declarations must be properties"/>
			<Member fullName="Windows.UI.Xaml.DependencyProperty Windows.UI.Xaml.Media.Animation.EasingDoubleKeyFrame::EasingFunctionProperty" reason="DP declarations must be properties"/>
			<Member fullName="Windows.UI.Xaml.DependencyProperty Windows.UI.Xaml.Media.Animation.EasingFunctionBase::EasingModeProperty" reason="DP declarations must be properties"/>
			<Member fullName="Windows.UI.Xaml.DependencyProperty Windows.UI.Xaml.Media.Animation.EasingFunctionBase::DataContextProperty" reason="DP declarations must be properties"/>
			<Member fullName="Windows.UI.Xaml.DependencyProperty Windows.UI.Xaml.Media.Animation.EasingFunctionBase::TemplatedParentProperty" reason="DP declarations must be properties"/>
			<Member fullName="Windows.UI.Xaml.DependencyProperty Windows.UI.Xaml.Media.Animation.EntranceThemeTransition::FromHorizontalOffsetProperty" reason="DP declarations must be properties"/>
			<Member fullName="Windows.UI.Xaml.DependencyProperty Windows.UI.Xaml.Media.Animation.EntranceThemeTransition::FromVerticalOffsetProperty" reason="DP declarations must be properties"/>
			<Member fullName="Windows.UI.Xaml.DependencyProperty Windows.UI.Xaml.Media.Animation.EntranceThemeTransition::IsStaggeringEnabledProperty" reason="DP declarations must be properties"/>
			<Member fullName="Windows.UI.Xaml.DependencyProperty Windows.UI.Xaml.Media.Animation.KeySpline::DataContextProperty" reason="DP declarations must be properties"/>
			<Member fullName="Windows.UI.Xaml.DependencyProperty Windows.UI.Xaml.Media.Animation.KeySpline::TemplatedParentProperty" reason="DP declarations must be properties"/>
			<Member fullName="Windows.UI.Xaml.DependencyProperty Windows.UI.Xaml.Media.Animation.NavigationTransitionInfo::DataContextProperty" reason="DP declarations must be properties"/>
			<Member fullName="Windows.UI.Xaml.DependencyProperty Windows.UI.Xaml.Media.Animation.NavigationTransitionInfo::TemplatedParentProperty" reason="DP declarations must be properties"/>
			<Member fullName="Windows.UI.Xaml.DependencyProperty Windows.UI.Xaml.Media.Animation.ObjectKeyFrame::KeyTimeProperty" reason="DP declarations must be properties"/>
			<Member fullName="Windows.UI.Xaml.DependencyProperty Windows.UI.Xaml.Media.Animation.ObjectKeyFrame::ValueProperty" reason="DP declarations must be properties"/>
			<Member fullName="Windows.UI.Xaml.DependencyProperty Windows.UI.Xaml.Media.Animation.ObjectKeyFrame::DataContextProperty" reason="DP declarations must be properties"/>
			<Member fullName="Windows.UI.Xaml.DependencyProperty Windows.UI.Xaml.Media.Animation.ObjectKeyFrame::TemplatedParentProperty" reason="DP declarations must be properties"/>
			<Member fullName="Windows.UI.Xaml.DependencyProperty Windows.UI.Xaml.Media.Animation.PointKeyFrame::DataContextProperty" reason="DP declarations must be properties"/>
			<Member fullName="Windows.UI.Xaml.DependencyProperty Windows.UI.Xaml.Media.Animation.PointKeyFrame::TemplatedParentProperty" reason="DP declarations must be properties"/>
			<Member fullName="Windows.UI.Xaml.DependencyProperty Windows.UI.Xaml.Media.Animation.PowerEase::PowerProperty" reason="DP declarations must be properties"/>
			<Member fullName="Windows.UI.Xaml.DependencyProperty Windows.UI.Xaml.Media.Animation.SplineDoubleKeyFrame::KeySplineProperty" reason="DP declarations must be properties"/>
			<Member fullName="Windows.UI.Xaml.DependencyProperty Windows.UI.Xaml.Media.Animation.Storyboard::TargetNameProperty" reason="DP declarations must be properties"/>
			<Member fullName="Windows.UI.Xaml.DependencyProperty Windows.UI.Xaml.Media.Animation.Storyboard::TargetPropertyProperty" reason="DP declarations must be properties"/>
			<Member fullName="Windows.UI.Xaml.DependencyProperty Windows.UI.Xaml.Media.Animation.Timeline::BeginTimeProperty" reason="DP declarations must be properties"/>
			<Member fullName="Windows.UI.Xaml.DependencyProperty Windows.UI.Xaml.Media.Animation.Timeline::DurationProperty" reason="DP declarations must be properties"/>
			<Member fullName="Windows.UI.Xaml.DependencyProperty Windows.UI.Xaml.Media.Animation.Timeline::FillBehaviorProperty" reason="DP declarations must be properties"/>
			<Member fullName="Windows.UI.Xaml.DependencyProperty Windows.UI.Xaml.Media.Animation.Timeline::RepeatBehaviorProperty" reason="DP declarations must be properties"/>
			<Member fullName="Windows.UI.Xaml.DependencyProperty Windows.UI.Xaml.Media.Animation.Timeline::DataContextProperty" reason="DP declarations must be properties"/>
			<Member fullName="Windows.UI.Xaml.DependencyProperty Windows.UI.Xaml.Media.Animation.Timeline::TemplatedParentProperty" reason="DP declarations must be properties"/>
			<Member fullName="Windows.UI.Xaml.DependencyProperty Windows.UI.Xaml.Media.Animation.Transition::DataContextProperty" reason="DP declarations must be properties"/>
			<Member fullName="Windows.UI.Xaml.DependencyProperty Windows.UI.Xaml.Media.Animation.Transition::TemplatedParentProperty" reason="DP declarations must be properties"/>
			<Member fullName="Windows.UI.Xaml.DependencyProperty Windows.UI.Xaml.Data.BindingBase::DataContextProperty" reason="DP declarations must be properties"/>
			<Member fullName="Windows.UI.Xaml.DependencyProperty Windows.UI.Xaml.Data.BindingBase::TemplatedParentProperty" reason="DP declarations must be properties"/>
			<Member fullName="Windows.UI.Xaml.DependencyProperty Windows.UI.Xaml.Data.CollectionViewSource::IsSourceGroupedProperty" reason="DP declarations must be properties"/>
			<Member fullName="Windows.UI.Xaml.DependencyProperty Windows.UI.Xaml.Data.CollectionViewSource::SourceProperty" reason="DP declarations must be properties"/>
			<Member fullName="Windows.UI.Xaml.DependencyProperty Windows.UI.Xaml.Data.CollectionViewSource::DataContextProperty" reason="DP declarations must be properties"/>
			<Member fullName="Windows.UI.Xaml.DependencyProperty Windows.UI.Xaml.Data.CollectionViewSource::TemplatedParentProperty" reason="DP declarations must be properties"/>
			<Member fullName="Windows.UI.Xaml.DependencyProperty Uno.UI.BaseActivity::DataContextProperty" reason="DP declarations must be properties"/>
			<Member fullName="Windows.UI.Xaml.DependencyProperty Uno.UI.BaseActivity::TemplatedParentProperty" reason="DP declarations must be properties"/>
			<Member fullName="Windows.UI.Xaml.DependencyProperty Uno.UI.BaseFragment::DataContextProperty" reason="DP declarations must be properties"/>
			<Member fullName="Windows.UI.Xaml.DependencyProperty Uno.UI.BaseFragment::TemplatedParentProperty" reason="DP declarations must be properties"/>
			<Member fullName="Windows.UI.Xaml.DependencyProperty Uno.UI.Xaml.XamlInfo::XamlInfoProperty" reason="DP declarations must be properties"/>
			<Member fullName="Windows.UI.Xaml.DependencyProperty Uno.UI.Xaml.Controls.ComboBox::DropDownPreferredPlacementProperty" reason="DP declarations must be properties"/>
			<Member fullName="Windows.UI.Xaml.DependencyProperty Uno.UI.Xaml.Controls.ScrollViewer::UpdatesModeProperty" reason="DP declarations must be properties"/>
			<Member fullName="Windows.UI.Xaml.DependencyProperty Uno.UI.Controls.ManagedItemsStackPanel::OrientationProperty" reason="DP declarations must be properties"/>
			<Member fullName="Windows.UI.Xaml.DependencyProperty Uno.UI.Controls.ManagedItemsStackPanel::CacheLengthProperty" reason="DP declarations must be properties"/>
			<Member fullName="Windows.UI.Xaml.DependencyProperty Uno.UI.Controls.BindableButton::DataContextProperty" reason="DP declarations must be properties"/>
			<Member fullName="Windows.UI.Xaml.DependencyProperty Uno.UI.Controls.BindableButton::TemplatedParentProperty" reason="DP declarations must be properties"/>
			<Member fullName="Windows.UI.Xaml.DependencyProperty Uno.UI.Controls.BindableCheckBox::DataContextProperty" reason="DP declarations must be properties"/>
			<Member fullName="Windows.UI.Xaml.DependencyProperty Uno.UI.Controls.BindableCheckBox::TemplatedParentProperty" reason="DP declarations must be properties"/>
			<Member fullName="Windows.UI.Xaml.DependencyProperty Uno.UI.Controls.BindableDrawerLayout::IsLeftPaneEnabledProperty" reason="DP declarations must be properties"/>
			<Member fullName="Windows.UI.Xaml.DependencyProperty Uno.UI.Controls.BindableDrawerLayout::IsRightPaneEnabledProperty" reason="DP declarations must be properties"/>
			<Member fullName="Windows.UI.Xaml.DependencyProperty Uno.UI.Controls.BindableDrawerLayout::DataContextProperty" reason="DP declarations must be properties"/>
			<Member fullName="Windows.UI.Xaml.DependencyProperty Uno.UI.Controls.BindableDrawerLayout::TemplatedParentProperty" reason="DP declarations must be properties"/>
			<Member fullName="Windows.UI.Xaml.DependencyProperty Uno.UI.Controls.BindableFragment::DataContextProperty" reason="DP declarations must be properties"/>
			<Member fullName="Windows.UI.Xaml.DependencyProperty Uno.UI.Controls.BindableFragment::TemplatedParentProperty" reason="DP declarations must be properties"/>
			<Member fullName="Windows.UI.Xaml.DependencyProperty Uno.UI.Controls.BindableGridView::ItemsSourceProperty" reason="DP declarations must be properties"/>
			<Member fullName="Windows.UI.Xaml.DependencyProperty Uno.UI.Controls.BindableGridView::ItemTemplateProperty" reason="DP declarations must be properties"/>
			<Member fullName="Windows.UI.Xaml.DependencyProperty Uno.UI.Controls.BindableListView::ItemsSourceProperty" reason="DP declarations must be properties"/>
			<Member fullName="Windows.UI.Xaml.DependencyProperty Uno.UI.Controls.BindableListView::DataContextProperty" reason="DP declarations must be properties"/>
			<Member fullName="Windows.UI.Xaml.DependencyProperty Uno.UI.Controls.BindableListView::TemplatedParentProperty" reason="DP declarations must be properties"/>
			<Member fullName="Windows.UI.Xaml.DependencyProperty Uno.UI.Controls.BindableProgressBar::DataContextProperty" reason="DP declarations must be properties"/>
			<Member fullName="Windows.UI.Xaml.DependencyProperty Uno.UI.Controls.BindableProgressBar::TemplatedParentProperty" reason="DP declarations must be properties"/>
			<Member fullName="Windows.UI.Xaml.DependencyProperty Uno.UI.Controls.BindableRadioButton::DataContextProperty" reason="DP declarations must be properties"/>
			<Member fullName="Windows.UI.Xaml.DependencyProperty Uno.UI.Controls.BindableRadioButton::TemplatedParentProperty" reason="DP declarations must be properties"/>
			<Member fullName="Windows.UI.Xaml.DependencyProperty Uno.UI.Controls.BindableSeekBar::DataContextProperty" reason="DP declarations must be properties"/>
			<Member fullName="Windows.UI.Xaml.DependencyProperty Uno.UI.Controls.BindableSeekBar::TemplatedParentProperty" reason="DP declarations must be properties"/>
			<Member fullName="Windows.UI.Xaml.DependencyProperty Uno.UI.Controls.BindableSwitchCompat::TextColorProperty" reason="DP declarations must be properties"/>
			<Member fullName="Windows.UI.Xaml.DependencyProperty Uno.UI.Controls.BindableSwitchCompat::ThumbTintProperty" reason="DP declarations must be properties"/>
			<Member fullName="Windows.UI.Xaml.DependencyProperty Uno.UI.Controls.BindableSwitchCompat::TrackTintProperty" reason="DP declarations must be properties"/>
			<Member fullName="Windows.UI.Xaml.DependencyProperty Uno.UI.Controls.BindableSwitchCompat::DataContextProperty" reason="DP declarations must be properties"/>
			<Member fullName="Windows.UI.Xaml.DependencyProperty Uno.UI.Controls.BindableSwitchCompat::TemplatedParentProperty" reason="DP declarations must be properties"/>
			<Member fullName="Windows.UI.Xaml.DependencyProperty Uno.UI.Controls.BindableToggleButton::DataContextProperty" reason="DP declarations must be properties"/>
			<Member fullName="Windows.UI.Xaml.DependencyProperty Uno.UI.Controls.BindableToggleButton::TemplatedParentProperty" reason="DP declarations must be properties"/>
			<Member fullName="Windows.UI.Xaml.DependencyProperty Uno.UI.Controls.BindableView::DataContextProperty" reason="DP declarations must be properties"/>
			<Member fullName="Windows.UI.Xaml.DependencyProperty Uno.UI.Controls.BindableView::TemplatedParentProperty" reason="DP declarations must be properties"/>
			<Member fullName="Windows.UI.Xaml.DependencyProperty Uno.UI.Controls.Legacy.GridView::SelectionModeProperty" reason="DP declarations must be properties"/>
			<Member fullName="Windows.UI.Xaml.DependencyProperty Uno.UI.Controls.Legacy.GridView::SelectedItemsProperty" reason="DP declarations must be properties"/>
			<Member fullName="Windows.UI.Xaml.DependencyProperty Uno.UI.Controls.Legacy.GridView::SelectedItemProperty" reason="DP declarations must be properties"/>
			<Member fullName="Windows.UI.Xaml.DependencyProperty Uno.UI.Controls.Legacy.GridView::UnselectOnClickProperty" reason="DP declarations must be properties"/>
			<Member fullName="Windows.UI.Xaml.DependencyProperty Uno.UI.Controls.Legacy.GridView::BackgroundProperty" reason="DP declarations must be properties"/>
			<Member fullName="Windows.UI.Xaml.DependencyProperty Uno.UI.Controls.Legacy.GridView::OpacityProperty" reason="DP declarations must be properties"/>
			<Member fullName="Windows.UI.Xaml.DependencyProperty Uno.UI.Controls.Legacy.GridView::StyleProperty" reason="DP declarations must be properties"/>
			<Member fullName="Windows.UI.Xaml.DependencyProperty Uno.UI.Controls.Legacy.GridView::IsEnabledProperty" reason="DP declarations must be properties"/>
			<Member fullName="Windows.UI.Xaml.DependencyProperty Uno.UI.Controls.Legacy.GridView::IsHitTestVisibleProperty" reason="DP declarations must be properties"/>
			<Member fullName="Windows.UI.Xaml.DependencyProperty Uno.UI.Controls.Legacy.GridView::VisibilityProperty" reason="DP declarations must be properties"/>
			<Member fullName="Windows.UI.Xaml.DependencyProperty Uno.UI.Controls.Legacy.GridView::NameProperty" reason="DP declarations must be properties"/>
			<Member fullName="Windows.UI.Xaml.DependencyProperty Uno.UI.Controls.Legacy.GridView::MarginProperty" reason="DP declarations must be properties"/>
			<Member fullName="Windows.UI.Xaml.DependencyProperty Uno.UI.Controls.Legacy.GridView::HorizontalAlignmentProperty" reason="DP declarations must be properties"/>
			<Member fullName="Windows.UI.Xaml.DependencyProperty Uno.UI.Controls.Legacy.GridView::VerticalAlignmentProperty" reason="DP declarations must be properties"/>
			<Member fullName="Windows.UI.Xaml.DependencyProperty Uno.UI.Controls.Legacy.GridView::WidthProperty" reason="DP declarations must be properties"/>
			<Member fullName="Windows.UI.Xaml.DependencyProperty Uno.UI.Controls.Legacy.GridView::HeightProperty" reason="DP declarations must be properties"/>
			<Member fullName="Windows.UI.Xaml.DependencyProperty Uno.UI.Controls.Legacy.GridView::MinWidthProperty" reason="DP declarations must be properties"/>
			<Member fullName="Windows.UI.Xaml.DependencyProperty Uno.UI.Controls.Legacy.GridView::MinHeightProperty" reason="DP declarations must be properties"/>
			<Member fullName="Windows.UI.Xaml.DependencyProperty Uno.UI.Controls.Legacy.GridView::MaxWidthProperty" reason="DP declarations must be properties"/>
			<Member fullName="Windows.UI.Xaml.DependencyProperty Uno.UI.Controls.Legacy.GridView::MaxHeightProperty" reason="DP declarations must be properties"/>
			<Member fullName="Windows.UI.Xaml.DependencyProperty Uno.UI.Controls.Legacy.GridView::TransitionsProperty" reason="DP declarations must be properties"/>
			<Member fullName="Windows.UI.Xaml.DependencyProperty Uno.UI.Controls.Legacy.GridView::TagProperty" reason="DP declarations must be properties"/>
			<Member fullName="Windows.UI.Xaml.DependencyProperty Uno.UI.Controls.Legacy.GridView::RenderTransformProperty" reason="DP declarations must be properties"/>
			<Member fullName="Windows.UI.Xaml.DependencyProperty Uno.UI.Controls.Legacy.GridView::RenderTransformOriginProperty" reason="DP declarations must be properties"/>
			<Member fullName="Windows.UI.Xaml.DependencyProperty Uno.UI.Controls.Legacy.GridView::DisplayMemberPathProperty" reason="DP declarations must be properties"/>
			<Member fullName="Windows.UI.Xaml.DependencyProperty Uno.UI.Controls.Legacy.GridView::DataContextProperty" reason="DP declarations must be properties"/>
			<Member fullName="Windows.UI.Xaml.DependencyProperty Uno.UI.Controls.Legacy.GridView::TemplatedParentProperty" reason="DP declarations must be properties"/>
			<Member fullName="Windows.UI.Xaml.DependencyProperty Uno.UI.Controls.Legacy.HorizontalGridView::BackgroundProperty" reason="DP declarations must be properties"/>
			<Member fullName="Windows.UI.Xaml.DependencyProperty Uno.UI.Controls.Legacy.HorizontalGridView::OpacityProperty" reason="DP declarations must be properties"/>
			<Member fullName="Windows.UI.Xaml.DependencyProperty Uno.UI.Controls.Legacy.HorizontalGridView::StyleProperty" reason="DP declarations must be properties"/>
			<Member fullName="Windows.UI.Xaml.DependencyProperty Uno.UI.Controls.Legacy.HorizontalGridView::IsEnabledProperty" reason="DP declarations must be properties"/>
			<Member fullName="Windows.UI.Xaml.DependencyProperty Uno.UI.Controls.Legacy.HorizontalGridView::IsHitTestVisibleProperty" reason="DP declarations must be properties"/>
			<Member fullName="Windows.UI.Xaml.DependencyProperty Uno.UI.Controls.Legacy.HorizontalGridView::VisibilityProperty" reason="DP declarations must be properties"/>
			<Member fullName="Windows.UI.Xaml.DependencyProperty Uno.UI.Controls.Legacy.HorizontalGridView::NameProperty" reason="DP declarations must be properties"/>
			<Member fullName="Windows.UI.Xaml.DependencyProperty Uno.UI.Controls.Legacy.HorizontalGridView::MarginProperty" reason="DP declarations must be properties"/>
			<Member fullName="Windows.UI.Xaml.DependencyProperty Uno.UI.Controls.Legacy.HorizontalGridView::HorizontalAlignmentProperty" reason="DP declarations must be properties"/>
			<Member fullName="Windows.UI.Xaml.DependencyProperty Uno.UI.Controls.Legacy.HorizontalGridView::VerticalAlignmentProperty" reason="DP declarations must be properties"/>
			<Member fullName="Windows.UI.Xaml.DependencyProperty Uno.UI.Controls.Legacy.HorizontalGridView::WidthProperty" reason="DP declarations must be properties"/>
			<Member fullName="Windows.UI.Xaml.DependencyProperty Uno.UI.Controls.Legacy.HorizontalGridView::HeightProperty" reason="DP declarations must be properties"/>
			<Member fullName="Windows.UI.Xaml.DependencyProperty Uno.UI.Controls.Legacy.HorizontalGridView::MinWidthProperty" reason="DP declarations must be properties"/>
			<Member fullName="Windows.UI.Xaml.DependencyProperty Uno.UI.Controls.Legacy.HorizontalGridView::MinHeightProperty" reason="DP declarations must be properties"/>
			<Member fullName="Windows.UI.Xaml.DependencyProperty Uno.UI.Controls.Legacy.HorizontalGridView::MaxWidthProperty" reason="DP declarations must be properties"/>
			<Member fullName="Windows.UI.Xaml.DependencyProperty Uno.UI.Controls.Legacy.HorizontalGridView::MaxHeightProperty" reason="DP declarations must be properties"/>
			<Member fullName="Windows.UI.Xaml.DependencyProperty Uno.UI.Controls.Legacy.HorizontalGridView::TransitionsProperty" reason="DP declarations must be properties"/>
			<Member fullName="Windows.UI.Xaml.DependencyProperty Uno.UI.Controls.Legacy.HorizontalGridView::TagProperty" reason="DP declarations must be properties"/>
			<Member fullName="Windows.UI.Xaml.DependencyProperty Uno.UI.Controls.Legacy.HorizontalGridView::RenderTransformProperty" reason="DP declarations must be properties"/>
			<Member fullName="Windows.UI.Xaml.DependencyProperty Uno.UI.Controls.Legacy.HorizontalGridView::RenderTransformOriginProperty" reason="DP declarations must be properties"/>
			<Member fullName="Windows.UI.Xaml.DependencyProperty Uno.UI.Controls.Legacy.HorizontalGridView::DisplayMemberPathProperty" reason="DP declarations must be properties"/>
			<Member fullName="Windows.UI.Xaml.DependencyProperty Uno.UI.Controls.Legacy.HorizontalGridView::DataContextProperty" reason="DP declarations must be properties"/>
			<Member fullName="Windows.UI.Xaml.DependencyProperty Uno.UI.Controls.Legacy.HorizontalGridView::TemplatedParentProperty" reason="DP declarations must be properties"/>
			<Member fullName="Windows.UI.Xaml.DependencyProperty Uno.UI.Controls.Legacy.HorizontalListView::SelectionModeProperty" reason="DP declarations must be properties"/>
			<Member fullName="Windows.UI.Xaml.DependencyProperty Uno.UI.Controls.Legacy.HorizontalListView::SelectedItemsProperty" reason="DP declarations must be properties"/>
			<Member fullName="Windows.UI.Xaml.DependencyProperty Uno.UI.Controls.Legacy.HorizontalListView::SelectedItemProperty" reason="DP declarations must be properties"/>
			<Member fullName="Windows.UI.Xaml.DependencyProperty Uno.UI.Controls.Legacy.HorizontalListView::ItemContainerStyleProperty" reason="DP declarations must be properties"/>
			<Member fullName="Windows.UI.Xaml.DependencyProperty Uno.UI.Controls.Legacy.HorizontalListView::IsItemClickEnabledProperty" reason="DP declarations must be properties"/>
			<Member fullName="Windows.UI.Xaml.DependencyProperty Uno.UI.Controls.Legacy.HorizontalListView::BackgroundProperty" reason="DP declarations must be properties"/>
			<Member fullName="Windows.UI.Xaml.DependencyProperty Uno.UI.Controls.Legacy.HorizontalListView::OpacityProperty" reason="DP declarations must be properties"/>
			<Member fullName="Windows.UI.Xaml.DependencyProperty Uno.UI.Controls.Legacy.HorizontalListView::StyleProperty" reason="DP declarations must be properties"/>
			<Member fullName="Windows.UI.Xaml.DependencyProperty Uno.UI.Controls.Legacy.HorizontalListView::IsEnabledProperty" reason="DP declarations must be properties"/>
			<Member fullName="Windows.UI.Xaml.DependencyProperty Uno.UI.Controls.Legacy.HorizontalListView::IsHitTestVisibleProperty" reason="DP declarations must be properties"/>
			<Member fullName="Windows.UI.Xaml.DependencyProperty Uno.UI.Controls.Legacy.HorizontalListView::VisibilityProperty" reason="DP declarations must be properties"/>
			<Member fullName="Windows.UI.Xaml.DependencyProperty Uno.UI.Controls.Legacy.HorizontalListView::NameProperty" reason="DP declarations must be properties"/>
			<Member fullName="Windows.UI.Xaml.DependencyProperty Uno.UI.Controls.Legacy.HorizontalListView::MarginProperty" reason="DP declarations must be properties"/>
			<Member fullName="Windows.UI.Xaml.DependencyProperty Uno.UI.Controls.Legacy.HorizontalListView::HorizontalAlignmentProperty" reason="DP declarations must be properties"/>
			<Member fullName="Windows.UI.Xaml.DependencyProperty Uno.UI.Controls.Legacy.HorizontalListView::VerticalAlignmentProperty" reason="DP declarations must be properties"/>
			<Member fullName="Windows.UI.Xaml.DependencyProperty Uno.UI.Controls.Legacy.HorizontalListView::WidthProperty" reason="DP declarations must be properties"/>
			<Member fullName="Windows.UI.Xaml.DependencyProperty Uno.UI.Controls.Legacy.HorizontalListView::HeightProperty" reason="DP declarations must be properties"/>
			<Member fullName="Windows.UI.Xaml.DependencyProperty Uno.UI.Controls.Legacy.HorizontalListView::MinWidthProperty" reason="DP declarations must be properties"/>
			<Member fullName="Windows.UI.Xaml.DependencyProperty Uno.UI.Controls.Legacy.HorizontalListView::MinHeightProperty" reason="DP declarations must be properties"/>
			<Member fullName="Windows.UI.Xaml.DependencyProperty Uno.UI.Controls.Legacy.HorizontalListView::MaxWidthProperty" reason="DP declarations must be properties"/>
			<Member fullName="Windows.UI.Xaml.DependencyProperty Uno.UI.Controls.Legacy.HorizontalListView::MaxHeightProperty" reason="DP declarations must be properties"/>
			<Member fullName="Windows.UI.Xaml.DependencyProperty Uno.UI.Controls.Legacy.HorizontalListView::TransitionsProperty" reason="DP declarations must be properties"/>
			<Member fullName="Windows.UI.Xaml.DependencyProperty Uno.UI.Controls.Legacy.HorizontalListView::TagProperty" reason="DP declarations must be properties"/>
			<Member fullName="Windows.UI.Xaml.DependencyProperty Uno.UI.Controls.Legacy.HorizontalListView::RenderTransformProperty" reason="DP declarations must be properties"/>
			<Member fullName="Windows.UI.Xaml.DependencyProperty Uno.UI.Controls.Legacy.HorizontalListView::RenderTransformOriginProperty" reason="DP declarations must be properties"/>
			<Member fullName="Windows.UI.Xaml.DependencyProperty Uno.UI.Controls.Legacy.HorizontalListView::DisplayMemberPathProperty" reason="DP declarations must be properties"/>
			<Member fullName="Windows.UI.Xaml.DependencyProperty Uno.UI.Controls.Legacy.HorizontalListView::DataContextProperty" reason="DP declarations must be properties"/>
			<Member fullName="Windows.UI.Xaml.DependencyProperty Uno.UI.Controls.Legacy.HorizontalListView::TemplatedParentProperty" reason="DP declarations must be properties"/>
			<Member fullName="Windows.UI.Xaml.DependencyProperty Uno.UI.Controls.Legacy.ListView::ItemTemplateProperty" reason="DP declarations must be properties"/>
			<Member fullName="Windows.UI.Xaml.DependencyProperty Uno.UI.Controls.Legacy.ListView::HeaderTemplateProperty" reason="DP declarations must be properties"/>
			<Member fullName="Windows.UI.Xaml.DependencyProperty Uno.UI.Controls.Legacy.ListView::FooterTemplateProperty" reason="DP declarations must be properties"/>
			<Member fullName="Windows.UI.Xaml.DependencyProperty Uno.UI.Controls.Legacy.ListView::ItemTemplateSelectorProperty" reason="DP declarations must be properties"/>
			<Member fullName="Windows.UI.Xaml.DependencyProperty Uno.UI.Controls.Legacy.ListView::HeaderProperty" reason="DP declarations must be properties"/>
			<Member fullName="Windows.UI.Xaml.DependencyProperty Uno.UI.Controls.Legacy.ListView::FooterProperty" reason="DP declarations must be properties"/>
			<Member fullName="Windows.UI.Xaml.DependencyProperty Uno.UI.Controls.Legacy.ListView::ItemsSourceProperty" reason="DP declarations must be properties"/>
			<Member fullName="Windows.UI.Xaml.DependencyProperty Uno.UI.Controls.Legacy.ListView::SelectionModeProperty" reason="DP declarations must be properties"/>
			<Member fullName="Windows.UI.Xaml.DependencyProperty Uno.UI.Controls.Legacy.ListView::SelectedItemsProperty" reason="DP declarations must be properties"/>
			<Member fullName="Windows.UI.Xaml.DependencyProperty Uno.UI.Controls.Legacy.ListView::SelectedItemProperty" reason="DP declarations must be properties"/>
			<Member fullName="Windows.UI.Xaml.DependencyProperty Uno.UI.Controls.Legacy.ListView::ItemContainerStyleProperty" reason="DP declarations must be properties"/>
			<Member fullName="Windows.UI.Xaml.DependencyProperty Uno.UI.Controls.Legacy.ListView::GroupStyleProperty" reason="DP declarations must be properties"/>
			<Member fullName="Windows.UI.Xaml.DependencyProperty Uno.UI.Controls.Legacy.ListView::IsItemClickEnabledProperty" reason="DP declarations must be properties"/>
			<Member fullName="Windows.UI.Xaml.DependencyProperty Uno.UI.Controls.Legacy.ListView::UnselectOnClickProperty" reason="DP declarations must be properties"/>
			<Member fullName="Windows.UI.Xaml.DependencyProperty Uno.UI.Controls.Legacy.ListView::BackgroundProperty" reason="DP declarations must be properties"/>
			<Member fullName="Windows.UI.Xaml.DependencyProperty Uno.UI.Controls.Legacy.ListView::OpacityProperty" reason="DP declarations must be properties"/>
			<Member fullName="Windows.UI.Xaml.DependencyProperty Uno.UI.Controls.Legacy.ListView::StyleProperty" reason="DP declarations must be properties"/>
			<Member fullName="Windows.UI.Xaml.DependencyProperty Uno.UI.Controls.Legacy.ListView::IsEnabledProperty" reason="DP declarations must be properties"/>
			<Member fullName="Windows.UI.Xaml.DependencyProperty Uno.UI.Controls.Legacy.ListView::IsHitTestVisibleProperty" reason="DP declarations must be properties"/>
			<Member fullName="Windows.UI.Xaml.DependencyProperty Uno.UI.Controls.Legacy.ListView::VisibilityProperty" reason="DP declarations must be properties"/>
			<Member fullName="Windows.UI.Xaml.DependencyProperty Uno.UI.Controls.Legacy.ListView::NameProperty" reason="DP declarations must be properties"/>
			<Member fullName="Windows.UI.Xaml.DependencyProperty Uno.UI.Controls.Legacy.ListView::MarginProperty" reason="DP declarations must be properties"/>
			<Member fullName="Windows.UI.Xaml.DependencyProperty Uno.UI.Controls.Legacy.ListView::HorizontalAlignmentProperty" reason="DP declarations must be properties"/>
			<Member fullName="Windows.UI.Xaml.DependencyProperty Uno.UI.Controls.Legacy.ListView::VerticalAlignmentProperty" reason="DP declarations must be properties"/>
			<Member fullName="Windows.UI.Xaml.DependencyProperty Uno.UI.Controls.Legacy.ListView::WidthProperty" reason="DP declarations must be properties"/>
			<Member fullName="Windows.UI.Xaml.DependencyProperty Uno.UI.Controls.Legacy.ListView::HeightProperty" reason="DP declarations must be properties"/>
			<Member fullName="Windows.UI.Xaml.DependencyProperty Uno.UI.Controls.Legacy.ListView::MinWidthProperty" reason="DP declarations must be properties"/>
			<Member fullName="Windows.UI.Xaml.DependencyProperty Uno.UI.Controls.Legacy.ListView::MinHeightProperty" reason="DP declarations must be properties"/>
			<Member fullName="Windows.UI.Xaml.DependencyProperty Uno.UI.Controls.Legacy.ListView::MaxWidthProperty" reason="DP declarations must be properties"/>
			<Member fullName="Windows.UI.Xaml.DependencyProperty Uno.UI.Controls.Legacy.ListView::MaxHeightProperty" reason="DP declarations must be properties"/>
			<Member fullName="Windows.UI.Xaml.DependencyProperty Uno.UI.Controls.Legacy.ListView::TransitionsProperty" reason="DP declarations must be properties"/>
			<Member fullName="Windows.UI.Xaml.DependencyProperty Uno.UI.Controls.Legacy.ListView::TagProperty" reason="DP declarations must be properties"/>
			<Member fullName="Windows.UI.Xaml.DependencyProperty Uno.UI.Controls.Legacy.ListView::RenderTransformProperty" reason="DP declarations must be properties"/>
			<Member fullName="Windows.UI.Xaml.DependencyProperty Uno.UI.Controls.Legacy.ListView::RenderTransformOriginProperty" reason="DP declarations must be properties"/>
			<Member fullName="Windows.UI.Xaml.DependencyProperty Uno.UI.Controls.Legacy.ListView::DisplayMemberPathProperty" reason="DP declarations must be properties"/>
			<Member fullName="Windows.UI.Xaml.DependencyProperty Uno.UI.Controls.Legacy.ListView::DataContextProperty" reason="DP declarations must be properties"/>
			<Member fullName="Windows.UI.Xaml.DependencyProperty Uno.UI.Controls.Legacy.ListView::TemplatedParentProperty" reason="DP declarations must be properties"/>
			<Member fullName="Windows.UI.Xaml.DependencyProperty Uno.UI.Behaviors.TextBoxBehavior::NextControlProperty" reason="DP declarations must be properties"/>
			<Member fullName="Windows.UI.Xaml.DependencyProperty Uno.UI.Behaviors.TextBoxBehavior::TextProperty" reason="DP declarations must be properties"/>
			<Member fullName="Windows.UI.Xaml.DependencyProperty Uno.UI.Toolkit.ElevatedView::ElevationProperty" reason="DP declarations must be properties"/>
			<Member fullName="Windows.UI.Xaml.DependencyProperty Uno.UI.Toolkit.ElevatedView::ShadowColorProperty" reason="DP declarations must be properties"/>
			<Member fullName="Windows.UI.Xaml.DependencyProperty Uno.UI.Toolkit.ElevatedView::ElevatedContentProperty" reason="DP declarations must be properties"/>
			<Member fullName="Windows.UI.Xaml.DependencyProperty Uno.UI.Toolkit.ElevatedView::BackgroundProperty" reason="DP declarations must be properties"/>
			<Member fullName="Windows.UI.Xaml.DependencyProperty Uno.UI.Toolkit.ElevatedView::CornerRadiusProperty" reason="DP declarations must be properties"/>
			<Member fullName="Windows.UI.Xaml.DependencyProperty Uno.UI.Toolkit.VisibleBoundsPadding::PaddingMaskProperty" reason="DP declarations must be properties"/>
			<Member fullName="Windows.UI.Xaml.DependencyProperty Windows.UI.Xaml.UIElement::DataContextProperty" reason="DP declarations must be properties"/>
			<Member fullName="Windows.UI.Xaml.DependencyProperty Windows.UI.Xaml.UIElement::TemplatedParentProperty" reason="DP declarations must be properties"/>
			<Member fullName="Windows.UI.Xaml.DependencyProperty Windows.UI.Xaml.Documents.Hyperlink::NavigationTargetProperty" reason="DP declarations must be properties"/>
			<Member fullName="Windows.UI.Xaml.DependencyProperty Windows.UI.Xaml.Controls.PivotItem::ImageProperty" reason="DP declarations must be properties"/>
			<Member fullName="Windows.UI.Xaml.DependencyProperty Windows.UI.Xaml.Controls.TextBox::ReturnKeyTypeProperty" reason="DP declarations must be properties"/>
			<Member fullName="Windows.UI.Xaml.DependencyProperty Windows.UI.Xaml.Controls.TextBox::KeyboardAppearanceProperty" reason="DP declarations must be properties"/>
			<Member fullName="Windows.UI.Xaml.DependencyProperty Windows.UI.Xaml.Controls.Picker::ItemsSourceProperty" reason="DP declarations must be properties"/>
			<Member fullName="Windows.UI.Xaml.DependencyProperty Windows.UI.Xaml.Controls.Picker::SelectedItemProperty" reason="DP declarations must be properties"/>
			<Member fullName="Windows.UI.Xaml.DependencyProperty Windows.UI.Xaml.Controls.Picker::SelectedIndexProperty" reason="DP declarations must be properties"/>
			<Member fullName="Windows.UI.Xaml.DependencyProperty Windows.UI.Xaml.Controls.Picker::ItemTemplateProperty" reason="DP declarations must be properties"/>
			<Member fullName="Windows.UI.Xaml.DependencyProperty Windows.UI.Xaml.Controls.Picker::ItemContainerStyleProperty" reason="DP declarations must be properties"/>
			<Member fullName="Windows.UI.Xaml.DependencyProperty Windows.UI.Xaml.Controls.Picker::ItemTemplateSelectorProperty" reason="DP declarations must be properties"/>
			<Member fullName="Windows.UI.Xaml.DependencyProperty Windows.UI.Xaml.Controls.Picker::DisplayMemberPathProperty" reason="DP declarations must be properties"/>
			<Member fullName="Windows.UI.Xaml.DependencyProperty Windows.UI.Xaml.Controls.Picker::PlaceholderProperty" reason="DP declarations must be properties"/>
			<Member fullName="Windows.UI.Xaml.DependencyProperty Windows.UI.Xaml.Controls.Picker::NameProperty" reason="DP declarations must be properties"/>
			<Member fullName="Windows.UI.Xaml.DependencyProperty Windows.UI.Xaml.Controls.Picker::MarginProperty" reason="DP declarations must be properties"/>
			<Member fullName="Windows.UI.Xaml.DependencyProperty Windows.UI.Xaml.Controls.Picker::HorizontalAlignmentProperty" reason="DP declarations must be properties"/>
			<Member fullName="Windows.UI.Xaml.DependencyProperty Windows.UI.Xaml.Controls.Picker::VerticalAlignmentProperty" reason="DP declarations must be properties"/>
			<Member fullName="Windows.UI.Xaml.DependencyProperty Windows.UI.Xaml.Controls.Picker::WidthProperty" reason="DP declarations must be properties"/>
			<Member fullName="Windows.UI.Xaml.DependencyProperty Windows.UI.Xaml.Controls.Picker::HeightProperty" reason="DP declarations must be properties"/>
			<Member fullName="Windows.UI.Xaml.DependencyProperty Windows.UI.Xaml.Controls.Picker::MinWidthProperty" reason="DP declarations must be properties"/>
			<Member fullName="Windows.UI.Xaml.DependencyProperty Windows.UI.Xaml.Controls.Picker::MinHeightProperty" reason="DP declarations must be properties"/>
			<Member fullName="Windows.UI.Xaml.DependencyProperty Windows.UI.Xaml.Controls.Picker::MaxWidthProperty" reason="DP declarations must be properties"/>
			<Member fullName="Windows.UI.Xaml.DependencyProperty Windows.UI.Xaml.Controls.Picker::MaxHeightProperty" reason="DP declarations must be properties"/>
			<Member fullName="Windows.UI.Xaml.DependencyProperty Windows.UI.Xaml.Controls.Picker::StyleProperty" reason="DP declarations must be properties"/>
			<Member fullName="Windows.UI.Xaml.DependencyProperty Windows.UI.Xaml.Controls.Picker::IsEnabledProperty" reason="DP declarations must be properties"/>
			<Member fullName="Windows.UI.Xaml.DependencyProperty Windows.UI.Xaml.Controls.Picker::OpacityProperty" reason="DP declarations must be properties"/>
			<Member fullName="Windows.UI.Xaml.DependencyProperty Windows.UI.Xaml.Controls.Picker::VisibilityProperty" reason="DP declarations must be properties"/>
			<Member fullName="Windows.UI.Xaml.DependencyProperty Windows.UI.Xaml.Controls.Picker::IsHitTestVisibleProperty" reason="DP declarations must be properties"/>
			<Member fullName="Windows.UI.Xaml.DependencyProperty Windows.UI.Xaml.Controls.Picker::TagProperty" reason="DP declarations must be properties"/>
			<Member fullName="Windows.UI.Xaml.DependencyProperty Windows.UI.Xaml.Controls.Picker::TransitionsProperty" reason="DP declarations must be properties"/>
			<Member fullName="Windows.UI.Xaml.DependencyProperty Windows.UI.Xaml.Controls.Picker::RenderTransformProperty" reason="DP declarations must be properties"/>
			<Member fullName="Windows.UI.Xaml.DependencyProperty Windows.UI.Xaml.Controls.Picker::RenderTransformOriginProperty" reason="DP declarations must be properties"/>
			<Member fullName="Windows.UI.Xaml.DependencyProperty Windows.UI.Xaml.Controls.Picker::BackgroundProperty" reason="DP declarations must be properties"/>
			<Member fullName="Windows.UI.Xaml.DependencyProperty Windows.UI.Xaml.Controls.Picker::DataContextProperty" reason="DP declarations must be properties"/>
			<Member fullName="Windows.UI.Xaml.DependencyProperty Windows.UI.Xaml.Controls.Picker::TemplatedParentProperty" reason="DP declarations must be properties"/>
			<Member fullName="Windows.UI.Xaml.DependencyProperty Windows.UI.Xaml.Controls.Popover::AnchorProperty" reason="DP declarations must be properties"/>
			<Member fullName="Windows.UI.Xaml.DependencyProperty Windows.UI.Xaml.Controls.MultilineTextBoxView::ForegroundProperty" reason="DP declarations must be properties"/>
			<Member fullName="Windows.UI.Xaml.DependencyProperty Windows.UI.Xaml.Controls.MultilineTextBoxView::NameProperty" reason="DP declarations must be properties"/>
			<Member fullName="Windows.UI.Xaml.DependencyProperty Windows.UI.Xaml.Controls.MultilineTextBoxView::MarginProperty" reason="DP declarations must be properties"/>
			<Member fullName="Windows.UI.Xaml.DependencyProperty Windows.UI.Xaml.Controls.MultilineTextBoxView::HorizontalAlignmentProperty" reason="DP declarations must be properties"/>
			<Member fullName="Windows.UI.Xaml.DependencyProperty Windows.UI.Xaml.Controls.MultilineTextBoxView::VerticalAlignmentProperty" reason="DP declarations must be properties"/>
			<Member fullName="Windows.UI.Xaml.DependencyProperty Windows.UI.Xaml.Controls.MultilineTextBoxView::WidthProperty" reason="DP declarations must be properties"/>
			<Member fullName="Windows.UI.Xaml.DependencyProperty Windows.UI.Xaml.Controls.MultilineTextBoxView::HeightProperty" reason="DP declarations must be properties"/>
			<Member fullName="Windows.UI.Xaml.DependencyProperty Windows.UI.Xaml.Controls.MultilineTextBoxView::MinWidthProperty" reason="DP declarations must be properties"/>
			<Member fullName="Windows.UI.Xaml.DependencyProperty Windows.UI.Xaml.Controls.MultilineTextBoxView::MinHeightProperty" reason="DP declarations must be properties"/>
			<Member fullName="Windows.UI.Xaml.DependencyProperty Windows.UI.Xaml.Controls.MultilineTextBoxView::MaxWidthProperty" reason="DP declarations must be properties"/>
			<Member fullName="Windows.UI.Xaml.DependencyProperty Windows.UI.Xaml.Controls.MultilineTextBoxView::MaxHeightProperty" reason="DP declarations must be properties"/>
			<Member fullName="Windows.UI.Xaml.DependencyProperty Windows.UI.Xaml.Controls.MultilineTextBoxView::StyleProperty" reason="DP declarations must be properties"/>
			<Member fullName="Windows.UI.Xaml.DependencyProperty Windows.UI.Xaml.Controls.MultilineTextBoxView::IsEnabledProperty" reason="DP declarations must be properties"/>
			<Member fullName="Windows.UI.Xaml.DependencyProperty Windows.UI.Xaml.Controls.MultilineTextBoxView::OpacityProperty" reason="DP declarations must be properties"/>
			<Member fullName="Windows.UI.Xaml.DependencyProperty Windows.UI.Xaml.Controls.MultilineTextBoxView::VisibilityProperty" reason="DP declarations must be properties"/>
			<Member fullName="Windows.UI.Xaml.DependencyProperty Windows.UI.Xaml.Controls.MultilineTextBoxView::IsHitTestVisibleProperty" reason="DP declarations must be properties"/>
			<Member fullName="Windows.UI.Xaml.DependencyProperty Windows.UI.Xaml.Controls.MultilineTextBoxView::TagProperty" reason="DP declarations must be properties"/>
			<Member fullName="Windows.UI.Xaml.DependencyProperty Windows.UI.Xaml.Controls.MultilineTextBoxView::TransitionsProperty" reason="DP declarations must be properties"/>
			<Member fullName="Windows.UI.Xaml.DependencyProperty Windows.UI.Xaml.Controls.MultilineTextBoxView::RenderTransformProperty" reason="DP declarations must be properties"/>
			<Member fullName="Windows.UI.Xaml.DependencyProperty Windows.UI.Xaml.Controls.MultilineTextBoxView::RenderTransformOriginProperty" reason="DP declarations must be properties"/>
			<Member fullName="Windows.UI.Xaml.DependencyProperty Windows.UI.Xaml.Controls.MultilineTextBoxView::BackgroundProperty" reason="DP declarations must be properties"/>
			<Member fullName="Windows.UI.Xaml.DependencyProperty Windows.UI.Xaml.Controls.MultilineTextBoxView::DataContextProperty" reason="DP declarations must be properties"/>
			<Member fullName="Windows.UI.Xaml.DependencyProperty Windows.UI.Xaml.Controls.MultilineTextBoxView::TemplatedParentProperty" reason="DP declarations must be properties"/>
			<Member fullName="Windows.UI.Xaml.DependencyProperty Windows.UI.Xaml.Controls.SinglelineTextBoxView::ForegroundProperty" reason="DP declarations must be properties"/>
			<Member fullName="Windows.UI.Xaml.DependencyProperty Windows.UI.Xaml.Controls.SinglelineTextBoxView::NameProperty" reason="DP declarations must be properties"/>
			<Member fullName="Windows.UI.Xaml.DependencyProperty Windows.UI.Xaml.Controls.SinglelineTextBoxView::MarginProperty" reason="DP declarations must be properties"/>
			<Member fullName="Windows.UI.Xaml.DependencyProperty Windows.UI.Xaml.Controls.SinglelineTextBoxView::HorizontalAlignmentProperty" reason="DP declarations must be properties"/>
			<Member fullName="Windows.UI.Xaml.DependencyProperty Windows.UI.Xaml.Controls.SinglelineTextBoxView::VerticalAlignmentProperty" reason="DP declarations must be properties"/>
			<Member fullName="Windows.UI.Xaml.DependencyProperty Windows.UI.Xaml.Controls.SinglelineTextBoxView::WidthProperty" reason="DP declarations must be properties"/>
			<Member fullName="Windows.UI.Xaml.DependencyProperty Windows.UI.Xaml.Controls.SinglelineTextBoxView::HeightProperty" reason="DP declarations must be properties"/>
			<Member fullName="Windows.UI.Xaml.DependencyProperty Windows.UI.Xaml.Controls.SinglelineTextBoxView::MinWidthProperty" reason="DP declarations must be properties"/>
			<Member fullName="Windows.UI.Xaml.DependencyProperty Windows.UI.Xaml.Controls.SinglelineTextBoxView::MinHeightProperty" reason="DP declarations must be properties"/>
			<Member fullName="Windows.UI.Xaml.DependencyProperty Windows.UI.Xaml.Controls.SinglelineTextBoxView::MaxWidthProperty" reason="DP declarations must be properties"/>
			<Member fullName="Windows.UI.Xaml.DependencyProperty Windows.UI.Xaml.Controls.SinglelineTextBoxView::MaxHeightProperty" reason="DP declarations must be properties"/>
			<Member fullName="Windows.UI.Xaml.DependencyProperty Windows.UI.Xaml.Controls.SinglelineTextBoxView::StyleProperty" reason="DP declarations must be properties"/>
			<Member fullName="Windows.UI.Xaml.DependencyProperty Windows.UI.Xaml.Controls.SinglelineTextBoxView::IsEnabledProperty" reason="DP declarations must be properties"/>
			<Member fullName="Windows.UI.Xaml.DependencyProperty Windows.UI.Xaml.Controls.SinglelineTextBoxView::OpacityProperty" reason="DP declarations must be properties"/>
			<Member fullName="Windows.UI.Xaml.DependencyProperty Windows.UI.Xaml.Controls.SinglelineTextBoxView::VisibilityProperty" reason="DP declarations must be properties"/>
			<Member fullName="Windows.UI.Xaml.DependencyProperty Windows.UI.Xaml.Controls.SinglelineTextBoxView::IsHitTestVisibleProperty" reason="DP declarations must be properties"/>
			<Member fullName="Windows.UI.Xaml.DependencyProperty Windows.UI.Xaml.Controls.SinglelineTextBoxView::TagProperty" reason="DP declarations must be properties"/>
			<Member fullName="Windows.UI.Xaml.DependencyProperty Windows.UI.Xaml.Controls.SinglelineTextBoxView::TransitionsProperty" reason="DP declarations must be properties"/>
			<Member fullName="Windows.UI.Xaml.DependencyProperty Windows.UI.Xaml.Controls.SinglelineTextBoxView::RenderTransformProperty" reason="DP declarations must be properties"/>
			<Member fullName="Windows.UI.Xaml.DependencyProperty Windows.UI.Xaml.Controls.SinglelineTextBoxView::RenderTransformOriginProperty" reason="DP declarations must be properties"/>
			<Member fullName="Windows.UI.Xaml.DependencyProperty Windows.UI.Xaml.Controls.SinglelineTextBoxView::BackgroundProperty" reason="DP declarations must be properties"/>
			<Member fullName="Windows.UI.Xaml.DependencyProperty Windows.UI.Xaml.Controls.SinglelineTextBoxView::DataContextProperty" reason="DP declarations must be properties"/>
			<Member fullName="Windows.UI.Xaml.DependencyProperty Windows.UI.Xaml.Controls.SinglelineTextBoxView::TemplatedParentProperty" reason="DP declarations must be properties"/>
			<Member fullName="Windows.UI.Xaml.DependencyProperty Uno.UI.Views.Controls.BindableUIActivityIndicatorView::DataContextProperty" reason="DP declarations must be properties"/>
			<Member fullName="Windows.UI.Xaml.DependencyProperty Uno.UI.Views.Controls.BindableUIActivityIndicatorView::TemplatedParentProperty" reason="DP declarations must be properties"/>
			<Member fullName="Windows.UI.Xaml.DependencyProperty Uno.UI.Views.Controls.BindableUIAlertView::DataContextProperty" reason="DP declarations must be properties"/>
			<Member fullName="Windows.UI.Xaml.DependencyProperty Uno.UI.Views.Controls.BindableUIAlertView::TemplatedParentProperty" reason="DP declarations must be properties"/>
			<Member fullName="Windows.UI.Xaml.DependencyProperty Uno.UI.Views.Controls.BindableUIButton::DataContextProperty" reason="DP declarations must be properties"/>
			<Member fullName="Windows.UI.Xaml.DependencyProperty Uno.UI.Views.Controls.BindableUIButton::TemplatedParentProperty" reason="DP declarations must be properties"/>
			<Member fullName="Windows.UI.Xaml.DependencyProperty Uno.UI.Views.Controls.BindableUIProgressView::DataContextProperty" reason="DP declarations must be properties"/>
			<Member fullName="Windows.UI.Xaml.DependencyProperty Uno.UI.Views.Controls.BindableUIProgressView::TemplatedParentProperty" reason="DP declarations must be properties"/>
			<Member fullName="Windows.UI.Xaml.DependencyProperty Uno.UI.Views.Controls.BindableUIScrollView::DataContextProperty" reason="DP declarations must be properties"/>
			<Member fullName="Windows.UI.Xaml.DependencyProperty Uno.UI.Views.Controls.BindableUIScrollView::TemplatedParentProperty" reason="DP declarations must be properties"/>
			<Member fullName="Windows.UI.Xaml.DependencyProperty Uno.UI.Views.Controls.BindableUISwitch::ThumbTintColorBrushProperty" reason="DP declarations must be properties"/>
			<Member fullName="Windows.UI.Xaml.DependencyProperty Uno.UI.Views.Controls.BindableUISwitch::OnTintColorBrushProperty" reason="DP declarations must be properties"/>
			<Member fullName="Windows.UI.Xaml.DependencyProperty Uno.UI.Views.Controls.BindableUISwitch::TintColorBrushProperty" reason="DP declarations must be properties"/>
			<Member fullName="Windows.UI.Xaml.DependencyProperty Uno.UI.Views.Controls.BindableUISwitch::IsOnProperty" reason="DP declarations must be properties"/>
			<Member fullName="Windows.UI.Xaml.DependencyProperty Uno.UI.Views.Controls.BindableUISwitch::DataContextProperty" reason="DP declarations must be properties"/>
			<Member fullName="Windows.UI.Xaml.DependencyProperty Uno.UI.Views.Controls.BindableUISwitch::TemplatedParentProperty" reason="DP declarations must be properties"/>
			<Member fullName="Windows.UI.Xaml.DependencyProperty Uno.UI.Views.Controls.StyleSelector2::DataContextProperty" reason="DP declarations must be properties"/>
			<Member fullName="Windows.UI.Xaml.DependencyProperty Uno.UI.Views.Controls.StyleSelector2::TemplatedParentProperty" reason="DP declarations must be properties"/>
			<Member fullName="Windows.UI.Xaml.DependencyProperty Uno.UI.Views.Controls.BindableUICollectionView::DataContextProperty" reason="DP declarations must be properties"/>
			<Member fullName="Windows.UI.Xaml.DependencyProperty Uno.UI.Views.Controls.BindableUICollectionView::TemplatedParentProperty" reason="DP declarations must be properties"/>
			<Member fullName="Windows.UI.Xaml.DependencyProperty Uno.UI.Controls.BindableSearchBar::DataContextProperty" reason="DP declarations must be properties"/>
			<Member fullName="Windows.UI.Xaml.DependencyProperty Uno.UI.Controls.BindableSearchBar::TemplatedParentProperty" reason="DP declarations must be properties"/>
			<Member fullName="Windows.UI.Xaml.DependencyProperty Uno.UI.Controls.BindableUISlider::DataContextProperty" reason="DP declarations must be properties"/>
			<Member fullName="Windows.UI.Xaml.DependencyProperty Uno.UI.Controls.BindableUISlider::TemplatedParentProperty" reason="DP declarations must be properties"/>
			<Member fullName="Windows.UI.Xaml.DependencyProperty Uno.UI.Controls.BindableUIView::DataContextProperty" reason="DP declarations must be properties"/>
			<Member fullName="Windows.UI.Xaml.DependencyProperty Uno.UI.Controls.BindableUIView::TemplatedParentProperty" reason="DP declarations must be properties"/>
			<Member fullName="Windows.UI.Xaml.DependencyProperty Uno.UI.Controls.NativeFramePresenter::IsNavigationBarHiddenProperty" reason="DP declarations must be properties"/>
			<Member fullName="Windows.UI.Xaml.DependencyProperty Uno.UI.Controls.StatePresenter::DataContextProperty" reason="DP declarations must be properties"/>
			<Member fullName="Windows.UI.Xaml.DependencyProperty Uno.UI.Controls.StatePresenter::TemplatedParentProperty" reason="DP declarations must be properties"/>
			<Member fullName="Windows.UI.Xaml.DependencyProperty Uno.UI.Controls.UnoNavigationBar::DataContextProperty" reason="DP declarations must be properties"/>
			<Member fullName="Windows.UI.Xaml.DependencyProperty Uno.UI.Controls.UnoNavigationBar::TemplatedParentProperty" reason="DP declarations must be properties"/>
			<Member fullName="Windows.UI.Xaml.DependencyProperty Uno.UI.Controls.Legacy.GridViewWrapGridLayout::ItemMaxWidthProperty" reason="DP declarations must be properties"/>
			<Member fullName="Windows.UI.Xaml.DependencyProperty Uno.UI.Controls.Legacy.GridViewWrapGridLayout::MaximumRowsOrColumnsProperty" reason="DP declarations must be properties"/>
			<Member fullName="Windows.UI.Xaml.DependencyProperty Uno.UI.Controls.Legacy.ListViewBase::ItemsSourceProperty" reason="DP declarations must be properties"/>
			<Member fullName="Windows.UI.Xaml.DependencyProperty Uno.UI.Controls.Legacy.ListViewBase::SelectedItemProperty" reason="DP declarations must be properties"/>
			<Member fullName="Windows.UI.Xaml.DependencyProperty Uno.UI.Controls.Legacy.ListViewBase::SelectedItemsProperty" reason="DP declarations must be properties"/>
			<Member fullName="Windows.UI.Xaml.DependencyProperty Uno.UI.Controls.Legacy.ListViewBase::SelectionModeProperty" reason="DP declarations must be properties"/>
			<Member fullName="Windows.UI.Xaml.DependencyProperty Uno.UI.Controls.Legacy.ListViewBase::HeaderProperty" reason="DP declarations must be properties"/>
			<Member fullName="Windows.UI.Xaml.DependencyProperty Uno.UI.Controls.Legacy.ListViewBase::FooterProperty" reason="DP declarations must be properties"/>
			<Member fullName="Windows.UI.Xaml.DependencyProperty Uno.UI.Controls.Legacy.ListViewBase::UnselectOnClickProperty" reason="DP declarations must be properties"/>
			<Member fullName="Windows.UI.Xaml.DependencyProperty Uno.UI.Controls.Legacy.ListViewBase::DisplayMemberPathProperty" reason="DP declarations must be properties"/>
			<Member fullName="Windows.UI.Xaml.DependencyProperty Uno.UI.Controls.Legacy.ListViewBase::NameProperty" reason="DP declarations must be properties"/>
			<Member fullName="Windows.UI.Xaml.DependencyProperty Uno.UI.Controls.Legacy.ListViewBase::MarginProperty" reason="DP declarations must be properties"/>
			<Member fullName="Windows.UI.Xaml.DependencyProperty Uno.UI.Controls.Legacy.ListViewBase::HorizontalAlignmentProperty" reason="DP declarations must be properties"/>
			<Member fullName="Windows.UI.Xaml.DependencyProperty Uno.UI.Controls.Legacy.ListViewBase::VerticalAlignmentProperty" reason="DP declarations must be properties"/>
			<Member fullName="Windows.UI.Xaml.DependencyProperty Uno.UI.Controls.Legacy.ListViewBase::WidthProperty" reason="DP declarations must be properties"/>
			<Member fullName="Windows.UI.Xaml.DependencyProperty Uno.UI.Controls.Legacy.ListViewBase::HeightProperty" reason="DP declarations must be properties"/>
			<Member fullName="Windows.UI.Xaml.DependencyProperty Uno.UI.Controls.Legacy.ListViewBase::MinWidthProperty" reason="DP declarations must be properties"/>
			<Member fullName="Windows.UI.Xaml.DependencyProperty Uno.UI.Controls.Legacy.ListViewBase::MinHeightProperty" reason="DP declarations must be properties"/>
			<Member fullName="Windows.UI.Xaml.DependencyProperty Uno.UI.Controls.Legacy.ListViewBase::MaxWidthProperty" reason="DP declarations must be properties"/>
			<Member fullName="Windows.UI.Xaml.DependencyProperty Uno.UI.Controls.Legacy.ListViewBase::MaxHeightProperty" reason="DP declarations must be properties"/>
			<Member fullName="Windows.UI.Xaml.DependencyProperty Uno.UI.Controls.Legacy.ListViewBase::StyleProperty" reason="DP declarations must be properties"/>
			<Member fullName="Windows.UI.Xaml.DependencyProperty Uno.UI.Controls.Legacy.ListViewBase::IsEnabledProperty" reason="DP declarations must be properties"/>
			<Member fullName="Windows.UI.Xaml.DependencyProperty Uno.UI.Controls.Legacy.ListViewBase::OpacityProperty" reason="DP declarations must be properties"/>
			<Member fullName="Windows.UI.Xaml.DependencyProperty Uno.UI.Controls.Legacy.ListViewBase::VisibilityProperty" reason="DP declarations must be properties"/>
			<Member fullName="Windows.UI.Xaml.DependencyProperty Uno.UI.Controls.Legacy.ListViewBase::IsHitTestVisibleProperty" reason="DP declarations must be properties"/>
			<Member fullName="Windows.UI.Xaml.DependencyProperty Uno.UI.Controls.Legacy.ListViewBase::TagProperty" reason="DP declarations must be properties"/>
			<Member fullName="Windows.UI.Xaml.DependencyProperty Uno.UI.Controls.Legacy.ListViewBase::TransitionsProperty" reason="DP declarations must be properties"/>
			<Member fullName="Windows.UI.Xaml.DependencyProperty Uno.UI.Controls.Legacy.ListViewBase::RenderTransformProperty" reason="DP declarations must be properties"/>
			<Member fullName="Windows.UI.Xaml.DependencyProperty Uno.UI.Controls.Legacy.ListViewBase::RenderTransformOriginProperty" reason="DP declarations must be properties"/>
			<Member fullName="Windows.UI.Xaml.DependencyProperty Uno.UI.Controls.Legacy.ListViewBase::BackgroundProperty" reason="DP declarations must be properties"/>
			<Member fullName="Windows.UI.Xaml.DependencyProperty Uno.UI.Controls.Legacy.ListViewBaseLayout::AreStickyGroupHeadersEnabledProperty" reason="DP declarations must be properties"/>
			<Member fullName="Windows.UI.Xaml.DependencyProperty Uno.UI.Controls.Legacy.ListViewBaseLayout::DataContextProperty" reason="DP declarations must be properties"/>
			<Member fullName="Windows.UI.Xaml.DependencyProperty Uno.UI.Controls.Legacy.ListViewBaseLayout::TemplatedParentProperty" reason="DP declarations must be properties"/>
			<Member fullName="Windows.UI.Xaml.DependencyProperty Windows.UI.Xaml.Controls.SecureTextBoxView::ForegroundProperty" reason="DP declarations must be properties"/>
			<Member fullName="Windows.UI.Xaml.DependencyProperty Windows.UI.Xaml.Controls.SecureTextBoxView::NameProperty" reason="DP declarations must be properties"/>
			<Member fullName="Windows.UI.Xaml.DependencyProperty Windows.UI.Xaml.Controls.SecureTextBoxView::MarginProperty" reason="DP declarations must be properties"/>
			<Member fullName="Windows.UI.Xaml.DependencyProperty Windows.UI.Xaml.Controls.SecureTextBoxView::HorizontalAlignmentProperty" reason="DP declarations must be properties"/>
			<Member fullName="Windows.UI.Xaml.DependencyProperty Windows.UI.Xaml.Controls.SecureTextBoxView::VerticalAlignmentProperty" reason="DP declarations must be properties"/>
			<Member fullName="Windows.UI.Xaml.DependencyProperty Windows.UI.Xaml.Controls.SecureTextBoxView::WidthProperty" reason="DP declarations must be properties"/>
			<Member fullName="Windows.UI.Xaml.DependencyProperty Windows.UI.Xaml.Controls.SecureTextBoxView::HeightProperty" reason="DP declarations must be properties"/>
			<Member fullName="Windows.UI.Xaml.DependencyProperty Windows.UI.Xaml.Controls.SecureTextBoxView::MinWidthProperty" reason="DP declarations must be properties"/>
			<Member fullName="Windows.UI.Xaml.DependencyProperty Windows.UI.Xaml.Controls.SecureTextBoxView::MinHeightProperty" reason="DP declarations must be properties"/>
			<Member fullName="Windows.UI.Xaml.DependencyProperty Windows.UI.Xaml.Controls.SecureTextBoxView::MaxWidthProperty" reason="DP declarations must be properties"/>
			<Member fullName="Windows.UI.Xaml.DependencyProperty Windows.UI.Xaml.Controls.SecureTextBoxView::MaxHeightProperty" reason="DP declarations must be properties"/>
			<Member fullName="Windows.UI.Xaml.DependencyProperty Windows.UI.Xaml.Controls.SecureTextBoxView::StyleProperty" reason="DP declarations must be properties"/>
			<Member fullName="Windows.UI.Xaml.DependencyProperty Windows.UI.Xaml.Controls.SecureTextBoxView::IsEnabledProperty" reason="DP declarations must be properties"/>
			<Member fullName="Windows.UI.Xaml.DependencyProperty Windows.UI.Xaml.Controls.SecureTextBoxView::OpacityProperty" reason="DP declarations must be properties"/>
			<Member fullName="Windows.UI.Xaml.DependencyProperty Windows.UI.Xaml.Controls.SecureTextBoxView::VisibilityProperty" reason="DP declarations must be properties"/>
			<Member fullName="Windows.UI.Xaml.DependencyProperty Windows.UI.Xaml.Controls.SecureTextBoxView::IsHitTestVisibleProperty" reason="DP declarations must be properties"/>
			<Member fullName="Windows.UI.Xaml.DependencyProperty Windows.UI.Xaml.Controls.SecureTextBoxView::TagProperty" reason="DP declarations must be properties"/>
			<Member fullName="Windows.UI.Xaml.DependencyProperty Windows.UI.Xaml.Controls.SecureTextBoxView::TransitionsProperty" reason="DP declarations must be properties"/>
			<Member fullName="Windows.UI.Xaml.DependencyProperty Windows.UI.Xaml.Controls.SecureTextBoxView::RenderTransformProperty" reason="DP declarations must be properties"/>
			<Member fullName="Windows.UI.Xaml.DependencyProperty Windows.UI.Xaml.Controls.SecureTextBoxView::RenderTransformOriginProperty" reason="DP declarations must be properties"/>
			<Member fullName="Windows.UI.Xaml.DependencyProperty Windows.UI.Xaml.Controls.SecureTextBoxView::BackgroundProperty" reason="DP declarations must be properties"/>
			<Member fullName="Windows.UI.Xaml.DependencyProperty Windows.UI.Xaml.Controls.SecureTextBoxView::DataContextProperty" reason="DP declarations must be properties"/>
			<Member fullName="Windows.UI.Xaml.DependencyProperty Windows.UI.Xaml.Controls.SecureTextBoxView::TemplatedParentProperty" reason="DP declarations must be properties"/>
			<Member fullName="Windows.UI.Xaml.DependencyProperty Uno.UI.Controls.BindableNSView::DataContextProperty" reason="DP declarations must be properties"/>
			<Member fullName="Windows.UI.Xaml.DependencyProperty Uno.UI.Controls.BindableNSView::TemplatedParentProperty" reason="DP declarations must be properties"/>
			<!-- ^^ DP Fields to properties -->
			<!-- Begin Skia Import -->
			<Member fullName="Windows.UI.Xaml.DependencyProperty Windows.UI.Xaml.FrameworkElement::WidthProperty" reason="Reference API does not contain this" />
			<Member fullName="Windows.UI.Xaml.DependencyProperty Windows.UI.Xaml.FrameworkElement::VerticalAlignmentProperty" reason="Reference API does not contain this" />
			<Member fullName="Windows.UI.Xaml.DependencyProperty Windows.UI.Xaml.FrameworkElement::TransitionsProperty" reason="Reference API does not contain this" />
			<Member fullName="Windows.UI.Xaml.DependencyProperty Windows.UI.Xaml.FrameworkElement::MinWidthProperty" reason="Reference API does not contain this" />
			<Member fullName="Windows.UI.Xaml.DependencyProperty Windows.UI.Xaml.FrameworkElement::MinHeightProperty" reason="Reference API does not contain this" />
			<Member fullName="Windows.UI.Xaml.DependencyProperty Windows.UI.Xaml.FrameworkElement::MaxWidthProperty" reason="Reference API does not contain this" />
			<Member fullName="Windows.UI.Xaml.DependencyProperty Windows.UI.Xaml.FrameworkElement::MaxHeightProperty" reason="Reference API does not contain this" />
			<Member fullName="Windows.UI.Xaml.DependencyProperty Windows.UI.Xaml.FrameworkElement::MarginProperty" reason="Reference API does not contain this" />
			<Member fullName="Windows.UI.Xaml.DependencyProperty Windows.UI.Xaml.FrameworkElement::HorizontalAlignmentProperty" reason="Reference API does not contain this" />
			<Member fullName="Windows.UI.Xaml.DependencyProperty Windows.UI.Xaml.FrameworkElement::HeightProperty" reason="Reference API does not contain this" />
			<Member fullName="Windows.UI.Xaml.DependencyProperty Windows.UI.Xaml.Documents.Hyperlink::NavigationTargetProperty" reason="Reference API does not contain this" />
			<Member fullName="Windows.UI.Xaml.DependencyProperty Windows.UI.Xaml.Controls.WebView::SourceProperty" reason="Reference API does not contain this" />
			<Member fullName="Windows.UI.Xaml.DependencyProperty Windows.UI.Xaml.Controls.WebView::IsScrollEnabledProperty" reason="Reference API does not contain this" />
			<Member fullName="Windows.UI.Xaml.DependencyProperty Windows.UI.Xaml.Controls.WebView::CanGoForwardProperty" reason="Reference API does not contain this" />
			<Member fullName="Windows.UI.Xaml.DependencyProperty Windows.UI.Xaml.Controls.WebView::CanGoBackProperty" reason="Reference API does not contain this" />
			<Member fullName="Windows.UI.Xaml.DependencyProperty Windows.UI.Xaml.Controls.Image::StretchProperty" reason="Reference API does not contain this" />
			<Member fullName="Windows.UI.Xaml.DependencyProperty Windows.UI.Xaml.Controls.Image::SourceProperty" reason="Reference API does not contain this" />
			<Member fullName="System.Action`1&lt;System.Action&gt; Windows.UI.Core.CoreDispatcher::DispatchOverride" reason="Reference API does not contain this" />
			<!-- End Skia Import -->
		</Fields>
	</IgnoreSet>
  </IgnoreSets>
</DiffIgnore><|MERGE_RESOLUTION|>--- conflicted
+++ resolved
@@ -1603,38 +1603,6 @@
 			  fullName="System.Void Uno.UI.Views.Controls.BindableUIActivityIndicatorView.set_TemplatedParent(Windows.UI.Xaml.DependencyObject value)"
 			  reason="ProgressRing no longer inherits from this type, so this method is no longer implementing interface"/>
 		  <!-- End remove IFrameworkElement -->
-<<<<<<< HEAD
-			<Member
-				fullName="System.Void Windows.Devices.Midi.MidiMessageReceivedEventArgs..ctor()"
-				reason="UWP does not have this ctor" />
-			<Member
-				fullName="System.Void Windows.Devices.Midi.MidiOutPort..ctor()"
-				reason="UWP does not have this ctor" />
-			<Member
-				fullName="System.Void Windows.Devices.Midi.MidiInPort..ctor()"
-				reason="UWP does not have this ctor" />	
-			<Member
-				fullName="System.Void Windows.Devices.Enumeration.DeviceInformation..ctor()"
-				reason="UWP does not have this ctor" />
-			<Member
-				fullName="System.Void Windows.Devices.Enumeration.DeviceInformationCollection..ctor()"
-				reason="UWP does not have this ctor" />
-			<Member
-				fullName="System.Void Windows.Devices.Enumeration.DeviceInformationUpdate..ctor()"
-				reason="UWP does not have this ctor" />
-			<Member
-				fullName="System.Void Windows.Devices.Enumeration.DeviceWatcher..ctor()"
-				reason="UWP does not have this ctor" />
-			<Member
-				fullName="System.UInt32 Windows.Storage.Streams.InMemoryBuffer.get_Capacity()"
-				reason="UWP does not have this method" />
-			<Member
-				fullName="System.UInt32 Windows.Storage.Streams.InMemoryBuffer.get_Length()"
-				reason="UWP does not have this method" />
-			<Member
-				fullName="System.Void Windows.Storage.Streams.InMemoryBuffer.set_Length(System.UInt32 value)"
-				reason="UWP does not have this method" />	    
-=======
 
 			<!-- Begin Skia Import -->
 			<Member fullName="Windows.UI.Xaml.Wasm.SvgElement Windows.UI.Xaml.Shapes.Shape.GetMainSvgElement()" reason="reference API does not contain this API" />
@@ -1779,7 +1747,36 @@
 
 		  <!-- End Skia Import -->
 
->>>>>>> fe8f8a76
+			<Member
+				fullName="System.Void Windows.Devices.Midi.MidiMessageReceivedEventArgs..ctor()"
+				reason="UWP does not have this ctor" />
+			<Member
+				fullName="System.Void Windows.Devices.Midi.MidiOutPort..ctor()"
+				reason="UWP does not have this ctor" />
+			<Member
+				fullName="System.Void Windows.Devices.Midi.MidiInPort..ctor()"
+				reason="UWP does not have this ctor" />	
+			<Member
+				fullName="System.Void Windows.Devices.Enumeration.DeviceInformation..ctor()"
+				reason="UWP does not have this ctor" />
+			<Member
+				fullName="System.Void Windows.Devices.Enumeration.DeviceInformationCollection..ctor()"
+				reason="UWP does not have this ctor" />
+			<Member
+				fullName="System.Void Windows.Devices.Enumeration.DeviceInformationUpdate..ctor()"
+				reason="UWP does not have this ctor" />
+			<Member
+				fullName="System.Void Windows.Devices.Enumeration.DeviceWatcher..ctor()"
+				reason="UWP does not have this ctor" />
+			<Member
+				fullName="System.UInt32 Windows.Storage.Streams.InMemoryBuffer.get_Capacity()"
+				reason="UWP does not have this method" />
+			<Member
+				fullName="System.UInt32 Windows.Storage.Streams.InMemoryBuffer.get_Length()"
+				reason="UWP does not have this method" />
+			<Member
+				fullName="System.Void Windows.Storage.Streams.InMemoryBuffer.set_Length(System.UInt32 value)"
+				reason="UWP does not have this method" />	    
 		</Methods>
 
 		<Events>
@@ -1879,15 +1876,6 @@
 				reason="Property type corrected from FrameworkElement to UIElement as part of native views clean-up"/>
 			<!-- End remove IFrameworkElement -->
 
-<<<<<<< HEAD
-			<Member
-				fullName="System.UInt32 Windows.Storage.Streams.InMemoryBuffer::Length()"
-				reason="Property not available in UWP"/>
-			<Member
-				fullName="System.UInt32 Windows.Storage.Streams.InMemoryBuffer::Capacity()"
-				reason="Property not available in UWP"/>
-				
-=======
 			<!-- Begin Skia Import -->
 			<Member fullName="Windows.UI.Xaml.Media.Brush Windows.UI.Xaml.Controls.TextBoxView::Foreground()" reason="Reference API does not contain this" />
 			<Member fullName="Windows.UI.Xaml.Documents.NavigationTarget Windows.UI.Xaml.Documents.Hyperlink::NavigationTarget()" reason="Reference API does not contain this" />
@@ -1920,7 +1908,13 @@
 			<Member fullName="System.Object Windows.UI.Composition.Visual::NativeOwner()" reason="Reference API does not contain this" />
 			<Member fullName="CoreAnimation.CALayer Windows.UI.Composition.Visual::NativeLayer()" reason="Reference API does not contain this" />
 		  <!-- End Skia Import -->
->>>>>>> fe8f8a76
+			<Member
+				fullName="System.UInt32 Windows.Storage.Streams.InMemoryBuffer::Length()"
+				reason="Property not available in UWP"/>
+			<Member
+				fullName="System.UInt32 Windows.Storage.Streams.InMemoryBuffer::Capacity()"
+				reason="Property not available in UWP"/>
+				
 		</Properties>
 
 		<Fields>
