--- conflicted
+++ resolved
@@ -1130,7 +1130,6 @@
 				reason="Constructor not part of UWP API" />
 			<Member
 				fullName="System.Void Windows.Devices.Sensors.Magnetometer..ctor()"
-<<<<<<< HEAD
 				reason="Constructor not part of UWP API" />															
 
 			<!-- INPC on base view removal -->
@@ -1162,8 +1161,6 @@
 				fullName="System.Void Uno.UI.Controls.BindableNSView.RaisePropertyChanged(System.String propertyName)"
 				reason="INPC is not defined in UWP/WinUI"/>
 
-=======
-				reason="Constructor not part of UWP API" />
 			<Member
 				fullName="System.Void Windows.Media.Playback.MediaPlaybackSession..ctor()"
 				reason="Constructor not part of UWP API" />
@@ -1173,7 +1170,6 @@
 			<Member
 				fullName="System.Void Windows.UI.Xaml.Controls.MediaTransportControls.set_FastPlayFallbackBehaviour(System.Boolean value)"
 				reason="Changed from boolean to Windows.UI.Xaml.Media.FastPlayFallbackBehaviour to replicate uwp definition" />				
->>>>>>> f6f5a3c8
 		</Methods>
 
 		<Events>
