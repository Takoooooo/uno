<?xml version="1.0" encoding="utf-8" ?>
<DiffIgnore>
  <IgnoreSets>
	<IgnoreSet baseVersion="1.43.1">
	  <Methods>
		<Member fullName="System.Void Windows.UI.Xaml.WindowCreatedEventArgs..ctor()"
                reason="Parameter-less ctor does not exist in UWP"/>

		<Member fullName="System.Void Windows.UI.Xaml.RoutedEvent..ctor()"
                reason="Parameter-less ctor does not exist in UWP"/>

		<Member
            fullName="System.Boolean Windows.UI.Xaml.Controls.TextBlock.OnTouchEvent(Android.Views.MotionEvent e)"
            reason="Removed as Routed Events implement it properly"/>
		<Member
            fullName="System.Boolean Windows.UI.Xaml.Controls.Primitives.Thumb.DispatchTouchEvent(Android.Views.MotionEvent e)"
            reason="Removed as Routed Events implement it properly"/>

		<Member fullName="Windows.Foundation.Rect Windows.UI.ViewManagement.InputPane.get_KeyboardRect()"
                reason="Unused Uno specific property"/>
		<Member fullName="Windows.Foundation.Rect Windows.UI.ViewManagement.InputPane.get_NavigationBarRect()"
                reason="Unused Uno specific property"/>

		<Member fullName="System.Void Uno.UI.IFragmentTracker.PushCreated(Android.App.Fragment fragment)"
                reason="Removed unused type"/>
		<Member fullName="System.Void Uno.UI.IFragmentTracker.PushStart(Android.App.Fragment fragment)"
                reason="Removed unused type"/>
		<Member fullName="System.Void Uno.UI.IFragmentTracker.PushPause(Android.App.Fragment fragment)"
                reason="Removed unused type"/>
		<Member fullName="System.Void Uno.UI.IFragmentTracker.PushResume(Android.App.Fragment fragment)"
                reason="Removed unused type"/>
		<Member fullName="System.Void Uno.UI.IFragmentTracker.PushViewCreated(Android.App.Fragment fragment)"
                reason="Removed unused type"/>
		<Member fullName="System.Void Uno.UI.IFragmentTracker.PushStop(Android.App.Fragment fragment)"
                reason="Removed unused type"/>
		<Member fullName="System.Void Uno.UI.IFragmentTracker.PushDestroyed(Android.App.Fragment fragment)"
                reason="Removed unused type"/>
		<Member
            fullName="Uno.UI.BaseFragment Uno.UI.Extensions.FragmentManagerExtensions.GetCurrentFragment(Android.App.FragmentManager fragmentManager)"
            reason="Removed unused type"/>

		<Member
            fullName="System.Void Windows.UI.Xaml.Controls.Canvas.add_PointerPressed(Windows.UI.Xaml.Input.PointerEventHandler value)"
            reason="Removed as Routed Events implement it properly"/>
		<Member
            fullName="System.Void Windows.UI.Xaml.Controls.Canvas.remove_PointerPressed(Windows.UI.Xaml.Input.PointerEventHandler value)"
            reason="Removed as Routed Events implement it properly"/>
		<Member
            fullName="System.Void Windows.UI.Xaml.Controls.Canvas.TouchesBegan(Foundation.NSSet touches, UIKit.UIEvent evt)"
            reason="Removed as Routed Events implement it properly"/>
		<Member
            fullName="System.Void Windows.UI.Xaml.Controls.TextBlock.TouchesBegan(Foundation.NSSet touches, UIKit.UIEvent evt)"
            reason="Removed as Routed Events implement it properly"/>
		<Member
            fullName="System.Void Windows.UI.Xaml.Controls.TextBlock.TouchesEnded(Foundation.NSSet touches, UIKit.UIEvent evt)"
            reason="Removed as Routed Events implement it properly"/>
		<Member
            fullName="System.Void Windows.UI.Xaml.Controls.TextBlock.TouchesCancelled(Foundation.NSSet touches, UIKit.UIEvent evt)"
            reason="Removed as Routed Events implement it properly"/>
		<Member
            fullName="System.Void Windows.UI.Xaml.Controls.TextBox.add_KeyUp(Windows.UI.Xaml.Input.KeyEventHandler value)"
            reason="Removed as Routed Events implement it properly"/>
		<Member
            fullName="System.Void Windows.UI.Xaml.Controls.TextBox.remove_KeyUp(Windows.UI.Xaml.Input.KeyEventHandler value)"
            reason="Removed as Routed Events implement it properly"/>
		<Member
            fullName="System.Void Windows.UI.Xaml.Controls.TextBox.add_KeyDown(Windows.UI.Xaml.Input.KeyEventHandler value)"
            reason="Removed as Routed Events implement it properly"/>
		<Member
            fullName="System.Void Windows.UI.Xaml.Controls.TextBox.remove_KeyDown(Windows.UI.Xaml.Input.KeyEventHandler value)"
            reason="Removed as Routed Events implement it properly"/>
		<Member
            fullName="System.Void Windows.UI.Xaml.Controls.Primitives.Thumb.TouchesEnded(Foundation.NSSet touches, UIKit.UIEvent evt)"
            reason="Removed as Routed Events implement it properly"/>
		<Member
            fullName="System.Void Windows.UI.Xaml.Controls.Primitives.Thumb.TouchesBegan(Foundation.NSSet touches, UIKit.UIEvent evt)"
            reason="Removed as Routed Events implement it properly"/>
		<Member
            fullName="System.Void Windows.UI.Xaml.Controls.Primitives.Thumb.TouchesMoved(Foundation.NSSet touches, UIKit.UIEvent evt)"
            reason="Removed as Routed Events implement it properly"/>

		<Member
            fullName="System.Boolean Uno.Foundation.WebAssemblyRuntime.InvokeJSUnmarshalled(System.String functionIdentifier, System.IntPtr arg0, System.IntPtr arg1, System.IntPtr arg2)"
            reason="Removed to improve the C#/JS call performance"/>

	  </Methods>

	  <Events>
		<Member
            fullName="Windows.UI.Xaml.Input.PointerEventHandler Windows.UI.Xaml.Controls.Canvas::PointerPressed"
            reason="Removed as Routed Events implement it properly"/>
		<Member fullName="Windows.UI.Xaml.Input.KeyEventHandler Windows.UI.Xaml.Controls.TextBox::KeyUp"
                reason="Removed as Routed Events implement it properly"/>
		<Member fullName="Windows.UI.Xaml.Input.KeyEventHandler Windows.UI.Xaml.Controls.TextBox::KeyDown"
                reason="Removed as Routed Events implement it properly"/>
	  </Events>

	  <Fields>
		<Member fullName="Windows.UI.Xaml.RoutedEventArgs Windows.UI.Xaml.RoutedEventArgs::Empty"
                reason="Type was incorrectly changed in 1.43.1"/>
		<Member
            fullName="Windows.UI.Xaml.DependencyProperty Windows.UI.Xaml.Controls.SymbolIcon::SymbolProperty"
            reason="Type was incorrectly changed in 1.43.1"/>
		<Member fullName="Windows.UI.Xaml.DependencyProperty Windows.UI.Xaml.Controls.TimePicker::TimeProperty"
                reason="Type was incorrectly marked as a field in 1.43.1"/>
	  </Fields>

	  <Properties>
		<Member fullName="Windows.Foundation.Rect Windows.UI.ViewManagement.InputPane::KeyboardRect()"
                reason="Unused Uno specific property"/>
		<Member fullName="Windows.Foundation.Rect Windows.UI.ViewManagement.InputPane::NavigationBarRect()"
                reason="Unused Uno specific property"/>
	  </Properties>
	</IgnoreSet>

	<IgnoreSet baseVersion="1.44.0">
	  <Types>
		<Member fullName="Windows.UI.Xaml.UIElementExtensions"
                reason="Moved to Uno.Extensions"/>
	  </Types>

	  <Methods>
		<Member
            fullName="System.Boolean Uno.Foundation.WebAssemblyRuntime.InvokeJSUnmarshalled(System.String functionIdentifier, System.IntPtr arg0, System.IntPtr arg1, System.IntPtr arg2)"
            reason="Removed to improve the C#/JS call performance"/>
	  </Methods>

	</IgnoreSet>

	<IgnoreSet baseVersion="1.44.1">
	  <Types>
		<Member fullName="Windows.UI.Xaml.UIElementExtensions"
                reason="Moved to Uno.Extensions"/>
	  </Types>

	  <Methods>
		<Member
            fullName="System.Boolean Uno.Foundation.WebAssemblyRuntime.InvokeJSUnmarshalled(System.String functionIdentifier, System.IntPtr arg0, System.IntPtr arg1, System.IntPtr arg2)"
            reason="Removed to improve the C#/JS call performance"/>

		<Member fullName="Windows.UI.Color Windows.UI.Xaml.Controls.ScrollViewer.get_BackgroundColor()"
                reason="This was a legacy mock done during initial Wasm POC, never implemented, never used."/>

		<Member
            fullName="System.Void Windows.UI.Xaml.Controls.ScrollViewer.set_BackgroundColor(Windows.UI.Color value)"
            reason="This was a legacy mock done during initial Wasm POC, never implemented, never used."/>

		<Member fullName="System.Void Windows.UI.Xaml.Shapes.Rectangle.LayoutSubviews()"
                reason="Removed to use ArrangeOverride for macOS compatibility"/>

		<Member fullName="System.Void Windows.UI.Xaml.Shapes.Rectangle.LayoutSubviews()"
                reason="Removed to use ArrangeOverride for macOS compatibility"/>

		<Member fullName="System.Void Windows.UI.Xaml.StateTriggerBase.SetActive(System.Boolean isActive)"
                reason="Aligned visibility with UWP"/>
		<Member fullName="System.Void Windows.UI.Xaml.UIElement.set_RenderSize(Windows.Foundation.Size value)"
                reason="Aligned visibility with UWP"/>

		<Member fullName="System.Void Uno.UI.UnoViewGroup.set_IsPointerCaptured(System.Boolean value)"
                reason="Aligned visibility with UWP"/>

		<Member fullName="System.Void Windows.UI.Xaml.FrameworkElement.OnLayoutUpdated()"
                reason="Invalid method visibility"/>
		<Member fullName="System.Void Windows.UI.Xaml.StateTriggerBase.SetActive(System.Boolean isActive)"
                reason="Invalid method visibility"/>
		<Member fullName="System.Void Windows.UI.Xaml.Controls.Image.OnLayoutUpdated()"
                reason="Invalid method visibility"/>
		<Member fullName="System.Void Windows.UI.Xaml.Controls.ProgressRing.OnLayoutUpdated()"
                reason="Invalid method visibility"/>
		<Member fullName="System.Void Windows.UI.Xaml.Controls.ScrollContentPresenter.OnLayoutUpdated()"
                reason="Invalid method visibility"/>
		<Member fullName="System.Void Windows.UI.Xaml.Controls.NativeListViewBase.OnLayoutUpdated()"
                reason="Invalid method visibility"/>
		<Member fullName="System.Void Windows.UI.Xaml.Controls.NativePagedView.OnLayoutUpdated()"
                reason="Invalid method visibility"/>
		<Member fullName="System.Void Windows.UI.Xaml.Controls.TextBoxView.OnLayoutUpdated()"
                reason="Invalid method visibility"/>
		<Member fullName="System.Void Uno.UI.Controls.Legacy.GridView.OnLayoutUpdated()"
                reason="Invalid method visibility"/>
		<Member fullName="System.Void Uno.UI.Controls.Legacy.HorizontalGridView.OnLayoutUpdated()"
                reason="Invalid method visibility"/>
		<Member fullName="System.Void Uno.UI.Controls.Legacy.HorizontalListView.OnLayoutUpdated()"
                reason="Invalid method visibility"/>
		<Member fullName="System.Void Uno.UI.Controls.Legacy.ListView.OnLayoutUpdated()"
                reason="Invalid method visibility"/>
		<Member fullName="System.Void Windows.UI.Xaml.Shapes.ArbitraryShapeBase.OnLayoutUpdated()"
                reason="Invalid method visibility"/>
		<Member fullName="System.Void Windows.UI.Xaml.Controls.Picker.OnLayoutUpdated()"
                reason="Invalid method visibility"/>
		<Member fullName="System.Void Windows.UI.Xaml.Controls.MultilineTextBoxView.OnLayoutUpdated()"
                reason="Invalid method visibility"/>
		<Member fullName="System.Void Windows.UI.Xaml.Controls.SinglelineTextBoxView.OnLayoutUpdated()"
                reason="Invalid method visibility"/>
		<Member fullName="System.Void Uno.UI.Controls.Legacy.ListViewBase.OnLayoutUpdated()"
                reason="Invalid method visibility"/>
	  </Methods>

	  <Fields>
		<Member
            fullName="Windows.UI.Xaml.TextWrapping Windows.UI.Xaml.TextWrapping::WordEllipsis"
            reason="Invalid enum value"/>
	  </Fields>

	  <Properties>
		<Member fullName="Windows.UI.Color Windows.UI.Xaml.Controls.ScrollViewer::BackgroundColor()"
                reason="This was a legacy mock done during initial Wasm POC, never implemented, never used."/>

		<Member
            fullName="System.Collections.Generic.IList`1&lt;Windows.UI.Xaml.Controls.MenuFlyoutItem&gt; Windows.UI.Xaml.Controls.MenuFlyout::Items()"
            reason="Changed because of invalid property type"/>
	  </Properties>

	</IgnoreSet>

	<IgnoreSet baseVersion="1.45.0">
	  <Types>
		<Member
              fullName="Uno.UI.IUnoViewParent"
              reason="Removed internal stuff."/>
		<Member
            fullName="Uno.UI.UnoGestureDetector"
            reason="Removed internal stuff."/>
		<Member
            fullName="Windows.UI.Xaml.Controls.UnoUIWebView"
            reason="UIWebView support has been removed by Apple"/>
	  </Types>

	  <Methods>
		<Member fullName="System.Void Windows.Phone.Devices.Notification.VibrationDevice..ctor()"
                reason="Parameter-less ctor does not exist in UWP"/>
		<Member fullName="System.Void Windows.Devices.Sensors.AccelerometerReadingChangedEventArgs..ctor()"
                reason="Parameter-less ctor does not exist in UWP"/>
		<Member fullName="System.Void Windows.Devices.Sensors.Accelerometer..ctor()"
                reason="Parameter-less ctor does not exist in UWP"/>
		<Member fullName="System.Void Windows.Devices.Sensors.AccelerometerShakenEventArgs..ctor()"
                reason="Parameter-less ctor does not exist in UWP"/>
		<Member fullName="System.Void Windows.Devices.Sensors.AccelerometerReading..ctor()"
                reason="Parameter-less ctor does not exist in UWP"/>
		<Member fullName="System.Void Windows.Devices.Sensors.MagnetometerReadingChangedEventArgs..ctor()"
                reason="Parameter-less ctor does not exist in UWP"/>
		<Member fullName="System.Void Windows.Devices.Sensors.Magnetometer..ctor()"
                reason="Parameter-less ctor does not exist in UWP"/>
		<Member fullName="System.Void Windows.Devices.Sensors.MagnetometerReading..ctor()"
                reason="Parameter-less ctor does not exist in UWP"/>
		<Member fullName="System.Void Windows.Devices.Sensors.Barometer..ctor()"
                reason="Parameter-less ctor does not exist in UWP"/>
		<Member fullName="System.Void Windows.Devices.Sensors.BarometerReading..ctor()"
                reason="Parameter-less ctor does not exist in UWP"/>
		<Member fullName="System.Void Windows.Devices.Sensors.BarometerReadingChangedEventArgs..ctor()"
                reason="Parameter-less ctor does not exist in UWP"/>
		<Member fullName="System.Void Windows.UI.Xaml.Controls.ComboBoxItem.OnLoaded()"
                reason="Removed no-longer-needed override. Uno-only protected method that shouldn't be called by user code."/>
		<Member fullName="System.Void Windows.UI.Xaml.Controls.ComboBoxItem.OnUnloaded()"
                reason="Removed no-longer-needed override. Uno-only protected method that shouldn't be called by user code."/>
		<Member fullName="System.Void Windows.UI.Xaml.Controls.ContentDialogButtonClickDeferral..ctor()"
                reason="ctor is internal in UWP"/>
		<Member fullName="System.Void Windows.UI.Xaml.Controls.ContentDialogButtonClickEventArgs..ctor()"
                reason="ctor is internal in UWP"/>
		<Member fullName="System.Void Windows.UI.Xaml.Controls.ContentDialogClosedEventArgs..ctor()"
                reason="ctor is internal in UWP"/>
		<Member fullName="System.Void Windows.UI.Xaml.Controls.ContentDialogClosingDeferral..ctor()"
                reason="ctor is internal in UWP"/>
		<Member fullName="System.Void Windows.UI.Xaml.Controls.ContentDialogClosingEventArgs..ctor()"
                reason="ctor is internal in UWP"/>
		<Member fullName="System.Void Windows.UI.Xaml.Controls.TextBoxView..ctor()"
                reason="Added required parameter to Android constructor. TextBoxView is internal on UWP, shouldn't normally be created or manipulated by user code."/>
		<Member fullName="System.Void Windows.UI.Xaml.Controls.TextBoxBeforeTextChangingEventArgs..ctor()"
                reason="Constructor is internal on UWP"/>
		<Member fullName="System.Void Windows.UI.Xaml.Controls.TextBoxTextChangingEventArgs..ctor()"
                reason="Constructor is internal on UWP"/>
		<Member fullName="System.Void Windows.UI.Xaml.Controls.TextChangedEventArgs..ctor()"
                reason="Constructor is internal on UWP"/>
		<Member fullName="System.String Windows.UI.Xaml.Controls.TextBoxView.get_BindableText()"
                reason="Removed obsolete property. TextBoxView is internal on UWP, shouldn't normally be created or manipulated by user code."/>
		<Member fullName="System.Void Windows.UI.Xaml.Controls.TextBoxView.set_BindableText(System.String value)"
                reason="Removed obsolete property. TextBoxView is internal on UWP, shouldn't normally be created or manipulated by user code."/>
		<Member fullName="System.Void Windows.UI.Xaml.Controls.TextBoxView.NotifyTextChanged()"
                reason="Removed obsolete method. TextBoxView is internal on UWP, shouldn't normally be created or manipulated by user code."/>
		<Member fullName="Android.Views.View Windows.UI.Xaml.Controls.Popup.get_Anchor()"
                reason="Invalid method visibility"/>
		<Member fullName="System.Void Windows.UI.Xaml.Controls.Popup.set_Anchor(Android.Views.View value)"
                reason="Invalid method visibility"/>
		<Member fullName="Windows.UI.Xaml.Controls.Popup Windows.UI.Xaml.Controls.ComboBoxItem.GetPopupControl()"
                reason="Removed no-longer-needed method. Implementation detail."/>
		<Member fullName="System.Void Windows.Media.Playback.MediaPlayer.ObserveValue(Foundation.NSString keyPath, Foundation.NSObject ofObject, Foundation.NSDictionary change, System.IntPtr context)"
                reason="Invalid method visibility"/>
		<Member fullName="System.Void Windows.Media.Playback.MediaPlayer.Dispose(System.Boolean disposing)"
                reason="Invalid method visibility"/>
		<Member fullName="System.Void Windows.UI.Xaml.Controls.VirtualizingPanelLayout.UpdateLayoutAttributesForItem(UIKit.UICollectionViewLayoutAttributes layoutAttributes)"
                reason="Implementation detail, made internal"/>
		<Member fullName="System.Void Windows.UI.StartScreen.JumpList..ctor()"
                reason="Constructor is internal on UWP" />
		<Member fullName="System.Void Windows.UI.StartScreen.JumpListItem..ctor()"
                reason="Constructor is internal on UWP" />
		<Member fullName="System.Boolean Uno.UI.UnoViewGroup.get_HasNonIdentityStaticTransformation()"
                reason="Removed unneeded pseudo-internal property" />
		<Member fullName="System.Boolean Uno.UI.UnoViewGroup.get_IsAnimationInProgress()"
                reason="Removed unneeded pseudo-internal property" />
		<Member fullName="System.Void Uno.UI.UnoViewGroup.set_IsAnimationInProgress(System.Boolean value)"
                reason="Removed unneeded pseudo-internal property" />
		<Member fullName="System.Boolean Uno.UI.UnoViewGroup.InvalidateTransformedHierarchy()"
                reason="Removed unneeded pseudo-internal method" />
		<Member
            fullName="System.Void Windows.UI.Xaml.Media.Imaging.BitmapSource.set_PixelHeight(System.Int32 value)"
            reason="Removed API not available in WinUI" />
		<Member
            fullName="System.Void Windows.UI.Xaml.Media.Imaging.BitmapSource.set_PixelWidth(System.Int32 value)"
            reason="Removed API not available in WinUI" />
		<Member
            fullName="System.Void Windows.Devices.Sensors.GyrometerReadingChangedEventArgs..ctor()"
            reason="Parameter-less ctor does not exist in UWP"/>
		<Member
            fullName="System.Void Windows.Devices.Sensors.Gyrometer..ctor()"
            reason="Parameter-less ctor does not exist in UWP"/>
		<Member
            fullName="System.Void Windows.Devices.Sensors.GyrometerReading..ctor()"
            reason="Parameter-less ctor does not exist in UWP"/>
		<Member
            fullName="System.Void Windows.UI.Xaml.Media.RenderingEventArgs..ctor()"
            reason="Constructor is internal on UWP" />
		<Member
            fullName="Windows.UI.Xaml.Style Uno.UI.GlobalStaticResources.get_EllipsisButton()"
            reason="Invalid global style renamed to align with CommandBar" />
		<Member
            fullName="Windows.UI.Xaml.Style Uno.UI.GlobalStaticResources.get___ImplicitStyle_Windows_UI_Xaml_Controls_AppBarToggleButton()"
            reason="Implicit style moved to GenericStyles.cs" />
		<Member
            fullName="Windows.UI.Xaml.Style Uno.UI.GlobalStaticResources.get___ImplicitStyle_Windows_UI_Xaml_Controls_AppBarSeparator()"
            reason="Implicit style moved to GenericStyles.cs" />
		<Member
            fullName="System.Void Windows.UI.Input.PointerPointProperties..ctor()"
            reason="Invalid visibility."/>
		<Member
            fullName="System.Void Windows.Devices.Input.PointerDevice..ctor()"
            reason="Invalid visibility."/>
		<Member
            fullName="Windows.Foundation.Point Windows.UI.Xaml.Input.PointerRoutedEventArgs.GetCurrentPoint()"
            reason="Method was missing a required parameter"/>
		<Member
            fullName="Windows.Foundation.Point[] Windows.UI.Xaml.Input.PointerRoutedEventArgs.GetIntermediatePoints()"
            reason="Method was missing a required parameter"/>
		<Member
            fullName="System.Void Windows.UI.Xaml.Controls.Primitives.ButtonBase.OnPointerMoved(Windows.UI.Xaml.Input.PointerRoutedEventArgs args)"
            reason="Binary issue, but not an API changed. Ignore it since we already have some other bin conflict."/>
		<Member
            fullName="System.Void Windows.UI.Xaml.Controls.Primitives.ButtonBase.OnPointerCanceled(Windows.UI.Xaml.Input.PointerRoutedEventArgs args)"
            reason="Binary issue, but not an API changed. Ignore it since we already have some other bin conflict."/>
		<Member
            fullName="System.Void Windows.UI.Xaml.Controls.Primitives.ButtonBase.OnPointerExited(Windows.UI.Xaml.Input.PointerRoutedEventArgs args)"
            reason="Binary issue, but not an API changed. Ignore it since we already have some other bin conflict."/>
		<Member
            fullName="System.Void Windows.UI.Xaml.Controls.Primitives.ButtonBase.OnTapped(Windows.UI.Xaml.Input.TappedRoutedEventArgs e)"
            reason="Binary issue, but not an API changed. Ignore it since we already have some other bin conflict."/>
		<Member
            fullName="System.Void Windows.UI.Xaml.Controls.Primitives.SelectorItem.OnPointerCanceled(Windows.UI.Xaml.Input.PointerRoutedEventArgs args)"
            reason="Binary issue, but not an API changed. Ignore it since we already have some other bin conflict."/>
		<Member
            fullName="System.Void Uno.UI.UnoViewGroup.set_IsAnimationInProgress(System.Boolean value)"
            reason="Removed internal stuff."/>
		<Member
            fullName="System.Boolean Uno.UI.UnoViewGroup.get_IsPointerCaptured()"
            reason="Removed internal stuff."/>
		<Member
            fullName="System.Single Uno.UI.UnoViewGroup.get_TransformedTouchX()"
            reason="Removed internal stuff."/>
		<Member
            fullName="System.Single Uno.UI.UnoViewGroup.get_TransformedTouchY()"
            reason="Removed internal stuff."/>
		<Member
            fullName="System.Void Uno.UI.UnoViewGroup.ClearCaptures()"
            reason="Removed internal stuff."/>
		<Member
            fullName="System.Boolean Uno.UI.UnoViewGroup.InvalidateTransformedHierarchy()"
            reason="Removed internal stuff."/>
		<Member
            fullName="System.Boolean Uno.UI.UnoViewGroup.IsCurrentPointer(Android.Views.MotionEvent e, System.Boolean isPointInView)"
            reason="Removed internal stuff."/>
		<Member
            fullName="System.Boolean Uno.UI.UnoViewGroup.IsLocalTouchPointInView(System.Single x, System.Single y)"
            reason="Removed internal stuff."/>
		<Member
            fullName="System.Void Uno.UI.UnoViewGroup.SetChildBlockedTouchEvent(System.Boolean childBlockedTouchEvent)"
            reason="Removed internal stuff."/>
		<Member
            fullName="System.Void Uno.UI.UnoViewGroup.SetChildHandledTouchEvent(System.Boolean childHandledTouchEvent)"
            reason="Removed internal stuff."/>
		<Member
            fullName="System.Void Uno.UI.UnoViewGroup.SetChildIsUnoViewGroup(System.Boolean childIsUnoViewGroup)"
            reason="Removed internal stuff."/>
		<Member
            fullName="System.Void Uno.UI.UnoRecyclerView.SetChildBlockedTouchEvent(System.Boolean childBlockedTouchEvent)"
            reason="Removed internal stuff."/>
		<Member
            fullName="System.Void Uno.UI.UnoRecyclerView.SetChildHandledTouchEvent(System.Boolean childHandledTouchEvent)"
            reason="Removed internal stuff."/>
		<Member
            fullName="System.Void Uno.UI.UnoRecyclerView.SetChildIsUnoViewGroup(System.Boolean childIsUnoViewGroup)"
            reason="Removed internal stuff."/>
		<Member
            fullName="System.Void Uno.UI.UnoViewGroup.SetNativeHitTestVisible(System.Boolean hitTestVisible)"
            reason="Removed internal stuff."/>
		<Member
            fullName="System.Void Uno.UI.UnoViewGroup.SetChildRenderTransform(Android.Views.View child, Android.Graphics.Matrix transform)"
            reason="Changed visibility of internal method."/>
		<Member
            fullName="System.Void Uno.UI.UnoViewGroup.RemoveChildRenderTransform(Android.Views.View child)"
            reason="Changed visibility of internal method."/>
		<Member
            fullName="System.Boolean Windows.UI.Xaml.Controls.NativeListViewBase.HitCheck()"
            reason="Not part of the UWP API."/>
		<Member
            fullName="System.Void Windows.UI.Core.CoreWindow..ctor()"
            reason="Invalid visibility."/>
		<Member
            fullName="System.Void Windows.UI.Xaml.Controls.Primitives.SelectorItem.UpdateCommonStates()"
            reason="Not part of the UWP API."/>
		<Member
            fullName="System.String Windows.UI.Xaml.RoutedEvent.get_Name()"
            reason="Not part of the UWP API."/>
		<Member
            fullName="System.Void Windows.UI.Xaml.Documents.Hyperlink.OnNavigateUriChanged()"
            reason="Not part of the UWP API."/>
		<Member
            fullName="System.Void Windows.UI.Xaml.ExceptionRoutedEventArgs..ctor(System.String errorMessage)"
            reason="Not part of the UWP API."/>
		<Member
            fullName="System.Void Windows.UI.Xaml.MediaFailedRoutedEventArgs..ctor()"
            reason="Not part of the UWP API."/>
		<Member
            fullName="Windows.UI.Xaml.RoutedEventArgs Windows.UI.Xaml.RoutedEventArgs.get_Empty()"
            reason="Not part of the UWP API."/>
		<Member
            fullName="System.Void Windows.UI.Xaml.RoutedEventArgs..ctor(System.Object originalSource)"
            reason="Not part of the UWP API."/>
		<Member
            fullName="System.Void Windows.UI.Xaml.SizeChangedEventArgs..ctor(Windows.Foundation.Size previousSize, Windows.Foundation.Size newSize)"
            reason="Not part of the UWP API."/>
		<Member
            fullName="System.Void Windows.UI.Xaml.Input.KeyRoutedEventArgs..ctor()"
            reason="Not part of the UWP API."/>
		<Member
            fullName="System.Void Windows.UI.Xaml.Controls.Primitives.RangeBaseValueChangedEventArgs..ctor()"
            reason="Not part of the UWP API."/>
		<Member
            fullName="System.Void Windows.Devices.Geolocation.StatusChangedEventArgs..ctor()"
            readson="Constructor is not public in UWP" />
		<Member
            fullName="System.Void Windows.UI.Input.ManipulationStartedEventArgs..ctor()"
            reason="Not part of the UWP API." />
		<Member
            fullName="System.Void Windows.UI.Input.ManipulationUpdatedEventArgs..ctor()"
            reason="Not part of the UWP API." />
		<Member
            fullName="System.Void Windows.UI.Input.ManipulationInertiaStartingEventArgs..ctor()"
            reason="Not part of the UWP API." />
		<Member
            fullName="System.Void Windows.UI.Input.ManipulationCompletedEventArgs..ctor()"
            reason="Not part of the UWP API." />
		<Member
            fullName="System.Boolean Windows.UI.Xaml.Input.ManipulationStartingRoutedEventArgs.get_Handled()"
            reason="Get/set methods removed as not part of the UWP API but property still present" />
		<Member
            fullName="System.Void Windows.UI.Xaml.Input.ManipulationStartingRoutedEventArgs.set_Handled(System.Boolean value)"
            reason="Get/set methods removed as not part of the UWP API but property still present" />
		<Member
            fullName="System.Boolean Windows.UI.Xaml.Input.ManipulationStartedRoutedEventArgs.get_Handled()"
            reason="Get/set methods removed as not part of the UWP API but property still present" />
		<Member
            fullName="System.Void Windows.UI.Xaml.Input.ManipulationStartedRoutedEventArgs.set_Handled(System.Boolean value)"
            reason="Get/set methods removed as not part of the UWP API but property still present" />
		<Member
            fullName="System.Boolean Windows.UI.Xaml.Input.ManipulationDeltaRoutedEventArgs.get_Handled()"
            reason="Get/set methods removed as not part of the UWP API but property still present" />
		<Member
            fullName="System.Void Windows.UI.Xaml.Input.ManipulationDeltaRoutedEventArgs.set_Handled(System.Boolean value)"
            reason="Get/set methods removed as not part of the UWP API but property still present" />
		<Member
            fullName="System.Boolean Windows.UI.Xaml.Input.ManipulationInertiaStartingRoutedEventArgs.get_Handled()"
            reason="Get/set methods removed as not part of the UWP API but property still present" />
		<Member
            fullName="System.Void Windows.UI.Xaml.Input.ManipulationInertiaStartingRoutedEventArgs.set_Handled(System.Boolean value)"
            reason="Get/set methods removed as not part of the UWP API but property still present" />
		<Member
            fullName="System.Boolean Windows.UI.Xaml.Input.ManipulationCompletedRoutedEventArgs.get_Handled()"
            reason="Get/set methods removed as not part of the UWP API but property still present" />
		<Member
            fullName="System.Void Windows.UI.Xaml.Input.ManipulationCompletedRoutedEventArgs.set_Handled(System.Boolean value)"
            reason="Get/set methods removed as not part of the UWP API but property still present" />
		<Member
            fullName="System.Void Windows.System.Profile.AnalyticsInfo..ctor()"
            reason="Not part of the UWP API." />
		<Member
            fullName="System.Void Windows.System.Profile.AnalyticsVersionInfo..ctor()"
            reason="Not part of the UWP API." />
		<Member
            fullName="System.Void Windows.Devices.Lights.Lamp..ctor()"
            reason="Parameter-less ctor does not exist in UWP" />
		<Member
            fullName="Windows.UI.Xaml.ResourceDictionary[] Windows.UI.Xaml.ResourceDictionary.get_MergedDictionaries()"
            reason="Aligned API" />
		<Member
            fullName="Windows.Foundation.IAsyncOperation`1&lt;Windows.Devices.Geolocation.Geoposition&gt; Windows.Devices.Geolocation.Geolocator.GetGeopositionAsync()"
            reason="Aligned API" />
		<Member
            fullName="Windows.Foundation.IAsyncOperation`1&lt;Windows.Devices.Geolocation.Geoposition&gt; Windows.Devices.Geolocation.Geolocator.GetGeopositionAsync(System.TimeSpan maximumAge, System.TimeSpan timeout)"
            reason="Aligned API" />
		<Member
            fullName="Windows.Foundation.IAsyncOperation`1&lt;Windows.Devices.Geolocation.GeolocationAccessStatus&gt; Windows.Devices.Geolocation.Geolocator.RequestAccessAsync()"
            reason="Aligned API" />
		<Member
            fullName="System.Void Windows.UI.Xaml.RoutedEvent..ctor(System.String name)"
            reason="Not part of the UWP API." />
		<Member
            fullName="Windows.Foundation.Point Windows.UI.Xaml.Input.DoubleTappedRoutedEventArgs.GetPosition()"
            reason="Not part of the UWP API." />
		<Member
            fullName="Windows.Foundation.Point Windows.UI.Xaml.Input.TappedRoutedEventArgs.GetPosition()"
            reason="Not part of the UWP API." />
	  </Methods>

	  <Fields>
		<Member
            fullName="System.Int32 Windows.UI.Input.GestureSettings::value__"
            reason="Enum was a int instead of uint like UWP"/>
		<Member
            fullName="System.Int32 Windows.System.VirtualKeyModifiers::value__"
            reason="Enum was a int instead of uint like UWP"/>
		<Member
            fullName="System.Int32 Windows.UI.Xaml.Input.ManipulationModes::value__"
            reason="Enum was a int instead of uint like UWP"/>
	  </Fields>

	  <Properties>
		<Member
            fullName="Android.Views.View Windows.UI.Xaml.Controls.Popup::Anchor()"
            reason="Invalid property visibility"/>
		<Member
            fullName="System.String Windows.UI.Xaml.Controls.TextBoxView::BindableText()"
            reason="Removed obsolete method. TextBoxView is internal on UWP, shouldn't normally be created or manipulated by user code."/>
		<Member
            fullName="System.Boolean Uno.UI.UnoViewGroup::HasNonIdentityStaticTransformation()"
            reason="Removed unneeded pseudo-internal property" />
		<Member
            fullName="System.Boolean Uno.UI.UnoViewGroup::IsAnimationInProgress()"
            reason="Removed unneeded pseudo-internal property" />
		<Member
            fullName="Windows.UI.Xaml.ResourceDictionary[] Windows.UI.Xaml.ResourceDictionary::MergedDictionaries()"
            reason="Property type fixed to match UWP" />
		<Member
            fullName="Windows.UI.Xaml.Style Uno.UI.GlobalStaticResources::EllipsisButton()"
            reason="Invalid global style renamed to align with CommandBar" />
		<Member
            fullName="Windows.UI.Xaml.Style Uno.UI.GlobalStaticResources::__ImplicitStyle_Windows_UI_Xaml_Controls_AppBarToggleButton()"
            reason="Implicit style moved to GenericStyles.cs" />
		<Member
            fullName="Windows.UI.Xaml.Style Uno.UI.GlobalStaticResources::__ImplicitStyle_Windows_UI_Xaml_Controls_AppBarSeparator()"
            reason="Implicit style moved to GenericStyles.cs" />
		<Member
            fullName="System.Boolean Uno.UI.UnoViewGroup::IsPointerCaptured()"
            reason="Removed internal stuff."/>
		<Member
            fullName="System.Single Uno.UI.UnoViewGroup::TransformedTouchX()"
            reason="Removed internal stuff."/>
		<Member
            fullName="System.Single Uno.UI.UnoViewGroup::TransformedTouchY()"
            reason="Removed internal stuff."/>
		<Member
            fullName="System.Boolean Windows.UI.Xaml.UIElement::IsPointerCaptured()"
            reason="Not part of the UWP API."/>
		<Member
            fullName="System.String Windows.UI.Xaml.RoutedEvent::Name()"
            reason="Not part of the UWP API."/>
		<Member
            fullName="Windows.UI.Xaml.RoutedEventArgs Windows.UI.Xaml.RoutedEventArgs::Empty()"
            reason="Not part of the UWP API."/>
	  </Properties>
	</IgnoreSet>

	<IgnoreSet baseVersion="2.0.532">
	  <Methods>
		<Member
            fullName="System.Void Windows.UI.Xaml.RoutedEvent..ctor(System.String name)"
            reason="Not part of the WinUI API." />
		<Member
            fullName="Android.Graphics.Path Windows.UI.Xaml.Shapes.ArbitraryShapeBase.GetPath()"
            reason="Not part of the WinUI API, breaking change should not have repercussion outside Uno.UI" />
		<Member
            fullName="CoreGraphics.CGPath Windows.UI.Xaml.Shapes.ArbitraryShapeBase.GetPath()"
            reason="Not part of the WinUI API, breaking change should not have repercussion outside Uno.UI" />
		<Member
            fullName="Windows.Foundation.Point Windows.UI.Xaml.Input.DoubleTappedRoutedEventArgs.GetPosition()"
            reason="Not part of the WinUI API." />
		<Member
            fullName="Windows.Foundation.Point Windows.UI.Xaml.Input.TappedRoutedEventArgs.GetPosition()"
            reason="Not part of the WinUI API." />
		<Member
            fullName="System.Void Windows.UI.ViewManagement.ApplicationViewTitleBar..ctor()"
            reason="Parameter-less ctor does not exist in WinUI" />

		<Member
            fullName="CoreGraphics.CGSize Windows.UI.Xaml.Controls.VirtualizingPanelLayout.GetItemSizeForIndexPath(Foundation.NSIndexPath indexPath)"
            reason="Made internal, shouldn't normally be called by consumer code"/>
		<Member
            fullName="CoreGraphics.CGSize Windows.UI.Xaml.Controls.ListViewBaseSource.GetItemSize(UIKit.UICollectionView collectionView, Foundation.NSIndexPath indexPath)"
            reason="Made internal, shouldn't normally be called by consumer code"/>

		<Member
			fullName="System.Boolean Windows.UI.Xaml.Input.RightTappedRoutedEventArgs.get_Handled()"
			reason="Auto property"/>
		<Member
			fullName="System.Void Windows.UI.Xaml.Input.RightTappedRoutedEventArgs.set_Handled(System.Boolean value)"
			reason="Auto property"/>
		<Member
			fullName="System.Void Windows.UI.Input.RightTappedEventArgs..ctor()"
			reason="Not part of the WinUI API."/>
		<Member
			fullName="System.Boolean Windows.UI.Xaml.Input.HoldingRoutedEventArgs.get_Handled()"
			reason="Auto property"/>
		<Member
			fullName="System.Void Windows.UI.Xaml.Input.HoldingRoutedEventArgs.set_Handled(System.Boolean value)"
			reason="Auto property"/>
		<Member
			fullName="System.Void Windows.UI.Input.HoldingEventArgs..ctor()"
			reason="Not part of the WinUI API."/>
		<Member
			fullName="System.Void Windows.System.DispatcherQueue..ctor()"
			reason="Not part of the WinUI API."/>
		<Member
			fullName="System.Void Windows.System.DispatcherQueueTimer..ctor()"
			reason="Not part of the WinUI API."/>
		<Member
			fullName="System.Void Windows.ApplicationModel.DataTransfer.Clipboard..ctor()"
			reason="Not part of the WinUI API."/>
		<Member
			fullName="System.Void Windows.Storage.KnownFolders..ctor()"
			reason="Not part of the WinUI API."/>
		<Member
			fullName="System.Void Windows.UI.Xaml.Controls.ListViewBase..ctor()"
			reason="Ctor is protected in WinUI."/>
		<Member
			fullName="System.Void Windows.Devices.Sensors.HingeAngleSensorReadingChangedEventArgs..ctor()"
			reason="Parameter-less ctor does not exist in UWP"/>
		<Member
			fullName="System.Void Windows.Devices.Sensors.HingeAngleSensor..ctor()"
			reason="Parameter-less ctor does not exist in UWP"/>
		<Member
			fullName="System.Void Windows.Devices.Sensors.HingeAngleReading..ctor()"
			reason="Parameter-less ctor does not exist in UWP"/>
		<Member
			fullName="System.Void Windows.System.Profile.AnalyticsInfo..ctor()"
			reason="Not part of the WinUI API." />
		<Member
			fullName="System.Void Windows.System.Profile.AnalyticsVersionInfo..ctor()"
			reason="Not part of the WinUI API." />
		<Member
			fullName="System.Void Windows.ApplicationModel.DataTransfer.DataPackage.SetText(System.String text)"
			reason="UWP uses 'value' as the parameter name" />
		<Member
			fullName="System.Void Windows.UI.Xaml.Controls.IconElement.AddIconElementView(Windows.UI.Xaml.UIElement child)"
			reason="macOS requires NSView as AddIconElementView parameter" />
		<Member
			fullName="System.Void Windows.UI.Xaml.Controls.IconElement.AddIconElementView(Android.Views.View child)"
			reason="Not part of UWP API" />
		<Member
			fullName="System.Void Windows.UI.Xaml.Controls.IconElement.AddIconElementView(UIKit.UIView child)"
			reason="Not part of UWP API" />
		<Member
			fullName="System.Void Windows.ApplicationModel.Calls.PhoneCallManager..ctor()"
			reason="Class is static in UWP" />
		<Member
			fullName="System.Void Windows.UI.Xaml.Controls.DatePickerSelectedValueChangedEventArgs..ctor()"
			reason="Not part of the WinUI API." />
		<Member
			fullName="System.Void Windows.UI.Xaml.Controls.DatePickerValueChangedEventArgs..ctor(System.DateTimeOffset newDate, System.DateTimeOffset oldDate)"
			reason="Not part of the WinUI API." />
		<Member
			fullName="Windows.UI.Xaml.Style Uno.UI.GlobalStaticResources.get___ImplicitStyle_Windows_UI_Xaml_Controls_DatePickerSelector()"
			reason="Style removed from monoandroid (xamarin:Style with only ios:Setter)" />
		<Member
			fullName="Windows.UI.Color Windows.UI.Xaml.Media.Brush.GetColorWithOpacity(Windows.UI.Color referenceColor)"
			reason="Not part of the WinUI API." />
		<Member
			fullName="System.Void Uno.UI.Toolkit.UIElementExtensions.SetElevation(Windows.UI.Xaml.UIElement element, System.Double Elevation)"
			reason="Naming uniformization, not a binary breaking change." />
		<Member
			fullName="System.Void Windows.UI.Xaml.Controls.Control.OnFocusStateChanged(Windows.UI.Xaml.FocusState oldValue, Windows.UI.Xaml.FocusState newValue)"
			reason="Not part of the WinUI API, Uno-specific implementation detail." />
		<Member
			fullName="System.Boolean Windows.UI.Xaml.Controls.TextBox.FocusTextView()"
			reason="Not part of the WinUI API, Uno-specific implementation detail." />
		<Member
			fullName="System.Void Windows.Devices.Sensors.PedometerReadingChangedEventArgs..ctor()"
			reason="Parameter-less ctor does not exist in UWP"/>
		<Member
			fullName="System.Void Windows.Devices.Sensors.Pedometer..ctor()"
			reason="Parameter-less ctor does not exist in UWP"/>
		<Member
			fullName="System.Void Windows.Devices.Sensors.PedometerReading..ctor()"
			reason="Parameter-less ctor does not exist in UWP"/>

		<Member
			fullName="CoreGraphics.CGSize Windows.UI.Xaml.IFrameworkElementHelper.Measure(AppKit.NSView element, Windows.Foundation.Size availableSize)"
			reason="macOS only unused extension method"/>

		<Member
			fullName="System.Void Windows.UI.Xaml.Controls.ScrollViewer.Add(Windows.UI.Xaml.UIElement view)"
			reason="macOS only breaking change"/>

		<Member
			fullName="System.Void Windows.UI.Xaml.Controls.ScrollViewer.Add(Windows.UI.Xaml.UIElement view)"
			reason="macOS only breaking change"/>
	  </Methods>
	  <Properties>
		<Member
			fullName="Windows.UI.Xaml.Style Uno.UI.GlobalStaticResources::__ImplicitStyle_Windows_UI_Xaml_Controls_DatePickerSelector()"
			reason="Style removed from monoandroid (xamarin:Style with only ios:Setter)" />
	  </Properties>
	</IgnoreSet>

	<IgnoreSet baseVersion="2.1.37">
	  <Types>
	  </Types>

	  <Methods>
		<Member
			fullName="System.Void Windows.UI.Xaml.Controls.DatePickerSelectedValueChangedEventArgs..ctor()"
			reason="Not part of the WinUI API." />
		<Member
			fullName="System.Void Windows.UI.Xaml.Controls.DatePickerValueChangedEventArgs..ctor(System.DateTimeOffset newDate, System.DateTimeOffset oldDate)"
			reason="Not part of the WinUI API." />
		<Member
			fullName="System.Boolean Windows.UI.Xaml.Controls.TextBox.FocusTextView()"
			reason="Not part of the WinUI API, Uno-specific implementation detail." />
		<Member
			fullName="System.Void Windows.UI.Xaml.Controls.Control.OnFocusStateChanged(Windows.UI.Xaml.FocusState oldValue, Windows.UI.Xaml.FocusState newValue)"
			reason="Not part of the WinUI API, Uno-specific implementation detail." />
		<Member
			fullName="Windows.UI.Xaml.Style Uno.UI.GlobalStaticResources.get___ImplicitStyle_Windows_UI_Xaml_Controls_DatePickerSelector()"
			reason="Style removed from monoandroid (xamarin:Style with only ios:Setter)" />

		<Member
			fullName="System.Void Windows.UI.Xaml.Controls.Primitives.DragCompletedEventArgs..ctor(System.Object originalSource, System.Double horizontalChange, System.Double verticalChange, System.Boolean canceled)"
			reason="Updated internal signature"/>

		<Member
			fullName="System.Void Windows.Devices.Sensors.PedometerReadingChangedEventArgs..ctor()"
			reason="Parameter-less ctor does not exist in UWP"/>
		<Member
			fullName="System.Void Windows.Devices.Sensors.Pedometer..ctor()"
			reason="Parameter-less ctor does not exist in UWP"/>
		<Member
			fullName="System.Void Windows.Devices.Sensors.PedometerReading..ctor()"
			reason="Parameter-less ctor does not exist in UWP"/>

		<Member
			fullName="CoreGraphics.CGSize Windows.UI.Xaml.IFrameworkElementHelper.Measure(AppKit.NSView element, Windows.Foundation.Size availableSize)"
			reason="macOS only unused extension method"/>

		<Member
			fullName="System.Void Windows.UI.Xaml.Controls.ScrollViewer.Add(Windows.UI.Xaml.UIElement view)"
			reason="macOS only breaking change"/>

		<Member
			fullName="System.Void Windows.UI.Xaml.Controls.ScrollViewer.Add(Windows.UI.Xaml.UIElement view)"
			reason="macOS only breaking change"/>

		<Member
			fullName="System.Void Windows.UI.Xaml.Controls.TextBox.SetIsPassword(System.Boolean isPassword)"
			reason="macOS only breaking change, internal API"/>

		<Member
			fullName="System.Object Windows.UI.Xaml.Controls.ScrollContentPresenter.get_DataContext()"
			reason="macOS ScrollContentPresenter implements IDataContextProvider"/>
		<Member
			fullName="System.Void Windows.UI.Xaml.Controls.ScrollContentPresenter.set_DataContext(System.Object value)"
			reason="macOS ScrollContentPresenter implements IDataContextProvider"/>
		<Member
			fullName="Windows.UI.Xaml.DependencyObject Windows.UI.Xaml.Controls.ScrollContentPresenter.get_TemplatedParent()"
			reason="macOS ScrollContentPresenter implements IDataContextProvider"/>
		<Member
			fullName="System.Void Windows.UI.Xaml.Controls.ScrollContentPresenter.set_TemplatedParent(Windows.UI.Xaml.DependencyObject value)"
			reason="macOS ScrollContentPresenter implements IDataContextProvider"/>
		<Member
			fullName="System.Void Windows.UI.Xaml.Controls.Control.OnPointerPressed(Windows.UI.Xaml.Input.PointerRoutedEventArgs args)"
			reason="Wrong parameter name, restored the WinUI one"/>
		<Member
			fullName="System.Void Windows.UI.Xaml.Controls.Control.OnPointerReleased(Windows.UI.Xaml.Input.PointerRoutedEventArgs args)"
			reason="Wrong parameter name, restored the WinUI one"/>
		<Member
			fullName="System.Void Windows.UI.Xaml.Controls.Control.OnPointerEntered(Windows.UI.Xaml.Input.PointerRoutedEventArgs args)"
			reason="Wrong parameter name, restored the WinUI one"/>
		<Member
			fullName="System.Void Windows.UI.Xaml.Controls.Control.OnPointerExited(Windows.UI.Xaml.Input.PointerRoutedEventArgs args)"
			reason="Wrong parameter name, restored the WinUI one"/>
		<Member
			fullName="System.Void Windows.UI.Xaml.Controls.Control.OnPointerMoved(Windows.UI.Xaml.Input.PointerRoutedEventArgs args)"
			reason="Wrong parameter name, restored the WinUI one"/>
		<Member
			fullName="System.Void Windows.UI.Xaml.Controls.Control.OnPointerCanceled(Windows.UI.Xaml.Input.PointerRoutedEventArgs args)"
			reason="Wrong parameter name, restored the WinUI one"/>
		<Member
			fullName="System.Void Windows.UI.Xaml.Controls.Control.OnPointerCaptureLost(Windows.UI.Xaml.Input.PointerRoutedEventArgs args)"
			reason="Wrong parameter name, restored the WinUI one"/>

	  </Methods>
	  <Properties>
		<Member
			fullName="Windows.UI.Xaml.Style Uno.UI.GlobalStaticResources::__ImplicitStyle_Windows_UI_Xaml_Controls_DatePickerSelector()"
			reason="Style removed from monoandroid (xamarin:Style with only ios:Setter)" />

	  </Properties>
	  <Fields>
	  </Fields>
	</IgnoreSet>
	<IgnoreSet baseVersion="2.2.0">
	  <Methods>
		<Member
			fullName="System.Void Windows.Data.Xml.Dom.DtdEntity..ctor()"
			reason="Not part of UWP"/>
		<Member
			fullName="System.Void Windows.Data.Xml.Dom.DtdNotation..ctor()"
			reason="Not part of UWP"/>
		<Member
			fullName="System.Void Windows.Data.Xml.Dom.XmlAttribute..ctor()"
			reason="Not part of UWP"/>
		<Member
			fullName="System.Void Windows.Data.Xml.Dom.XmlCDataSection..ctor()"
			reason="Not part of UWP"/>
		<Member
			fullName="System.Void Windows.Data.Xml.Dom.XmlComment..ctor()"
			reason="Not part of UWP"/>
		<Member
			fullName="System.Void Windows.Data.Xml.Dom.XmlDocumentFragment..ctor()"
			reason="Not part of UWP"/>
		<Member
			fullName="System.Void Windows.Data.Xml.Dom.XmlDocumentType..ctor()"
			reason="Not part of UWP"/>
		<Member
			fullName="System.Void Windows.Data.Xml.Dom.XmlDomImplementation..ctor()"
			reason="Not part of UWP"/>
		<Member
			fullName="System.Void Windows.Data.Xml.Dom.XmlElement..ctor()"
			reason="Not part of UWP"/>
		<Member
			fullName="System.Void Windows.Data.Xml.Dom.XmlEntityReference..ctor()"
			reason="Not part of UWP"/>
		<Member
			fullName="System.Void Windows.Data.Xml.Dom.XmlNamedNodeMap..ctor()"
			reason="Not part of UWP"/>
		<Member
			fullName="System.Void Windows.Data.Xml.Dom.XmlNodeList..ctor()"
			reason="Not part of UWP"/>
		<Member
			fullName="System.Void Windows.Data.Xml.Dom.XmlProcessingInstruction..ctor()"
			reason="Not part of UWP"/>
		<Member
			fullName="System.Void Windows.Data.Xml.Dom.XmlText..ctor()"
			reason="Not part of UWP"/>
		<Member
					fullName="System.Void Windows.UI.Xaml.Controls.AnimatedVisualPlayer.set_IsPlaying(System.Boolean value)"
					reason="Refactoring, not part of WinUI contract anyway." />
		<Member
			fullName="System.Void Windows.UI.Xaml.Controls.IAnimatedVisualSource.Play(System.Boolean looped)"
			reason="Refactoring, not part of WinUI contract anyway." />

		<Member
			fullName="System.Void Windows.UI.Xaml.Controls.TextBox..ctor(System.Boolean isPassword)"
			reason="macOS only breaking change" />

		<Member
			fullName="Windows.UI.Xaml.Media.GradientStopCollection Windows.UI.Xaml.Media.LinearGradientBrush.get_GradientStops()"
			reason="GradientStops/MappingMode moved to base GradientBrush to follow UWP/WinUI hierarchy"/>
		<Member
			fullName="System.Void Windows.UI.Xaml.Media.LinearGradientBrush.set_GradientStops(Windows.UI.Xaml.Media.GradientStopCollection value)"
			reason="GradientStops/MappingMode moved to base GradientBrush to follow UWP/WinUI hierarchy"/>
		<Member
			fullName="Windows.UI.Xaml.DependencyProperty Windows.UI.Xaml.Media.GradientBrush.get_GradientStopsProperty()"
			reason="GradientStops/MappingMode moved to base GradientBrush to follow UWP/WinUI hierarchy"/>
		<Member
			fullName="Windows.UI.Xaml.Media.GradientBrush.get_MappingModeProperty()"
			reason="GradientStops/MappingMode moved to base GradientBrush to follow UWP/WinUI hierarchy"/>
		<Member
			fullName="Windows.UI.Xaml.DependencyProperty Windows.UI.Xaml.Media.GradientBrush.get_MappingModeProperty()"
			reason="GradientStops/MappingMode moved to base GradientBrush to follow UWP/WinUI hierarchy"/>

		<!-- Begin AndroidX updates-->
		<Member
			fullName="Windows.UI.Xaml.Controls.VirtualizingPanelLayout/Line Windows.UI.Xaml.Controls.VirtualizingPanelLayout.CreateLine(Windows.UI.Xaml.Controls.Primitives.GeneratorDirection fillDirection, System.Int32 extentOffset, System.Int32 breadthOffset, System.Int32 availableBreadth, Android.Support.V7.Widget.RecyclerView/Recycler recycler, Android.Support.V7.Widget.RecyclerView/State state, Uno.UI.IndexPath nextVisibleItem, System.Boolean isNewGroup)"
			reason="AndroidX update" />
		<Member
			fullName="System.Void Windows.UI.Xaml.Controls.PivotAdapter..ctor(Android.Support.V4.App.FragmentManager fragmentManager, Windows.UI.Xaml.Controls.NativePivotPresenter pivot)"
			reason="AndroidX update" />
		<Member
			fullName="System.Void Windows.UI.Xaml.Controls.PivotAdapter..ctor(Android.Support.V4.App.FragmentManager fm)"
			reason="AndroidX update" />
		<Member
			fullName="System.IObservable`1&lt;Android.Support.V4.App.Fragment&gt; Uno.UI.IFragmentTracker.ObserveCreated()"
			reason="AndroidX update" />
		<Member
			fullName="System.IObservable`1&lt;Android.Support.V4.App.Fragment&gt; Uno.UI.IFragmentTracker.ObserveStart()"
			reason="AndroidX update" />
		<Member
			fullName="System.IObservable`1&lt;Android.Support.V4.App.Fragment&gt; Uno.UI.IFragmentTracker.ObservePause()"
			reason="AndroidX update" />
		<Member
			fullName="System.IObservable`1&lt;Android.Support.V4.App.Fragment&gt; Uno.UI.IFragmentTracker.ObserveResume()"
			reason="AndroidX update" />
		<Member
			fullName="System.IObservable`1&lt;Android.Support.V4.App.Fragment&gt; Uno.UI.IFragmentTracker.ObserveViewCreated()"
			reason="AndroidX update" />
		<Member
			fullName="System.IObservable`1&lt;Android.Support.V4.App.Fragment&gt; Uno.UI.IFragmentTracker.ObserveStop()"
			reason="AndroidX update" />
		<Member
			fullName="System.IObservable`1&lt;Android.Support.V4.App.Fragment&gt; Uno.UI.IFragmentTracker.ObserveDestroyed()"
			reason="AndroidX update" />
		<Member
			fullName="System.Threading.Tasks.Task`1&lt;Android.Support.V4.App.Fragment&gt; Uno.UI.IFragmentTracker.GetCurrent(System.Threading.CancellationToken ct)"
			reason="AndroidX update" />
		<Member
			fullName="System.Void Uno.UI.IFragmentTracker.PushCreated(Android.Support.V4.App.Fragment fragment)"
			reason="AndroidX update" />
		<Member
			fullName="System.Void Uno.UI.IFragmentTracker.PushStart(Android.Support.V4.App.Fragment fragment)"
			reason="AndroidX update" />
		<Member
			fullName="System.Void Uno.UI.IFragmentTracker.PushPause(Android.Support.V4.App.Fragment fragment)"
			reason="AndroidX update" />
		<Member
			fullName="System.Void Uno.UI.IFragmentTracker.PushResume(Android.Support.V4.App.Fragment fragment)"
			reason="AndroidX update" />
		<Member
			fullName="System.Void Uno.UI.IFragmentTracker.PushViewCreated(Android.Support.V4.App.Fragment fragment)"
			reason="AndroidX update" />
		<Member
			fullName="System.Void Uno.UI.IFragmentTracker.PushStop(Android.Support.V4.App.Fragment fragment)"
			reason="AndroidX update" />
		<Member
			fullName="System.Void Uno.UI.IFragmentTracker.PushDestroyed(Android.Support.V4.App.Fragment fragment)"
			reason="AndroidX update" />
		<Member
			fullName="Uno.UI.BaseFragment Uno.UI.Extensions.FragmentManagerExtensions.GetCurrentFragment(Android.Support.V4.App.FragmentManager fragmentManager)"
			reason="AndroidX update" />
		<Member
			fullName="Android.Views.View Uno.UI.Extensions.RecyclerExtensions.GetViewForPosition(Android.Support.V7.Widget.RecyclerView/Recycler recycler, System.Int32 position, Android.Support.V7.Widget.RecyclerView/State state)"
			reason="AndroidX update" />
		<Member
			fullName="Android.Graphics.Color Uno.UI.Extensions.ToolbarExtensions.GetTitleTextColor(Android.Support.V7.Widget.Toolbar toolbar)"
			reason="AndroidX update" />
		<Member
			fullName="System.Void Uno.UI.Controls.SlidingTabLayout.SetOnPageChangeListener(Android.Support.V4.View.ViewPager/IOnPageChangeListener listener)"
			reason="AndroidX update" />
		<Member
			fullName="System.Void Uno.UI.Controls.SlidingTabLayout.SetViewPager(Android.Support.V4.View.ViewPager viewPager)"
			reason="AndroidX update" />
		<!-- End AndroidX updates-->
	  </Methods>
	  <Events>
	  </Events>
	  <Fields>
		<Member
			fullName="Windows.UI.Xaml.DependencyProperty Windows.UI.Xaml.Media.LinearGradientBrush::GradientStopsProperty"
			reason="GradientStops/MappingMode moved to base GradientBrush to follow UWP/WinUI hierarchy"/>
	  </Fields>
	  <Properties>
		<Member
			fullName="Windows.UI.Xaml.Media.GradientStopCollection Windows.UI.Xaml.Media.LinearGradientBrush::GradientStops()"
			reason="GradientStops/MappingMode moved to base GradientBrush to follow UWP/WinUI hierarchy"/>
		<Member
			fullName="Windows.UI.Xaml.DependencyProperty Windows.UI.Xaml.Media.GradientBrush::GradientStopsProperty()"
			reason="GradientStops/MappingMode moved to base GradientBrush to follow UWP/WinUI hierarchy"/>
		<Member
			fullName="Windows.UI.Xaml.DependencyProperty Windows.UI.Xaml.Media.GradientBrush::MappingModeProperty()"
			reason="GradientStops/MappingMode moved to base GradientBrush to follow UWP/WinUI hierarchy"/>
	  </Properties>
	</IgnoreSet>

	<IgnoreSet baseVersion="2.4.4">
		<Assemblies>
			<Member fullName="Uno.UI.Wasm" reason="Moved to another package" />
		</Assemblies>
		
		<Types>
			<Member
				fullName="Windows.Gaming.UI.GameMonitor"
				reason="Removed UWP type"/>
			<Member
				fullName="Windows.Gaming.UI.GameMonitoringPermission"
				reason="Removed UWP type"/>
			<Member
				fullName="Microsoft.UI.Xaml.Controls.AnimatedVisualPlayer.ILottieVisualSourceProvider"
				reason="Incorrect namespace"/>
			<Member
				fullName="Windows.UI.Xaml.Shapes.ArbitraryShapeBase"
				reason="iOS only, not part of the WinUI API." />
			<!-- Styles overhaul -->
			<Member
				fullName="Uno.UI.GlobalStaticResources"
				reason="Resources defined in XAML are no longer converted to public properties on GlobalStaticResources. The type itself is still present." />
			<Member
				fullName="Uno.UI.Toolkit.GlobalStaticResources"
				reason="Resources defined in XAML are no longer converted to public properties on GlobalStaticResources. The type itself is still present." />
			<Member
				fullName="Windows.UI.Xaml.GenericStyles"
				reason="Removed obsolete non-standard type (Styles are now all defined in XAML)." />
			<Member
				fullName="Windows.UI.Xaml.Style`1"
				reason="Removed unused non-standard generic version of Style." />
			<Member
				fullName="Uno.UI.Controls.BindableSearchView"
				reason="Removed unused Uno-only legacy control." />
			<!-- ^^ Styles overhaul -->

		  <!-- Begin remove IFrameworkElement -->
		  <Member
				  fullName="Windows.UI.Xaml.IUIElement"
				  reason="Removed non-WinUI type"/>
		  <Member
				  fullName="Windows.UI.Xaml.Controls.BatchCollection`1"
				  reason="Removed non-WinUI type"/>
		  <Member
				  fullName="Windows.UI.Xaml.Controls.IImage"
				  reason="Removed non-WinUI type"/>

		  <Member
				  fullName="Windows.UI.Xaml.Controls.Image"
				  reason="Now inherits correctly from FrameworkElement, all IFrameworkElement members removed"/>
		  <Member
				  fullName="Windows.UI.Xaml.Controls.ScrollContentPresenter"
				  reason="Now inherits correctly from FrameworkElement, all IFrameworkElement members removed"/>
		  <Member
				  fullName="Windows.UI.Xaml.Controls.ProgressRing"
				  reason="Now inherits correctly from FrameworkElement, all IFrameworkElement members removed"/>
		  <Member
			  fullName="Windows.UI.Xaml.IFrameworkElement"
			  reason="Made internal, now it isn't needed by framework types"/>
		  <Member
			  fullName="Windows.UI.Xaml.Controls.IItemsControl"
			  reason="Made non-standard interface internal"/>
		  <Member
			  fullName="Windows.UI.Xaml.Controls.IListView"
			  reason="Made non-standard interface internal"/>
		  <Member
			  fullName="Windows.UI.Xaml.Controls.ISelector"
			  reason="Made non-standard interface internal"/>
		  <Member
			  fullName="Windows.UI.Xaml.Controls.ILayouter"
			  reason="Made internal. Layouter is an implementation detail that may be removed in the future."/>
		  <Member
			  fullName="Windows.UI.Xaml.Controls.Layouter"
			  reason="Made internal. Layouter is an implementation detail that may be removed in the future."/>
		  <Member
			  fullName="Windows.UI.Xaml.FrameworkElementExtensions"
			  reason="Made non-WinUI helper methods internal"/>
		  <Member
			  fullName="Windows.UI.Xaml.IFrameworkElementHelper"
			  reason="Made non-WinUI helper methods internal"/>
		  <Member
			  fullName="Windows.UI.Xaml.Controls.ItemsControlExtensions"
			  reason="Made non-WinUI helper methods internal"/>
		  <Member
			  fullName="Windows.UI.Xaml.Controls.LayouterExtensions"
			  reason="Made non-WinUI helper methods internal"/>
		  <!-- End remove IFrameworkElement -->
		<!-- Begin Skia Import -->
		<Member fullName="Windows.UI.Xaml.Wasm.SvgElement" reason="Removed unused Uno-only legacy control." />
		<Member fullName="Windows.UI.Xaml.RoutedEventHandlerWithHandled" reason="Removed unused Uno-only legacy control." />
		<Member fullName="Windows.UI.Xaml.Media.GeometryData" reason="Removed unused Uno-only legacy control." />
		<Member fullName="Windows.UI.Xaml.Documents.NavigationTarget" reason="Removed unused Uno-only legacy control." />
		<Member fullName="Windows.UI.Xaml.Controls.HtmlImage" reason="Removed unused Uno-only legacy control." />
		<Member fullName="Uno.UI.Services.ResourcesService" reason="Removed unused Uno-only legacy control." />
		<Member fullName="Uno.Foundation.WebAssemblyRuntime" reason="Removed unused Uno-only legacy control." />
		<Member fullName="Uno.Foundation.Interop.TSInteropMessageAttribute" reason="Removed unused Uno-only legacy control." />
		<Member fullName="Uno.Foundation.Interop.TSInteropMarshaller" reason="Removed unused Uno-only legacy control." />
		<Member fullName="Uno.Foundation.Interop.JSObjectHandle" reason="Removed unused Uno-only legacy control." />
		<Member fullName="Uno.Foundation.Interop.JSObject" reason="Removed unused Uno-only legacy control." />
		<Member fullName="Uno.Foundation.Interop.IJSObjectMetadata" reason="Removed unused Uno-only legacy control." />
		<Member fullName="Uno.Foundation.Interop.IJSObject" reason="Removed unused Uno-only legacy control." />
		<Member fullName="Uno.Extensions.UIElementExtensions" reason="Removed unused Uno-only legacy control." />
		<Member fullName="Uno.Diagnostics.Eventing.Tracing" reason="Removed unused Uno-only legacy control." />
		<Member fullName="Uno.Diagnostics.Eventing.NullEventProvider" reason="Removed unused Uno-only legacy control." />
		<Member fullName="Uno.Diagnostics.Eventing.IEventProviderFactory" reason="Removed unused Uno-only legacy control." />
		<Member fullName="Uno.Diagnostics.Eventing.IEventProvider" reason="Removed unused Uno-only legacy control." />
		<Member fullName="Uno.Diagnostics.Eventing.EventProviderExtensions" reason="Removed unused Uno-only legacy control." />
		<Member fullName="Uno.Diagnostics.Eventing.EventOpcode" reason="Removed unused Uno-only legacy control." />
		<Member fullName="Uno.Diagnostics.Eventing.EventDescriptor" reason="Removed unused Uno-only legacy control." />
		<Member fullName="Uno.Diagnostics.Eventing.EventActivity" reason="Removed unused Uno-only legacy control." />

		<Member fullName="Windows.UI.Xaml.Controls.TextBoxView" reason="Type not present in reference API" />
		<Member fullName="Windows.UI.Xaml.Font" reason="Type not present in reference API" />
		<Member fullName="Windows.UI.Xaml.Controls.TextBoxViewDelegate" reason="Type not present in reference API" />

		<!-- End Skia Import -->
		</Types>

	  <Events>
		<!-- Begin Skia Import -->
		<Member fullName="Windows.UI.Xaml.DependencyPropertyChangedEventHandler Windows.UI.Xaml.FrameworkElement::IsEnabledChanged" reason="Removed unused Uno-only legacy control." />
		<!-- End Skia Import -->
	  </Events>

		<Methods>
			<Member
				fullName="System.Void Windows.UI.Xaml.Controls.Maps.MapTileSource..ctor()"
				reason="UWP does not have this ctor"/>
			<Member
				fullName="System.Void Windows.UI.Xaml.Automation.AutomationAnnotation..ctor()"
				reason="UWP does not have this ctor"/>
			<Member
				fullName="System.Void Windows.UI.Xaml.Automation.Peers.AutomationPeerAnnotation..ctor()"
				reason="UWP does not have this ctor"/>
			<Member
 				fullName="System.Void Windows.Networking.Connectivity.ConnectionCost..ctor()"
				reason="Not in UWP" />
			<Member
				fullName="System.Void Windows.Networking.Connectivity.ConnectionProfile..ctor()"
				reason="Not in UWP" />
			<Member
				fullName="System.Void Windows.Networking.Connectivity.NetworkInformation..ctor()"
				reason="Not in UWP" />
			<Member
				fullName="System.Void Windows.ApplicationModel.Activation.ProtocolActivatedEventArgs..ctor()"
				reason="Parameter-less ctor does not exist in UWP"/>
			<Member
				fullName="System.Void Windows.ApplicationModel.SuspendingDeferral..ctor()"
				reason="Parameter-less ctor does not exist in UWP"/>
			<Member
				fullName="System.Void Windows.ApplicationModel.SuspendingOperation..ctor(System.DateTimeOffset offset)"
				reason="Parameter-less ctor does not exist in UWP"/>
			<Member
				fullName="System.Void Windows.UI.Xaml.Shapes.Shape.OnFillChanged(Windows.UI.Xaml.Media.Brush newValue)"
				reason="Not part of the WinUI API." />
			<Member
				fullName="System.Void Windows.UI.Xaml.Shapes.Shape.OnFillUpdated(Windows.UI.Xaml.Media.Brush newValue)"
				reason="Not part of the WinUI API." />
			<Member
				fullName="System.Void Windows.UI.Xaml.Shapes.Shape.OnStrokeUpdated(Windows.UI.Xaml.Media.Brush newValue)"
				reason="Not part of the WinUI API." />
			<Member
				fullName="System.Void Windows.UI.Xaml.Shapes.Shape.OnStretchUpdated(Windows.UI.Xaml.Media.Stretch newValue)"
				reason="Not part of the WinUI API." />
			<Member
				fullName="System.Void Windows.UI.Xaml.Shapes.Shape.OnStrokeThicknessUpdated(System.Double newValue)"
				reason="Not part of the WinUI API." />
			<Member
				fullName="System.Void Windows.UI.Xaml.Shapes.Shape.OnStrokeDashArrayUpdated(Windows.UI.Xaml.Media.DoubleCollection newValue)"
				reason="Not part of the WinUI API." />
			<Member
				fullName="System.Void Windows.UI.Xaml.Shapes.Shape.RefreshShape(System.Boolean forceRefresh)"
				reason="Not part of the WinUI API." />
			<Member
					fullName="Windows.Foundation.IAsyncOperation`1&lt;Windows.Storage.StorageFile&gt; Windows.Storage.StorageFolder.CreateFileAsync(System.String path, Windows.Storage.CreationCollisionOption option)"
					reason="UWP alignment" />
			<!-- Styles overhaul -->
			<Member
				fullName="System.Void Windows.UI.Xaml.FrameworkElement.OnStyleChanged(Windows.UI.Xaml.Style oldStyle, Windows.UI.Xaml.Style newStyle)"
				reason="Removed non-standard protected method"/>
			<Member
				fullName="System.Func`2&lt;System.String,System.Object&gt; Windows.UI.Xaml.ResourceDictionary.get_DefaultResolver()"
				reason="Removed non-standard property that's no longer used by Xaml-generated code with new resources handling"/>
			<Member
				fullName="System.Void Windows.UI.Xaml.ResourceDictionary.set_DefaultResolver(System.Func`2&lt;System.String,System.Object&gt; value)"
				reason="Removed non-standard property that's no longer used by Xaml-generated code with new resources handling"/>
			<Member
				fullName="System.Void Windows.UI.Xaml.Style..ctor(System.Type targetType, Windows.UI.Xaml.Style basedOn)"
				reason="Removed non-standard Style constructor"/>
			<Member
				fullName="System.Void Windows.UI.Xaml.Style.ApplyTo(Windows.UI.Xaml.DependencyObject o)"
				reason="Made non-standard method internal, shouldn't normally be called from consumer code"/>
			<Member
				fullName="System.Void Windows.UI.Xaml.Style.RegisterDefaultStyleForType(System.Type type, Windows.UI.Xaml.Style style)"
				reason="Removed unused overload. This is public to be callable from Xaml-generated code, but should never be called by consumer code."/>
			<Member
				fullName="Windows.UI.Xaml.Style Windows.UI.Xaml.Style.DefaultStyleForType(System.Type type)"
				reason="Made non-standard method internal"/>
			<Member
				fullName="Windows.UI.Xaml.Style Windows.UI.Xaml.Documents.TextElement.get_Style()"
				reason="Removed unused non-standard property"/>
			<Member
				fullName="System.Void Windows.UI.Xaml.Documents.TextElement.set_Style(Windows.UI.Xaml.Style value)"
				reason="Removed unused non-standard property"/>
			<Member
				fullName="System.Void Windows.UI.Xaml.Documents.TextElement.OnStyleChanged()"
				reason="Removed unused non-standard property"/>
			<Member
				fullName="Windows.UI.Xaml.Style Windows.UI.Xaml.Controls.NativePage.get_Style()"
				reason="Removed unused non-standard property"/>
			<Member
				fullName="System.Void Windows.UI.Xaml.Controls.NativePage.set_Style(Windows.UI.Xaml.Style value)"
				reason="Removed unused non-standard property"/>
			<Member
				fullName="System.Void Windows.UI.Xaml.NativeApplication..ctor(Windows.UI.Xaml.Application app, System.IntPtr javaReference, Android.Runtime.JniHandleOwnership transfer)"
				reason="This ctor is superceded by the version that takes a function. It's removed because it causes a crash with the new theme handling."/>
			<Member
				fullName="System.Object Windows.UI.Xaml.ResourceDictionary.Lookup(System.Object key)"
				reason="Not a public WinUI method (in the .NET projection)"/>
			<!-- ^^ Styles overhaul -->
			<Member 
				fullName="System.Void Windows.UI.Text.FontWeight..ctor(System.Int32 weight)"
				reason="Changed from int to ushort to replicate uwp definition"/>
			<Member 
				fullName="System.Int32 Windows.UI.Text.FontWeight.get_Weight()"
				reason="Changed from int to ushort to replicate uwp definition"/>
			<Member
				fullName="System.Void Windows.Devices.Sensors.HingeAngleSensor..ctor()"
				reason="Constructor not part of UWP API" />
			<Member
				fullName="System.Void Windows.Devices.Sensors.Pedometer..ctor()"
				reason="Constructor not part of UWP API" />
			<Member
				fullName="System.Void Windows.Devices.Sensors.Accelerometer..ctor()"
				reason="Constructor not part of UWP API" />
			<Member
				fullName="System.Void Windows.Devices.Sensors.Barometer..ctor()"
				reason="Constructor not part of UWP API" />
			<Member
				fullName="System.Void Windows.Devices.Sensors.Gyrometer..ctor()"
				reason="Constructor not part of UWP API" />
			<Member
				fullName="System.Void Windows.Devices.Sensors.Magnetometer..ctor()"
				reason="Constructor not part of UWP API" />															

			<!-- INPC on base view removal -->
		  <Member
				fullName="System.Void Uno.UI.Controls.BindableView.add_PropertyChanged(System.ComponentModel.PropertyChangedEventHandler value)"
				reason="INPC is not defined in UWP/WinUI"/>
		  <Member
				fullName="System.Void Uno.UI.Controls.BindableView.remove_PropertyChanged(System.ComponentModel.PropertyChangedEventHandler value)"
				reason="INPC is not defined in UWP/WinUI"/>
		  <Member
				fullName="System.Void Uno.UI.Controls.BindableView.RaisePropertyChanged(System.String propertyName)"
				reason="INPC is not defined in UWP/WinUI"/>
		  <Member
				fullName="System.Void Uno.UI.Controls.BindableUIView.add_PropertyChanged(System.ComponentModel.PropertyChangedEventHandler value)"
				reason="INPC is not defined in UWP/WinUI"/>
		  <Member
				fullName="System.Void Uno.UI.Controls.BindableUIView.remove_PropertyChanged(System.ComponentModel.PropertyChangedEventHandler value)"
				reason="INPC is not defined in UWP/WinUI"/>
		  <Member
				fullName="System.Void Uno.UI.Controls.BindableUIView.RaisePropertyChanged(System.String propertyName)"
				reason="INPC is not defined in UWP/WinUI"/>
		  <Member
				fullName="System.Void Uno.UI.Controls.BindableNSView.add_PropertyChanged(System.ComponentModel.PropertyChangedEventHandler value)"
				reason="INPC is not defined in UWP/WinUI"/>
		  <Member
				fullName="System.Void Uno.UI.Controls.BindableNSView.remove_PropertyChanged(System.ComponentModel.PropertyChangedEventHandler value)"
				reason="INPC is not defined in UWP/WinUI"/>
		  <Member
				fullName="System.Void Uno.UI.Controls.BindableNSView.RaisePropertyChanged(System.String propertyName)"
				reason="INPC is not defined in UWP/WinUI"/>

			<Member
				fullName="System.Void Windows.Media.Playback.MediaPlaybackSession..ctor()"
				reason="Constructor not part of UWP API" />
			<Member
				fullName="System.Boolean Windows.UI.Xaml.Controls.MediaTransportControls.get_FastPlayFallbackBehaviour()"
				reason="Changed from boolean to Windows.UI.Xaml.Media.FastPlayFallbackBehaviour to replicate uwp definition" />
			<Member
				fullName="System.Void Windows.UI.Xaml.Controls.MediaTransportControls.set_FastPlayFallbackBehaviour(System.Boolean value)"
				reason="Changed from boolean to Windows.UI.Xaml.Media.FastPlayFallbackBehaviour to replicate uwp definition" />				

			<!-- Begin OnLoaded/OnUnloaded removal -->
			<Member fullName="System.Void Windows.UI.Xaml.FrameworkElement.OnLoaded()" reason="Removed OnLoaded/OnUnloaded"/>
			<Member fullName="System.Void Windows.UI.Xaml.FrameworkElement.OnUnloaded()" reason="Removed OnLoaded/OnUnloaded"/>
			<Member fullName="System.Void Windows.UI.Xaml.Controls.Image.OnLoaded()" reason="Removed OnLoaded/OnUnloaded"/>
			<Member fullName="System.Void Windows.UI.Xaml.Controls.Image.OnUnloaded()" reason="Removed OnLoaded/OnUnloaded"/>
			<Member fullName="System.Void Windows.UI.Xaml.Controls.ProgressRing.OnLoaded()" reason="Removed OnLoaded/OnUnloaded"/>
			<Member fullName="System.Void Windows.UI.Xaml.Controls.ProgressRing.OnUnloaded()" reason="Removed OnLoaded/OnUnloaded"/>
			<Member fullName="System.Void Windows.UI.Xaml.Controls.ScrollContentPresenter.OnLoaded()" reason="Removed OnLoaded/OnUnloaded"/>
			<Member fullName="System.Void Windows.UI.Xaml.Controls.ScrollContentPresenter.OnUnloaded()" reason="Removed OnLoaded/OnUnloaded"/>
			<Member fullName="System.Void Windows.UI.Xaml.Controls.NativeListViewBase.OnLoaded()" reason="Removed OnLoaded/OnUnloaded"/>
			<Member fullName="System.Void Windows.UI.Xaml.Controls.NativeListViewBase.OnUnloaded()" reason="Removed OnLoaded/OnUnloaded"/>
			<Member fullName="System.Void Windows.UI.Xaml.Controls.NativePagedView.OnLoaded()" reason="Removed OnLoaded/OnUnloaded"/>
			<Member fullName="System.Void Windows.UI.Xaml.Controls.NativePagedView.OnUnloaded()" reason="Removed OnLoaded/OnUnloaded"/>
			<Member fullName="System.Void Windows.UI.Xaml.Controls.TextBoxView.OnLoaded()" reason="Removed OnLoaded/OnUnloaded"/>
			<Member fullName="System.Void Windows.UI.Xaml.Controls.TextBoxView.OnUnloaded()" reason="Removed OnLoaded/OnUnloaded"/>
			<Member fullName="System.Void Uno.UI.Controls.Legacy.GridView.OnLoaded()" reason="Removed OnLoaded/OnUnloaded"/>
			<Member fullName="System.Void Uno.UI.Controls.Legacy.GridView.OnUnloaded()" reason="Removed OnLoaded/OnUnloaded"/>
			<Member fullName="System.Void Uno.UI.Controls.Legacy.HorizontalGridView.OnLoaded()" reason="Removed OnLoaded/OnUnloaded"/>
			<Member fullName="System.Void Uno.UI.Controls.Legacy.HorizontalGridView.OnUnloaded()" reason="Removed OnLoaded/OnUnloaded"/>
			<Member fullName="System.Void Uno.UI.Controls.Legacy.HorizontalListView.OnLoaded()" reason="Removed OnLoaded/OnUnloaded"/>
			<Member fullName="System.Void Uno.UI.Controls.Legacy.HorizontalListView.OnUnloaded()" reason="Removed OnLoaded/OnUnloaded"/>
			<Member fullName="System.Void Uno.UI.Controls.Legacy.ListView.OnLoaded()" reason="Removed OnLoaded/OnUnloaded"/>
			<Member fullName="System.Void Uno.UI.Controls.Legacy.ListView.OnUnloaded()" reason="Removed OnLoaded/OnUnloaded"/>
			<Member fullName="System.Void Windows.UI.Xaml.FrameworkElement.OnLoaded()" reason="Removed OnLoaded/OnUnloaded"/>
			<Member fullName="System.Void Windows.UI.Xaml.FrameworkElement.OnUnloaded()" reason="Removed OnLoaded/OnUnloaded"/>
			<Member fullName="System.Void Windows.UI.Xaml.Controls.Image.OnLoaded()" reason="Removed OnLoaded/OnUnloaded"/>
			<Member fullName="System.Void Windows.UI.Xaml.Controls.Image.OnUnloaded()" reason="Removed OnLoaded/OnUnloaded"/>
			<Member fullName="System.Void Windows.UI.Xaml.Controls.ProgressRing.OnLoaded()" reason="Removed OnLoaded/OnUnloaded"/>
			<Member fullName="System.Void Windows.UI.Xaml.Controls.ProgressRing.OnUnloaded()" reason="Removed OnLoaded/OnUnloaded"/>
			<Member fullName="System.Void Windows.UI.Xaml.Controls.ScrollContentPresenter.OnLoaded()" reason="Removed OnLoaded/OnUnloaded"/>
			<Member fullName="System.Void Windows.UI.Xaml.Controls.ScrollContentPresenter.OnUnloaded()" reason="Removed OnLoaded/OnUnloaded"/>
			<Member fullName="System.Void Windows.UI.Xaml.Controls.NativeListViewBase.OnLoaded()" reason="Removed OnLoaded/OnUnloaded"/>
			<Member fullName="System.Void Windows.UI.Xaml.Controls.NativeListViewBase.OnUnloaded()" reason="Removed OnLoaded/OnUnloaded"/>
			<Member fullName="System.Void Windows.UI.Xaml.Controls.NativePagedView.OnLoaded()" reason="Removed OnLoaded/OnUnloaded"/>
			<Member fullName="System.Void Windows.UI.Xaml.Controls.NativePagedView.OnUnloaded()" reason="Removed OnLoaded/OnUnloaded"/>
			<Member fullName="System.Void Windows.UI.Xaml.Controls.TextBoxView.OnLoaded()" reason="Removed OnLoaded/OnUnloaded"/>
			<Member fullName="System.Void Windows.UI.Xaml.Controls.TextBoxView.OnUnloaded()" reason="Removed OnLoaded/OnUnloaded"/>
			<Member fullName="System.Void Uno.UI.Controls.Legacy.GridView.OnLoaded()" reason="Removed OnLoaded/OnUnloaded"/>
			<Member fullName="System.Void Uno.UI.Controls.Legacy.GridView.OnUnloaded()" reason="Removed OnLoaded/OnUnloaded"/>
			<Member fullName="System.Void Uno.UI.Controls.Legacy.HorizontalGridView.OnLoaded()" reason="Removed OnLoaded/OnUnloaded"/>
			<Member fullName="System.Void Uno.UI.Controls.Legacy.HorizontalGridView.OnUnloaded()" reason="Removed OnLoaded/OnUnloaded"/>
			<Member fullName="System.Void Uno.UI.Controls.Legacy.HorizontalListView.OnLoaded()" reason="Removed OnLoaded/OnUnloaded"/>
			<Member fullName="System.Void Uno.UI.Controls.Legacy.HorizontalListView.OnUnloaded()" reason="Removed OnLoaded/OnUnloaded"/>
			<Member fullName="System.Void Uno.UI.Controls.Legacy.ListView.OnLoaded()" reason="Removed OnLoaded/OnUnloaded"/>
			<Member fullName="System.Void Uno.UI.Controls.Legacy.ListView.OnUnloaded()" reason="Removed OnLoaded/OnUnloaded"/>
			<Member fullName="System.Void Windows.UI.Xaml.FrameworkElement.OnLoaded()" reason="Removed OnLoaded/OnUnloaded"/>
			<Member fullName="System.Void Windows.UI.Xaml.FrameworkElement.OnUnloaded()" reason="Removed OnLoaded/OnUnloaded"/>
			<Member fullName="System.Void Windows.UI.Xaml.FrameworkElement.OnLoaded()" reason="Removed OnLoaded/OnUnloaded"/>
			<Member fullName="System.Void Windows.UI.Xaml.FrameworkElement.OnUnloaded()" reason="Removed OnLoaded/OnUnloaded"/>
			<Member fullName="System.Void Windows.UI.Xaml.Controls.Image.OnLoaded()" reason="Removed OnLoaded/OnUnloaded"/>
			<Member fullName="System.Void Windows.UI.Xaml.Controls.Image.OnUnloaded()" reason="Removed OnLoaded/OnUnloaded"/>
			<Member fullName="System.Void Windows.UI.Xaml.Controls.ProgressRing.OnLoaded()" reason="Removed OnLoaded/OnUnloaded"/>
			<Member fullName="System.Void Windows.UI.Xaml.Controls.ProgressRing.OnUnloaded()" reason="Removed OnLoaded/OnUnloaded"/>
			<Member fullName="System.Void Windows.UI.Xaml.Controls.ScrollContentPresenter.OnLoaded()" reason="Removed OnLoaded/OnUnloaded"/>
			<Member fullName="System.Void Windows.UI.Xaml.Controls.ScrollContentPresenter.OnUnloaded()" reason="Removed OnLoaded/OnUnloaded"/>
			<Member fullName="System.Void Windows.UI.Xaml.Controls.NativeListViewBase.OnLoaded()" reason="Removed OnLoaded/OnUnloaded"/>
			<Member fullName="System.Void Windows.UI.Xaml.Controls.NativeListViewBase.OnUnloaded()" reason="Removed OnLoaded/OnUnloaded"/>
			<Member fullName="System.Void Windows.UI.Xaml.Controls.Picker.OnLoaded()" reason="Removed OnLoaded/OnUnloaded"/>
			<Member fullName="System.Void Windows.UI.Xaml.Controls.Picker.OnUnloaded()" reason="Removed OnLoaded/OnUnloaded"/>
			<Member fullName="System.Void Windows.UI.Xaml.Controls.MultilineTextBoxView.OnLoaded()" reason="Removed OnLoaded/OnUnloaded"/>
			<Member fullName="System.Void Windows.UI.Xaml.Controls.MultilineTextBoxView.OnUnloaded()" reason="Removed OnLoaded/OnUnloaded"/>
			<Member fullName="System.Void Windows.UI.Xaml.Controls.SinglelineTextBoxView.OnLoaded()" reason="Removed OnLoaded/OnUnloaded"/>
			<Member fullName="System.Void Windows.UI.Xaml.Controls.SinglelineTextBoxView.OnUnloaded()" reason="Removed OnLoaded/OnUnloaded"/>
			<Member fullName="System.Void Uno.UI.Controls.Legacy.ListViewBase.OnLoaded()" reason="Removed OnLoaded/OnUnloaded"/>
			<Member fullName="System.Void Uno.UI.Controls.Legacy.ListViewBase.OnUnloaded()" reason="Removed OnLoaded/OnUnloaded"/>
			<Member fullName="System.Void Windows.UI.Xaml.FrameworkElement.OnLoaded()" reason="Removed OnLoaded/OnUnloaded"/>
			<Member fullName="System.Void Windows.UI.Xaml.FrameworkElement.OnUnloaded()" reason="Removed OnLoaded/OnUnloaded"/>
			<Member fullName="System.Void Windows.UI.Xaml.Controls.Image.OnLoaded()" reason="Removed OnLoaded/OnUnloaded"/>
			<Member fullName="System.Void Windows.UI.Xaml.Controls.Image.OnUnloaded()" reason="Removed OnLoaded/OnUnloaded"/>
			<Member fullName="System.Void Windows.UI.Xaml.Controls.ScrollContentPresenter.OnLoaded()" reason="Removed OnLoaded/OnUnloaded"/>
			<Member fullName="System.Void Windows.UI.Xaml.Controls.ScrollContentPresenter.OnUnloaded()" reason="Removed OnLoaded/OnUnloaded"/>
			<Member fullName="System.Void Windows.UI.Xaml.Controls.SecureTextBoxView.OnLoaded()" reason="Removed OnLoaded/OnUnloaded"/>
			<Member fullName="System.Void Windows.UI.Xaml.Controls.SecureTextBoxView.OnUnloaded()" reason="Removed OnLoaded/OnUnloaded"/>
			<Member fullName="System.Void Windows.UI.Xaml.Controls.TextBoxView.OnLoaded()" reason="Removed OnLoaded/OnUnloaded"/>
			<Member fullName="System.Void Windows.UI.Xaml.Controls.TextBoxView.OnUnloaded()" reason="Removed OnLoaded/OnUnloaded"/>
			<!-- End OnLoaded/OnUnloaded removal -->

		  <!-- Begin remove IFrameworkElement -->
		  <Member
			  fullName="Windows.UI.Xaml.IFrameworkElement Windows.UI.Xaml.FrameworkElement.FindName(System.String name)"
			  reason="Removed public references to IFrameworkElement"/>
		  <Member
			  fullName="System.Collections.Generic.IList`1&lt;Windows.UI.Xaml.VisualStateGroup&gt; Windows.UI.Xaml.VisualStateManager.GetVisualStateGroups(Windows.UI.Xaml.IFrameworkElement obj)"
			  reason="Removed public references to IFrameworkElement"/>
		  <Member
			  fullName="System.Void Windows.UI.Xaml.VisualStateManager.SetVisualStateGroups(Windows.UI.Xaml.IFrameworkElement obj, System.Collections.Generic.IList`1&lt;Windows.UI.Xaml.VisualStateGroup&gt; value)"
			  reason="Removed public references to IFrameworkElement"/>
		  <Member
			  fullName="System.Boolean Windows.UI.Xaml.VisualStateManager.GoToStateCore(Windows.UI.Xaml.Controls.Control control, Windows.UI.Xaml.IFrameworkElement templateRoot, System.String stateName, Windows.UI.Xaml.VisualStateGroup group, Windows.UI.Xaml.VisualState state, System.Boolean useTransitions)"
			  reason="Removed public references to IFrameworkElement"/>
		  <Member
			  fullName="Windows.UI.Xaml.IFrameworkElement Windows.UI.Xaml.Controls.Control.GetTemplateRoot()"
			  reason="Removed public references to IFrameworkElement"/>
		  <Member
			  fullName="System.Void Windows.UI.Xaml.Controls.Panel.OnChildAdded(Windows.UI.Xaml.IFrameworkElement element)"
			  reason="Removed public references to IFrameworkElement"/>
		  <Member
			  fullName="Windows.UI.Xaml.IFrameworkElement Windows.UI.Xaml.Controls.NativeListViewBase.FindName(System.String name)"
			  reason="Removed public references to IFrameworkElement"/>
		  <Member
			  fullName="Windows.UI.Xaml.IFrameworkElement Windows.UI.Xaml.Controls.NativePagedView.FindName(System.String name)"
			  reason="Removed public references to IFrameworkElement"/>
		  <Member
			  fullName="Windows.UI.Xaml.IFrameworkElement Windows.UI.Xaml.Controls.PivotItemFragment.get_TemplatedParent()"
			  reason="Removed public references to IFrameworkElement"/>
		  <Member
			  fullName="System.Void Windows.UI.Xaml.Controls.PivotItemFragment.set_TemplatedParent(Windows.UI.Xaml.IFrameworkElement value)"
			  reason="Removed public references to IFrameworkElement"/>
		  <Member
			  fullName="Windows.UI.Xaml.IFrameworkElement Windows.UI.Xaml.Controls.TextBoxView.FindName(System.String name)"
			  reason="Removed public references to IFrameworkElement"/>
		  <Member
			  fullName="System.Void Windows.UI.Xaml.Automation.Peers.ButtonBaseAutomationPeer..ctor(Windows.UI.Xaml.IFrameworkElement buttonBase)"
			  reason="Removed public references to IFrameworkElement"/>
		  <Member
			  fullName="Windows.UI.Xaml.IFrameworkElement Windows.UI.Xaml.Automation.Peers.FrameworkElementAutomationPeer.get_Owner()"
			  reason="Removed public references to IFrameworkElement"/>
		  <Member
			  fullName="System.Void Windows.UI.Xaml.Automation.Peers.FrameworkElementAutomationPeer..ctor(Windows.UI.Xaml.IFrameworkElement element)"
			  reason="Removed public references to IFrameworkElement"/>
		  <Member
			  fullName="Windows.UI.Xaml.Automation.Peers.AutomationPeer Windows.UI.Xaml.Automation.Peers.FrameworkElementAutomationPeer.CreatePeerForIFrameworkElement(Windows.UI.Xaml.IFrameworkElement element)"
			  reason="Removed public references to IFrameworkElement"/>
		  <Member
			  fullName="Windows.UI.Xaml.Automation.Peers.AutomationPeer Windows.UI.Xaml.Automation.Peers.FrameworkElementAutomationPeer.FromIFrameworkElement(Windows.UI.Xaml.IFrameworkElement element)"
			  reason="Removed public references to IFrameworkElement"/>
		  <Member
			  fullName="System.Void Windows.UI.Xaml.Automation.Peers.ItemsControlAutomationPeer..ctor(Windows.UI.Xaml.IFrameworkElement e)"
			  reason="Removed public references to IFrameworkElement"/>
		  <Member
			  fullName="System.Void Uno.UI.FrameworkElementHelper.SetRenderPhase(Windows.UI.Xaml.IFrameworkElement target, System.Int32 phase)"
			  reason="Removed public references to IFrameworkElement"/>
		  <Member
			  fullName="System.Void Uno.UI.FrameworkElementHelper.SetBaseUri(Windows.UI.Xaml.IFrameworkElement target, System.String uri)"
			  reason="Removed public references to IFrameworkElement"/>
		  <Member
			  fullName="Windows.UI.Xaml.IFrameworkElement Uno.UI.Controls.Legacy.GridView.FindName(System.String name)"
			  reason="Removed public references to IFrameworkElement"/>
		  <Member
			  fullName="Windows.UI.Xaml.IFrameworkElement Uno.UI.Controls.Legacy.HorizontalGridView.FindName(System.String name)"
			  reason="Removed public references to IFrameworkElement"/>
		  <Member
			  fullName="Windows.UI.Xaml.IFrameworkElement Uno.UI.Controls.Legacy.HorizontalListView.FindName(System.String name)"
			  reason="Removed public references to IFrameworkElement"/>
		  <Member
			  fullName="Windows.UI.Xaml.IFrameworkElement Uno.UI.Controls.Legacy.ListView.FindName(System.String name)"
			  reason="Removed public references to IFrameworkElement"/>
		  <Member
			  fullName="Windows.UI.Xaml.IFrameworkElement Windows.UI.Xaml.Controls.Picker.FindName(System.String name)"
			  reason="Removed public references to IFrameworkElement"/>
		  <Member
			  fullName="Windows.UI.Xaml.IFrameworkElement Windows.UI.Xaml.Controls.MultilineTextBoxView.FindName(System.String name)"
			  reason="Removed public references to IFrameworkElement"/>
		  <Member
			  fullName="Windows.UI.Xaml.IFrameworkElement Windows.UI.Xaml.Controls.SinglelineTextBoxView.FindName(System.String name)"
			  reason="Removed public references to IFrameworkElement"/>
		  <Member
			  fullName="Windows.UI.Xaml.IFrameworkElement Uno.UI.Controls.Legacy.ListViewBase.FindName(System.String name)"
			  reason="Removed public references to IFrameworkElement"/>;
		  <Member
			  fullName="Windows.UI.Xaml.IFrameworkElement Windows.UI.Xaml.Controls.SecureTextBoxView.FindName(System.String name)"
			  reason="Removed public references to IFrameworkElement"/>

		  <Member
			  fullName="Windows.UI.Xaml.IUIElement Windows.UI.Xaml.Controls.Flyout.get_Content()"
			  reason="Removed IUIElement"/>
		  <Member
			  fullName="System.Void Windows.UI.Xaml.Controls.Flyout.set_Content(Windows.UI.Xaml.IUIElement value)"
			  reason="Removed IUIElement"/>
		  <Member
			  fullName="Windows.UI.Xaml.IUIElement Windows.UI.Xaml.Automation.AutomationProperties.GetLabeledBy(Windows.UI.Xaml.DependencyObject element)"
			  reason="Removed IUIElement"/>
		  <Member
			  fullName="System.Void Windows.UI.Xaml.Automation.AutomationProperties.SetLabeledBy(Windows.UI.Xaml.DependencyObject element, Windows.UI.Xaml.IUIElement value)"
			  reason="Removed IUIElement"/>

		  <Member
			  fullName="Android.Views.View Windows.UI.Xaml.Controls.Border.get_Child()"
			  reason="Removed references to native view"/>
		  <Member
			  fullName="System.Void Windows.UI.Xaml.Controls.Border.set_Child(Android.Views.View value)"
			  reason="Removed references to native view"/>
		  <Member
			  fullName="System.Void Windows.UI.Xaml.Controls.Border.OnChildChanged(Android.Views.View oldValue, Android.Views.View newValue)"
			  reason="Removed references to native view"/>
		  <Member
			  fullName="System.Void Windows.UI.Xaml.Controls.Panel.Add(Android.Views.View view)"
			  reason="Removed references to native view"/>
		  <Member
			  fullName="Android.Views.View Windows.UI.Xaml.Controls.SplitView.get_Content()"
			  reason="Removed references to native view"/>
		  <Member
			  fullName="System.Void Windows.UI.Xaml.Controls.SplitView.set_Content(Android.Views.View value)"
			  reason="Removed references to native view"/>
		  <Member
			  fullName="Android.Views.View Windows.UI.Xaml.Controls.SplitView.get_Pane()"
			  reason="Removed references to native view"/>
		  <Member
			  fullName="System.Void Windows.UI.Xaml.Controls.SplitView.set_Pane(Android.Views.View value)"
			  reason="Removed references to native view"/>
		  <Member
			  fullName="Android.Views.View Windows.UI.Xaml.Controls.PopupBase.get_Child()"
			  reason="Removed references to native view"/>
		  <Member
			  fullName="System.Void Windows.UI.Xaml.Controls.PopupBase.set_Child(Android.Views.View value)"
			  reason="Removed references to native view"/>
		  <Member
			  fullName="System.Void Windows.UI.Xaml.Controls.PopupBase.OnChildChanged(Android.Views.View oldChild, Android.Views.View newChild)"
			  reason="Removed references to native view"/>
		  <Member
			  fullName="System.Collections.Generic.List`1/Enumerator&lt;Android.Views.View&gt; Windows.UI.Xaml.Controls.UIElementCollection.GetEnumerator()"
			  reason="Removed references to native view"/>
		  <Member
			  fullName="Android.Views.View Uno.UI.Controls.BindableDrawerLayout.get_Content()"
			  reason="Removed references to native view"/>
		  <Member
			  fullName="System.Void Uno.UI.Controls.BindableDrawerLayout.set_Content(Android.Views.View value)"
			  reason="Removed references to native view"/>
		  <Member
			  fullName="System.Void Uno.UI.Controls.BindableDrawerLayout.OnContentChanged(Android.Views.View oldValue, Android.Views.View newValue)"
			  reason="Removed references to native view"/>
		  <Member
			  fullName="Android.Views.View Uno.UI.Controls.BindableDrawerLayout.get_RightPane()"
			  reason="Removed references to native view"/>
		  <Member
			  fullName="System.Void Uno.UI.Controls.BindableDrawerLayout.set_RightPane(Android.Views.View value)"
			  reason="Removed references to native view"/>
		  <Member
			  fullName="System.Void Uno.UI.Controls.BindableDrawerLayout.OnRightPaneChanged(Android.Views.View oldValue, Android.Views.View newValue)"
			  reason="Removed references to native view"/>
		  <Member
			  fullName="Android.Views.View Uno.UI.Controls.BindableDrawerLayout.get_LeftPane()"
			  reason="Removed references to native view"/>
		  <Member
			  fullName="System.Void Uno.UI.Controls.BindableDrawerLayout.set_LeftPane(Android.Views.View value)"
			  reason="Removed references to native view"/>
		  <Member
			  fullName="System.Void Uno.UI.Controls.BindableDrawerLayout.OnLeftPaneChanged(Android.Views.View oldValue, Android.Views.View newValue)"
			  reason="Removed references to native view"/>

		  <Member
			  fullName="UIKit.UIView Windows.UI.Xaml.Controls.Border.get_Child()"
			  reason="Removed references to native view"/>
		  <Member
			  fullName="System.Void Windows.UI.Xaml.Controls.Border.set_Child(UIKit.UIView value)"
			  reason="Removed references to native view"/>
		  <Member
			  fullName="System.Void Windows.UI.Xaml.Controls.Border.OnChildChanged(UIKit.UIView oldValue, UIKit.UIView newValue)"
			  reason="Removed references to native view"/>
		  <Member
			  fullName="UIKit.UIView Windows.UI.Xaml.Controls.SplitView.get_Content()"
			  reason="Removed references to native view"/>
		  <Member
			  fullName="System.Void Windows.UI.Xaml.Controls.SplitView.set_Content(UIKit.UIView value)"
			  reason="Removed references to native view"/>
		  <Member
			  fullName="UIKit.UIView Windows.UI.Xaml.Controls.SplitView.get_Pane()"
			  reason="Removed references to native view"/>
		  <Member
			  fullName="System.Void Windows.UI.Xaml.Controls.SplitView.set_Pane(UIKit.UIView value)"
			  reason="Removed references to native view"/>
		  <Member
			  fullName="UIKit.UIView Windows.UI.Xaml.Controls.UserControl.get_Content()"
			  reason="Removed references to native view"/>
		  <Member
			  fullName="System.Void Windows.UI.Xaml.Controls.UserControl.set_Content(UIKit.UIView value)"
			  reason="Removed references to native view"/>
		  <Member
			  fullName="UIKit.UIView Windows.UI.Xaml.Controls.PopupBase.get_Child()"
			  reason="Removed references to native view"/>
		  <Member
			  fullName="System.Void Windows.UI.Xaml.Controls.PopupBase.set_Child(UIKit.UIView value)"
			  reason="Removed references to native view"/>
		  <Member
			  fullName="System.Void Windows.UI.Xaml.Controls.PopupBase.OnChildChanged(UIKit.UIView oldChild, UIKit.UIView newChild)"
			  reason="Removed references to native view"/>
		  <Member
			  fullName="System.Collections.Generic.List`1/Enumerator&lt;UIKit.UIView&gt; Windows.UI.Xaml.Controls.UIElementCollection.GetEnumerator()"
			  reason="Removed references to native view"/>

		  <Member
			  fullName="AppKit.NSView Windows.UI.Xaml.Controls.Border.get_Child()"
			  reason="Removed references to native view"/>
		  <Member
			  fullName="System.Void Windows.UI.Xaml.Controls.Border.set_Child(AppKit.NSView value)"
			  reason="Removed references to native view"/>
		  <Member
			  fullName="System.Void Windows.UI.Xaml.Controls.Border.OnChildChanged(AppKit.NSView oldValue, AppKit.NSView newValue)"
			  reason="Removed references to native view"/>
		  <Member
			  fullName="AppKit.NSView Windows.UI.Xaml.Controls.UserControl.get_Content()"
			  reason="Removed references to native view"/>
		  <Member
			  fullName="System.Void Windows.UI.Xaml.Controls.UserControl.set_Content(AppKit.NSView value)"
			  reason="Removed references to native view"/>
		  <Member
			  fullName="AppKit.NSView Windows.UI.Xaml.Controls.PopupBase.get_Child()"
			  reason="Removed references to native view"/>
		  <Member
			  fullName="System.Void Windows.UI.Xaml.Controls.PopupBase.set_Child(AppKit.NSView value)"
			  reason="Removed references to native view"/>
		  <Member
			  fullName="System.Void Windows.UI.Xaml.Controls.PopupBase.OnChildChanged(AppKit.NSView oldChild, AppKit.NSView newChild)"
			  reason="Removed references to native view"/>
		  <Member
			  fullName="System.Collections.Generic.List`1/Enumerator&lt;AppKit.NSView&gt; Windows.UI.Xaml.Controls.UIElementCollection.GetEnumerator()"
			  reason="Removed references to native view"/>

		  <Member
			  fullName="Windows.UI.Xaml.FrameworkElement Windows.UI.Xaml.Controls.PopupBase.get_Child()"
			  reason="Property type corrected from FrameworkElement to UIElement as part of native views clean-up"/>
		  <Member
			  fullName="System.Void Windows.UI.Xaml.Controls.PopupBase.set_Child(Windows.UI.Xaml.FrameworkElement value)"
			  reason="Property type corrected from FrameworkElement to UIElement as part of native views clean-up"/>
		  <Member
			  fullName="System.Void Windows.UI.Xaml.Controls.PopupBase.OnChildChanged(Windows.UI.Xaml.FrameworkElement oldChild, Windows.UI.Xaml.FrameworkElement newChild)"
			  reason="Property type corrected from FrameworkElement to UIElement as part of native views clean-up"/>

		  <Member
			  fullName="System.Object Uno.UI.Controls.BindableProgressBar.get_DataContext()"
			  reason="Since ProgressRing no longer inherits from this type, DataContext no longer implements IDataContextProvider.DataContext, and it is therefore no longer flagged as a virtual method, which is picked up as a binary breaking change"/>
		  <Member
			  fullName="System.Void Uno.UI.Controls.BindableProgressBar.set_DataContext(System.Object value)"
			  reason="ProgressRing no longer inherits from this type, so this method is no longer implementing interface"/>
		  <Member
			  fullName="Windows.UI.Xaml.DependencyObject Uno.UI.Controls.BindableProgressBar.get_TemplatedParent()"
			  reason="ProgressRing no longer inherits from this type, so this method is no longer implementing interface"/>
		  <Member
			  fullName="System.Void Uno.UI.Controls.BindableProgressBar.set_TemplatedParent(Windows.UI.Xaml.DependencyObject value)"
			  reason="ProgressRing no longer inherits from this type, so this method is no longer implementing interface"/>

		  <Member
			  fullName="System.Object Uno.UI.Views.Controls.BindableUIActivityIndicatorView.get_DataContext()"
			  reason="ProgressRing no longer inherits from this type, so this method is no longer implementing interface"/>
		  <Member
			  fullName="System.Void Uno.UI.Views.Controls.BindableUIActivityIndicatorView.set_DataContext(System.Object value)"
			  reason="ProgressRing no longer inherits from this type, so this method is no longer implementing interface"/>
		  <Member
			  fullName="Windows.UI.Xaml.DependencyObject Uno.UI.Views.Controls.BindableUIActivityIndicatorView.get_TemplatedParent()"
			  reason="ProgressRing no longer inherits from this type, so this method is no longer implementing interface"/>
		  <Member
			  fullName="System.Void Uno.UI.Views.Controls.BindableUIActivityIndicatorView.set_TemplatedParent(Windows.UI.Xaml.DependencyObject value)"
			  reason="ProgressRing no longer inherits from this type, so this method is no longer implementing interface"/>
		  <!-- End remove IFrameworkElement -->

			<!-- Begin Skia Import -->
			<Member fullName="Windows.UI.Xaml.Wasm.SvgElement Windows.UI.Xaml.Shapes.Shape.GetMainSvgElement()" reason="reference API does not contain this API" />
			<Member fullName="Windows.UI.Xaml.UIElement Windows.UI.Xaml.UIElement.FindFirstChild()" reason="reference API does not contain this API" />
			<Member fullName="Windows.UI.Xaml.Media.Brush Windows.UI.Xaml.Controls.TextBoxView.get_Foreground()" reason="reference API does not contain this API" />
			<Member fullName="Windows.UI.Xaml.FrameworkElement Uno.UI.Extensions.UIElementExtensions.GetTopLevelParent(Windows.UI.Xaml.UIElement view)" reason="reference API does not contain this API" />
			<Member fullName="Windows.UI.Xaml.Documents.NavigationTarget Windows.UI.Xaml.Documents.Hyperlink.get_NavigationTarget()" reason="reference API does not contain this API" />
			<Member fullName="Windows.UI.Xaml.Documents.Inline Windows.UI.Xaml.Documents.InlineCollection.get_Item(System.Int32 index)" reason="reference API does not contain this API" />
			<Member fullName="Windows.UI.Xaml.DependencyProperty Windows.UI.Xaml.Controls.TimePicker.get_TimeProperty()" reason="reference API does not contain this API" />
			<Member fullName="Windows.UI.Xaml.DependencyProperty Windows.UI.Xaml.Controls.TimePicker.get_MinuteIncrementProperty()" reason="reference API does not contain this API" />
			<Member fullName="Windows.UI.Xaml.DependencyProperty Windows.UI.Xaml.Controls.Control.get_IsEnabledProperty()" reason="reference API does not contain this API" />
			<Member fullName="Windows.UI.Xaml.Controls.UIElementCollection Windows.UI.Xaml.Shapes.Shape.get_SvgChildren()" reason="reference API does not contain this API" />
			<Member fullName="Windows.UI.Composition.Compositor Windows.UI.Composition.Compositor.get_Current()" reason="reference API does not contain this API" />
			<Member fullName="Windows.Foundation.Size Windows.UI.Xaml.UIElement.MeasureView(Windows.Foundation.Size availableSize)" reason="reference API does not contain this API" />
			<Member fullName="Windows.Foundation.Size Windows.UI.Xaml.UIElement.get_AvailableMeasureSize()" reason="reference API does not contain this API" />
			<Member fullName="Windows.Foundation.Rect Windows.UI.Xaml.UIElement.get_Arranged()" reason="reference API does not contain this API" />
			<Member fullName="Windows.Foundation.Point Windows.UI.Xaml.UIElement.get_RenderTransformOrigin()" reason="reference API does not contain this API" />
			<Member fullName="Windows.Foundation.Point Windows.UI.Xaml.IFrameworkElement.get_RenderTransformOrigin()" reason="reference API does not contain this API" />
			<Member fullName="System.Void Windows.UI.Xaml.Window.Resize(System.Double width, System.Double height)" reason="reference API does not contain this API" />
			<Member fullName="System.Void Windows.UI.Xaml.UIElement.set_RequestedDesiredSize(System.Nullable`1&lt;Windows.Foundation.Size&gt; value)" reason="reference API does not contain this API" />
			<Member fullName="System.Void Windows.UI.Xaml.UIElement.set_RenderTransformOrigin(Windows.Foundation.Point value)" reason="reference API does not contain this API" />
			<Member fullName="System.Void Windows.UI.Xaml.UIElement.set_MeasureCallCount(System.Int32 value)" reason="reference API does not contain this API" />
			<Member fullName="System.Void Windows.UI.Xaml.UIElement.set_DesiredSizeSelector(System.Func`2&lt;Windows.Foundation.Size,Windows.Foundation.Size&gt; value)" reason="reference API does not contain this API" />
			<Member fullName="System.Void Windows.UI.Xaml.UIElement.set_AvailableMeasureSize(Windows.Foundation.Size value)" reason="reference API does not contain this API" />
			<Member fullName="System.Void Windows.UI.Xaml.UIElement.set_Arranged(Windows.Foundation.Rect value)" reason="reference API does not contain this API" />
			<Member fullName="System.Void Windows.UI.Xaml.UIElement.set_ArrangeCallCount(System.Int32 value)" reason="reference API does not contain this API" />
			<Member fullName="System.Void Windows.UI.Xaml.UIElement.ClearChildren()" reason="reference API does not contain this API" />
			<Member fullName="System.Void Windows.UI.Xaml.UIElement.AddChild(Windows.UI.Xaml.UIElement child, System.Nullable`1&lt;System.Int32&gt; index)" reason="reference API does not contain this API" />
			<Member fullName="System.Void Windows.UI.Xaml.UIElement..ctor(System.String htmlTag, System.Boolean isSvg)" reason="reference API does not contain this API" />
			<Member fullName="System.Void Windows.UI.Xaml.Shapes.Shape.OnChildrenChanged()" reason="reference API does not contain this API" />
			<Member fullName="System.Void Windows.UI.Xaml.Shapes.Shape.InitCommonShapeProperties()" reason="reference API does not contain this API" />
			<Member fullName="System.Void Windows.UI.Xaml.Input.FocusManager.ReceiveFocusNative(System.Int32 handle)" reason="reference API does not contain this API" />
			<Member fullName="System.Void Windows.UI.Xaml.IFrameworkElement.set_RenderTransformOrigin(Windows.Foundation.Point value)" reason="reference API does not contain this API" />
			<Member fullName="System.Void Windows.UI.Xaml.FrameworkElement.SetCornerRadius(Windows.UI.Xaml.CornerRadius cornerRadius)" reason="reference API does not contain this API" />
			<Member fullName="System.Void Windows.UI.Xaml.FrameworkElement.SetBorder(Windows.UI.Xaml.Thickness thickness, Windows.UI.Xaml.Media.Brush brush, Windows.UI.Xaml.CornerRadius cornerRadius)" reason="reference API does not contain this API" />
			<Member fullName="System.Void Windows.UI.Xaml.FrameworkElement.remove_Loading(Windows.UI.Xaml.RoutedEventHandler value)" reason="reference API does not contain this API" />
			<Member fullName="System.Void Windows.UI.Xaml.FrameworkElement.remove_IsEnabledChanged(Windows.UI.Xaml.DependencyPropertyChangedEventHandler value)" reason="reference API does not contain this API" />
			<Member fullName="System.Void Windows.UI.Xaml.FrameworkElement.add_Loading(Windows.UI.Xaml.RoutedEventHandler value)" reason="reference API does not contain this API" />
			<Member fullName="System.Void Windows.UI.Xaml.FrameworkElement.add_IsEnabledChanged(Windows.UI.Xaml.DependencyPropertyChangedEventHandler value)" reason="reference API does not contain this API" />
			<Member fullName="System.Void Windows.UI.Xaml.FrameworkElement..ctor(System.String htmlTag, System.Boolean isSvg)" reason="reference API does not contain this API" />
			<Member fullName="System.Void Windows.UI.Xaml.Documents.TextElement..ctor(System.String htmlTag)" reason="reference API does not contain this API" />
			<Member fullName="System.Void Windows.UI.Xaml.Documents.Span..ctor(System.String htmlTag)" reason="reference API does not contain this API" />
			<Member fullName="System.Void Windows.UI.Xaml.Documents.InlineCollection.set_Item(System.Int32 index, Windows.UI.Xaml.Documents.Inline value)" reason="reference API does not contain this API" />
			<Member fullName="System.Void Windows.UI.Xaml.Documents.InlineCollection.RemoveAt(System.Int32 index)" reason="reference API does not contain this API" />
			<Member fullName="System.Void Windows.UI.Xaml.Documents.InlineCollection.Insert(System.Int32 index, Windows.UI.Xaml.Documents.Inline item)" reason="reference API does not contain this API" />
			<Member fullName="System.Void Windows.UI.Xaml.Documents.InlineCollection.CopyTo(Windows.UI.Xaml.Documents.Inline[] array, System.Int32 arrayIndex)" reason="reference API does not contain this API" />
			<Member fullName="System.Void Windows.UI.Xaml.Documents.InlineCollection.Clear()" reason="reference API does not contain this API" />
			<Member fullName="System.Void Windows.UI.Xaml.Documents.InlineCollection.Add(Windows.UI.Xaml.Documents.Inline item)" reason="reference API does not contain this API" />
			<Member fullName="System.Void Windows.UI.Xaml.Documents.InlineCollection..ctor(Windows.UI.Xaml.UIElement containerElement)" reason="reference API does not contain this API" />
			<Member fullName="System.Void Windows.UI.Xaml.Documents.Inline..ctor(System.String htmlTag)" reason="reference API does not contain this API" />
			<Member fullName="System.Void Windows.UI.Xaml.Documents.Hyperlink.set_NavigationTarget(Windows.UI.Xaml.Documents.NavigationTarget value)" reason="reference API does not contain this API" />
			<Member fullName="System.Void Windows.UI.Xaml.Controls.WebView.set_IsScrollEnabled(System.Boolean value)" reason="reference API does not contain this API" />
			<Member fullName="System.Void Windows.UI.Xaml.Controls.WebView.NavigateWithHttpRequestMessage(System.Net.Http.HttpRequestMessage requestMessage)" reason="reference API does not contain this API" />
			<Member fullName="System.Void Windows.UI.Xaml.Controls.WebView.Navigate(System.Uri uri)" reason="reference API does not contain this API" />
			<Member fullName="System.Void Windows.UI.Xaml.Controls.UIElementCollection..ctor(Windows.UI.Xaml.UIElement view)" reason="reference API does not contain this API" />
			<Member fullName="System.Void Windows.UI.Xaml.Controls.TextBoxView.set_SelectionStart(System.Int32 value)" reason="reference API does not contain this API" />
			<Member fullName="System.Void Windows.UI.Xaml.Controls.TextBoxView.set_SelectionEnd(System.Int32 value)" reason="reference API does not contain this API" />
			<Member fullName="System.Void Windows.UI.Xaml.Controls.TextBoxView.set_Foreground(Windows.UI.Xaml.Media.Brush value)" reason="reference API does not contain this API" />
			<Member fullName="System.Void Windows.UI.Xaml.Controls.TextBoxView..ctor(Windows.UI.Xaml.Controls.TextBox textBox, System.Boolean isMultiline)" reason="reference API does not contain this API" />
			<Member fullName="System.Void Windows.UI.Xaml.Controls.TextBox.SetIsPassword(System.Boolean isPassword)" reason="reference API does not contain this API" />
			<Member fullName="System.Void Windows.UI.Xaml.Controls.ScrollContentPresenter.ScrollTo(System.Nullable`1&lt;System.Double&gt; horizontalOffset, System.Nullable`1&lt;System.Double&gt; verticalOffset, System.Boolean disableAnimation)" reason="reference API does not contain this API" />
			<Member fullName="System.Void Windows.UI.Xaml.Controls.Primitives.ProgressRingTemplateSettings.set_MaxSideLength(System.Double value)" reason="reference API does not contain this API" />
			<Member fullName="System.Void Windows.UI.Xaml.Controls.Primitives.ProgressRingTemplateSettings.set_EllipseOffset(Windows.UI.Xaml.Thickness value)" reason="reference API does not contain this API" />
			<Member fullName="System.Void Windows.UI.Xaml.Controls.Primitives.ProgressRingTemplateSettings.set_EllipseDiameter(System.Double value)" reason="reference API does not contain this API" />
			<Member fullName="System.Void Windows.UI.Xaml.Controls.Panel.UpdateBorder()" reason="reference API does not contain this API" />
			<Member fullName="System.Void Windows.UI.Xaml.Controls.Panel.Add(Windows.UI.Xaml.UIElement view)" reason="reference API does not contain this API" />
			<Member fullName="System.Void Windows.UI.Xaml.Controls.Image.remove_ImageFailed(Windows.UI.Xaml.RoutedEventHandler value)" reason="reference API does not contain this API" />
			<Member fullName="System.Void Windows.UI.Xaml.Controls.Image.add_ImageFailed(Windows.UI.Xaml.RoutedEventHandler value)" reason="reference API does not contain this API" />
			<Member fullName="System.Void Windows.UI.Xaml.Controls.Control..ctor(System.String htmlTag)" reason="reference API does not contain this API" />
			<Member fullName="System.Void Windows.UI.Core.PointerEventArgs..ctor()" reason="reference API does not contain this API" />
			<Member fullName="System.Void Windows.UI.Composition.VisualCollection..ctor(Windows.UI.Composition.Visual owner)" reason="reference API does not contain this API" />
			<Member fullName="System.Void Windows.UI.Composition.Visual..ctor()" reason="reference API does not contain this API" />
			<Member fullName="System.Void Windows.UI.Composition.SpriteVisual..ctor()" reason="reference API does not contain this API" />
			<Member fullName="System.Void Windows.UI.Composition.ShapeVisual..ctor()" reason="reference API does not contain this API" />
			<Member fullName="System.Void Windows.UI.Composition.ScalarKeyFrameAnimation..ctor()" reason="reference API does not contain this API" />
			<Member fullName="System.Void Windows.UI.Composition.KeyFrameAnimation..ctor()" reason="reference API does not contain this API" />
			<Member fullName="System.Void Windows.UI.Composition.CompositionSpriteShape..ctor()" reason="reference API does not contain this API" />
			<Member fullName="System.Void Windows.UI.Composition.CompositionShapeCollection.set_IsReadOnly(System.Boolean value)" reason="reference API does not contain this API" />
			<Member fullName="System.Void Windows.UI.Composition.CompositionShapeCollection.set_Count(System.Int32 value)" reason="reference API does not contain this API" />
			<Member fullName="System.Void Windows.UI.Composition.CompositionShapeCollection..ctor()" reason="reference API does not contain this API" />
			<Member fullName="System.Void Windows.UI.Composition.CompositionScopedBatch..ctor(Windows.UI.Composition.CompositionBatchTypes batchType)" reason="reference API does not contain this API" />
			<Member fullName="System.Void Windows.UI.Composition.CompositionPathGeometry..ctor()" reason="reference API does not contain this API" />
			<Member fullName="System.Void Windows.UI.Composition.CompositionObject..ctor()" reason="reference API does not contain this API" />
			<Member fullName="System.Void Windows.UI.Composition.CompositionGeometry..ctor()" reason="reference API does not contain this API" />
			<Member fullName="System.Void Windows.UI.Composition.CompositionColorBrush..ctor()" reason="reference API does not contain this API" />
			<Member fullName="System.Void Windows.UI.Composition.CompositionBrush..ctor()" reason="reference API does not contain this API" />
			<Member fullName="System.Void Windows.UI.Composition.CompositionAnimation..ctor()" reason="reference API does not contain this API" />
			<Member fullName="System.Void Windows.Security.Credentials.PasswordVault..ctor()" reason="reference API does not contain this API" />
			<Member fullName="System.UInt32 Windows.UI.Xaml.Documents.InlineCollection.get_Size()" reason="reference API does not contain this API" />
			<Member fullName="System.Threading.Tasks.Task`1&lt;Windows.Devices.Geolocation.Geoposition&gt; Windows.Devices.Geolocation.Geolocator.GetGeopositionAsync(System.TimeSpan maximumAge, System.TimeSpan timeout)" reason="reference API does not contain this API" />
			<Member fullName="System.Threading.Tasks.Task`1&lt;Windows.Devices.Geolocation.Geoposition&gt; Windows.Devices.Geolocation.Geolocator.GetGeopositionAsync()" reason="reference API does not contain this API" />
			<Member fullName="System.Threading.Tasks.Task`1&lt;Windows.Devices.Geolocation.GeolocationAccessStatus&gt; Windows.Devices.Geolocation.Geolocator.RequestAccessAsync()" reason="reference API does not contain this API" />
			<Member fullName="System.Threading.Tasks.Task`1&lt;System.String&gt; Windows.UI.Xaml.Controls.WebView.InvokeScriptAsync(System.Threading.CancellationToken ct, System.String script, System.String[] arguments)" reason="reference API does not contain this API" />
			<Member fullName="System.Threading.Tasks.Task`1&lt;System.Boolean&gt; Windows.System.Launcher.LaunchUriPlatformAsync(System.Uri uri)" reason="reference API does not contain this API" />
			<Member fullName="System.String Windows.UI.Xaml.UIElement.get_HtmlTag()" reason="reference API does not contain this API" />
			<Member fullName="System.String Windows.UI.Text.FontWeight.ToCssString()" reason="reference API does not contain this API" />
			<Member fullName="System.String Windows.UI.Color.ToCssString()" reason="reference API does not contain this API" />
			<Member fullName="System.String Uno.UI.Helpers.Automation.SetDependencyPropertyValue(System.Int32 handle, System.String dependencyPropertyNameAndValue)" reason="reference API does not contain this API" />
			<Member fullName="System.String Uno.UI.Helpers.Automation.GetDependencyPropertyValue(System.Int32 handle, System.String propertyName)" reason="reference API does not contain this API" />
			<Member fullName="System.Nullable`1&lt;Windows.Foundation.Size&gt; Windows.UI.Xaml.UIElement.get_RequestedDesiredSize()" reason="reference API does not contain this API" />
			<Member fullName="System.IntPtr Windows.UI.Xaml.UIElement.get_HtmlId()" reason="reference API does not contain this API" />
			<Member fullName="System.Int32 Windows.UI.Xaml.UIElement.get_MeasureCallCount()" reason="reference API does not contain this API" />
			<Member fullName="System.Int32 Windows.UI.Xaml.UIElement.get_ArrangeCallCount()" reason="reference API does not contain this API" />
			<Member fullName="System.Int32 Windows.UI.Xaml.Documents.InlineCollection.IndexOf(Windows.UI.Xaml.Documents.Inline item)" reason="reference API does not contain this API" />
			<Member fullName="System.Int32 Windows.UI.Xaml.Documents.InlineCollection.get_Count()" reason="reference API does not contain this API" />
			<Member fullName="System.Int32 Windows.UI.Xaml.Controls.TextBoxView.get_SelectionStart()" reason="reference API does not contain this API" />
			<Member fullName="System.Int32 Windows.UI.Xaml.Controls.TextBoxView.get_SelectionEnd()" reason="reference API does not contain this API" />
			<Member fullName="System.Int32 Windows.Devices.Sensors.Magnetometer.DispatchReading(System.Single x, System.Single y, System.Single z)" reason="reference API does not contain this API" />
			<Member fullName="System.Int32 Windows.Devices.Sensors.Gyrometer.DispatchReading(System.Single x, System.Single y, System.Single z)" reason="reference API does not contain this API" />
			<Member fullName="System.Int32 Windows.Devices.Sensors.Accelerometer.DispatchReading(System.Single x, System.Single y, System.Single z)" reason="reference API does not contain this API" />
			<Member fullName="System.Int32 Windows.Devices.Geolocation.Geolocator.DispatchGeoposition(System.String serializedGeoposition, System.String requestId)" reason="reference API does not contain this API" />
			<Member fullName="System.Int32 Windows.Devices.Geolocation.Geolocator.DispatchError(System.String currentPositionRequestResult, System.String requestId)" reason="reference API does not contain this API" />
			<Member fullName="System.Int32 Windows.Devices.Geolocation.Geolocator.DispatchAccessRequest(System.String serializedAccessStatus)" reason="reference API does not contain this API" />
			<Member fullName="System.Func`2&lt;Windows.Foundation.Size,Windows.Foundation.Size&gt; Windows.UI.Xaml.UIElement.get_DesiredSizeSelector()" reason="reference API does not contain this API" />
			<Member fullName="System.Collections.IEnumerator Windows.UI.Xaml.Controls.Panel.GetEnumerator()" reason="reference API does not contain this API" />
			<Member fullName="System.Collections.Generic.IEnumerator`1&lt;Windows.UI.Xaml.Documents.Inline&gt; Windows.UI.Xaml.Documents.InlineCollection.GetEnumerator()" reason="reference API does not contain this API" />
			<Member fullName="System.Collections.Generic.IEnumerable`1&lt;Windows.UI.Xaml.UIElement&gt; Windows.UI.Xaml.UIElement.GetChildren()" reason="reference API does not contain this API" />
			<Member fullName="System.Collections.Generic.IEnumerable`1&lt;System.Object&gt; Uno.UI.ViewExtensions.GetChildren(System.Object group)" reason="reference API does not contain this API" />
			<Member fullName="System.Boolean Windows.UI.Xaml.UIElement.RemoveChild(Windows.UI.Xaml.UIElement child)" reason="reference API does not contain this API" />
			<Member fullName="System.Boolean Windows.UI.Xaml.UIElement.get_HtmlTagIsSvg()" reason="reference API does not contain this API" />
			<Member fullName="System.Boolean Windows.UI.Xaml.UIElement.DispatchEvent(System.Int32 handle, System.String eventName, System.String eventArgs)" reason="reference API does not contain this API" />
			<Member fullName="System.Boolean Windows.UI.Xaml.Documents.InlineCollection.Remove(Windows.UI.Xaml.Documents.Inline item)" reason="reference API does not contain this API" />
			<Member fullName="System.Boolean Windows.UI.Xaml.Documents.InlineCollection.get_IsReadOnly()" reason="reference API does not contain this API" />
			<Member fullName="System.Boolean Windows.UI.Xaml.Documents.InlineCollection.Contains(Windows.UI.Xaml.Documents.Inline item)" reason="reference API does not contain this API" />
			<Member fullName="System.Boolean Windows.UI.Xaml.Controls.WebView.get_IsScrollEnabled()" reason="reference API does not contain this API" />
			<Member fullName="System.Boolean Windows.UI.Xaml.Controls.Control.IsDelegatingFocusToTemplateChild()" reason="reference API does not contain this API" />
			<Member fullName="System.Boolean Windows.UI.Core.SystemNavigationManager.DispatchBackRequest()" reason="reference API does not contain this API" />

			<Member fullName="Android.Views.View Windows.UI.Composition.Visual.get_NativeOwner()" reason="reference API does not contain this API" />
			<Member fullName="UIKit.UIView Windows.UI.Composition.Visual.get_NativeOwner()" reason="reference API does not contain this API" />
			<Member fullName="System.Void Windows.UI.Composition.Visual.set_NativeOwner(Android.Views.View value)" reason="reference API does not contain this API" />
			<Member fullName="System.Void Windows.UI.Composition.Visual.set_NativeOwner(UIKit.UIView value)" reason="reference API does not contain this API" />
			<Member fullName="System.Void Windows.UI.Composition.Visual.set_NativeOwner(System.Object value)" reason="reference API does not contain this API" />
			<Member fullName="System.Object Windows.UI.Composition.Visual.get_NativeOwner()" reason="reference API does not contain this API" />
			<Member fullName="System.Boolean Windows.UI.Xaml.FrameworkElement.HasParent()" reason="reference API does not contain this API" />
			<Member fullName="CoreAnimation.CALayer Windows.UI.Composition.Visual.get_NativeLayer()" reason="reference API does not contain this API" />

			<Member fullName="System.Void Windows.UI.Xaml.Controls.WebView..ctor()" reason="reference API does not contain this API" />
			<Member fullName="System.Void Windows.Devices.Sensors.AccelerometerReading..ctor()" reason="reference API does not contain this API" />
			<Member fullName="System.Void Windows.Devices.Sensors.AccelerometerReadingChangedEventArgs..ctor()" reason="reference API does not contain this API" />
			<Member fullName="System.Void Windows.Devices.Sensors.AccelerometerShakenEventArgs..ctor()" reason="reference API does not contain this API" />

			<Member fullName="System.Void Windows.UI.Composition.CompositionShape..ctor()" reason="reference API does not contain this API" />
			<Member fullName="System.Void Windows.UI.Composition.CompositionSurfaceBrush..ctor()" reason="reference API does not contain this API" />
			<Member fullName="System.Void Windows.UI.Composition.CompositionClip..ctor()" reason="reference API does not contain this API" />
			<Member fullName="System.Void Windows.UI.Composition.CompositionGeometricClip..ctor()" reason="reference API does not contain this API" />
			<Member fullName="System.Void Windows.UI.Composition.InsetClip..ctor()" reason="reference API does not contain this API" />

			<!-- End Skia Import -->

			<Member
				fullName="System.Void Windows.Devices.Midi.MidiMessageReceivedEventArgs..ctor()"
				reason="UWP does not have this ctor" />
			<Member
				fullName="System.Void Windows.Devices.Midi.MidiOutPort..ctor()"
				reason="UWP does not have this ctor" />
			<Member
				fullName="System.Void Windows.Devices.Midi.MidiInPort..ctor()"
				reason="UWP does not have this ctor" />	
			<Member
				fullName="System.Void Windows.Devices.Enumeration.DeviceInformation..ctor()"
				reason="UWP does not have this ctor" />
			<Member
				fullName="System.Void Windows.Devices.Enumeration.DeviceInformationCollection..ctor()"
				reason="UWP does not have this ctor" />
			<Member
				fullName="System.Void Windows.Devices.Enumeration.DeviceInformationUpdate..ctor()"
				reason="UWP does not have this ctor" />
			<Member
				fullName="System.Void Windows.Devices.Enumeration.DeviceWatcher..ctor()"
				reason="UWP does not have this ctor" />
			<Member
				fullName="System.UInt32 Windows.Storage.Streams.InMemoryBuffer.get_Capacity()"
				reason="UWP does not have this method" />
			<Member
				fullName="System.UInt32 Windows.Storage.Streams.InMemoryBuffer.get_Length()"
				reason="UWP does not have this method" />
			<Member
				fullName="System.Void Windows.Storage.Streams.InMemoryBuffer.set_Length(System.UInt32 value)"
				reason="UWP does not have this method" />	   
			<Member
				fullName="System.Void Windows.UI.Core.Preview.SystemNavigationCloseRequestedPreviewEventArgs..ctor()"
				reason="This ctor does not exist in UWP"/>
			<Member
				fullName="System.Void Windows.UI.Core.Preview.SystemNavigationManagerPreview..ctor()"
				reason="This ctor does not exist in UWP"/> 
			<Member
				fullName="Windows.UI.Xaml.Controls.ScrollMode Windows.UI.Xaml.Controls.ListViewBaseScrollContentPresenter.get_HorizontalScrollMode()"
				reason="Not part of WinUI API"/>
			<Member
				fullName="System.Void Windows.UI.Xaml.Controls.ListViewBaseScrollContentPresenter.set_HorizontalScrollMode(Windows.UI.Xaml.Controls.ScrollMode value)"
				reason="Not part of WinUI API"/>
			<Member
				fullName="Windows.UI.Xaml.Controls.ScrollMode Windows.UI.Xaml.Controls.ListViewBaseScrollContentPresenter.get_VerticalScrollMode()"
				reason="Not part of WinUI API"/>
			<Member
				fullName="System.Void Windows.UI.Xaml.Controls.ListViewBaseScrollContentPresenter.set_VerticalScrollMode(Windows.UI.Xaml.Controls.ScrollMode value)"
				reason="Not part of WinUI API"/>
			</Methods>
		<Events>
			<!-- INPC on base view removal -->
		  <Member
			  fullName="System.ComponentModel.PropertyChangedEventHandler Uno.UI.Controls.BindableView::PropertyChanged"
			  reason="INPC is not defined in UWP/WinUI"/>
		  <Member
			  fullName="System.ComponentModel.PropertyChangedEventHandler Uno.UI.Controls.BindableUIView::PropertyChanged"
			  reason="INPC is not defined in UWP/WinUI"/>
		  <Member
			  fullName="System.ComponentModel.PropertyChangedEventHandler Uno.UI.Controls.BindableNSView::PropertyChanged"
			  reason="INPC is not defined in UWP/WinUI"/>
		</Events>

		<Properties>
			<!-- Styles overhaul -->
			<Member
				fullName="System.Func`2&lt;System.String,System.Object&gt; Windows.UI.Xaml.ResourceDictionary::DefaultResolver()"
				reason="Removed non-standard property that's no longer used by Xaml-generated code with new resources handling"/>
			<Member
				fullName="Windows.UI.Xaml.Style Windows.UI.Xaml.Documents.TextElement::Style()"
				reason="Removed unused non-standard property"/>
			<Member
				fullName="Windows.UI.Xaml.Style Windows.UI.Xaml.Controls.NativePage::Style()"
				reason="Removed unused non-standard property"/>
			<!-- ^^ Styles overhaul -->
			<Member 
				fullName="System.Int32 Windows.UI.Text.FontWeight::Weight()"
				reason="Changed from int to ushort to replicate uwp definition"/>	
			<Member
				fullName="System.Boolean Windows.UI.Xaml.Controls.MediaTransportControls::FastPlayFallbackBehaviour()"
				reason="Changed from boolean to Windows.UI.Xaml.Media.FastPlayFallbackBehaviour to replicate uwp definition"/>

			<!-- Begin remove IFrameworkElement -->
			<Member
				fullName="Windows.UI.Xaml.IFrameworkElement Windows.UI.Xaml.Controls.PivotItemFragment::TemplatedParent()"
				reason="Removed public references to IFrameworkElement"/>
			<Member
				fullName="Windows.UI.Xaml.IFrameworkElement Windows.UI.Xaml.Automation.Peers.FrameworkElementAutomationPeer::Owner()"
				reason="Removed public references to IFrameworkElement"/>

			<Member
				fullName="Windows.UI.Xaml.IUIElement Windows.UI.Xaml.Controls.Flyout::Content()"
				reason="Removed IUIElement"/>

			<Member
				fullName="Android.Views.View Windows.UI.Xaml.Controls.Border::Child()"
				reason="Removed references to native view"/>
			<Member
				fullName="Android.Views.View Windows.UI.Xaml.Controls.SplitView::Content()"
				reason="Removed references to native view"/>
			<Member
				fullName="Android.Views.View Windows.UI.Xaml.Controls.SplitView::Pane()"
				reason="Removed references to native view"/>
			<Member
				fullName="Android.Views.View Windows.UI.Xaml.Controls.PopupBase::Child()"
				reason="Removed references to native view"/>
			<Member
				fullName="Android.Views.View Uno.UI.Controls.BindableDrawerLayout::Content()"
				reason="Removed references to native view"/>
			<Member
				fullName="Android.Views.View Uno.UI.Controls.BindableDrawerLayout::RightPane()"
				reason="Removed references to native view"/>
			<Member
				fullName="Android.Views.View Uno.UI.Controls.BindableDrawerLayout::LeftPane()"
				reason="Removed references to native view"/>

			<Member
				fullName="UIKit.UIView Windows.UI.Xaml.Controls.Border::Child()"
				reason="Removed references to native view"/>
			<Member
				fullName="UIKit.UIView Windows.UI.Xaml.Controls.SplitView::Content()"
				reason="Removed references to native view"/>
			<Member
				fullName="UIKit.UIView Windows.UI.Xaml.Controls.SplitView::Pane()"
				reason="Removed references to native view"/>
			<Member
				fullName="UIKit.UIView Windows.UI.Xaml.Controls.UserControl::Content()"
				reason="Removed references to native view"/>
			<Member
				fullName="UIKit.UIView Windows.UI.Xaml.Controls.PopupBase::Child()"
				reason="Removed references to native view"/>

			<Member
				fullName="AppKit.NSView Windows.UI.Xaml.Controls.Border::Child()"
				reason="Removed references to native view"/>
			<Member
				fullName="AppKit.NSView Windows.UI.Xaml.Controls.UserControl::Content()"
				reason="Removed references to native view"/>
			<Member
				fullName="AppKit.NSView Windows.UI.Xaml.Controls.PopupBase::Child()"
				reason="Removed references to native view"/>
				
			<Member
				fullName="Windows.UI.Xaml.FrameworkElement Windows.UI.Xaml.Controls.PopupBase::Child()"
				reason="Property type corrected from FrameworkElement to UIElement as part of native views clean-up"/>
			<!-- End remove IFrameworkElement -->

			<!-- Begin Skia Import -->
			<Member fullName="Windows.UI.Xaml.Media.Brush Windows.UI.Xaml.Controls.TextBoxView::Foreground()" reason="Reference API does not contain this" />
			<Member fullName="Windows.UI.Xaml.Documents.NavigationTarget Windows.UI.Xaml.Documents.Hyperlink::NavigationTarget()" reason="Reference API does not contain this" />
			<Member fullName="Windows.UI.Xaml.Documents.Inline Windows.UI.Xaml.Documents.InlineCollection::Item(System.Int32)" reason="Reference API does not contain this" />
			<Member fullName="Windows.UI.Xaml.DependencyProperty Windows.UI.Xaml.Controls.TimePicker::TimeProperty()" reason="Reference API does not contain this" />
			<Member fullName="Windows.UI.Xaml.DependencyProperty Windows.UI.Xaml.Controls.TimePicker::MinuteIncrementProperty()" reason="Reference API does not contain this" />
			<Member fullName="Windows.UI.Xaml.DependencyProperty Windows.UI.Xaml.Controls.Control::IsEnabledProperty()" reason="Reference API does not contain this" />
			<Member fullName="Windows.UI.Xaml.Controls.UIElementCollection Windows.UI.Xaml.Shapes.Shape::SvgChildren()" reason="Reference API does not contain this" />
			<Member fullName="Windows.UI.Composition.Compositor Windows.UI.Composition.Compositor::Current()" reason="Reference API does not contain this" />
			<Member fullName="Windows.Foundation.Size Windows.UI.Xaml.UIElement::AvailableMeasureSize()" reason="Reference API does not contain this" />
			<Member fullName="Windows.Foundation.Rect Windows.UI.Xaml.UIElement::Arranged()" reason="Reference API does not contain this" />
			<Member fullName="Windows.Foundation.Point Windows.UI.Xaml.IFrameworkElement::RenderTransformOrigin()" reason="Reference API does not contain this" />
			<Member fullName="System.UInt32 Windows.UI.Xaml.Documents.InlineCollection::Size()" reason="Reference API does not contain this" />
			<Member fullName="System.String Windows.UI.Xaml.UIElement::HtmlTag()" reason="Reference API does not contain this" />
			<Member fullName="System.Nullable`1&lt;Windows.Foundation.Size&gt; Windows.UI.Xaml.UIElement::RequestedDesiredSize()" reason="Reference API does not contain this" />
			<Member fullName="System.IntPtr Windows.UI.Xaml.UIElement::HtmlId()" reason="Reference API does not contain this" />
			<Member fullName="System.Int32 Windows.UI.Xaml.UIElement::MeasureCallCount()" reason="Reference API does not contain this" />
			<Member fullName="System.Int32 Windows.UI.Xaml.UIElement::ArrangeCallCount()" reason="Reference API does not contain this" />
			<Member fullName="System.Int32 Windows.UI.Xaml.Documents.InlineCollection::Count()" reason="Reference API does not contain this" />
			<Member fullName="System.Int32 Windows.UI.Xaml.Controls.TextBoxView::SelectionStart()" reason="Reference API does not contain this" />
			<Member fullName="System.Int32 Windows.UI.Xaml.Controls.TextBoxView::SelectionEnd()" reason="Reference API does not contain this" />
			<Member fullName="System.Func`2&lt;Windows.Foundation.Size,Windows.Foundation.Size&gt; Windows.UI.Xaml.UIElement::DesiredSizeSelector()" reason="Reference API does not contain this" />
			<Member fullName="System.Boolean Windows.UI.Xaml.UIElement::HtmlTagIsSvg()" reason="Reference API does not contain this" />
			<Member fullName="System.Boolean Windows.UI.Xaml.Documents.InlineCollection::IsReadOnly()" reason="Reference API does not contain this" />
			<Member fullName="System.Boolean Windows.UI.Xaml.Controls.WebView::IsScrollEnabled()" reason="Reference API does not contain this" />

			<Member fullName="UIKit.UIView Windows.UI.Composition.Visual::NativeOwner()" reason="Reference API does not contain this" />
			<Member fullName="Android.Views.View Windows.UI.Composition.Visual::NativeOwner()" reason="Reference API does not contain this" />
			<Member fullName="Android.Views.View Windows.UI.Composition.Visual::NativeOwner()" reason="Reference API does not contain this" />
			<Member fullName="System.Object Windows.UI.Composition.Visual::NativeOwner()" reason="Reference API does not contain this" />
			<Member fullName="CoreAnimation.CALayer Windows.UI.Composition.Visual::NativeLayer()" reason="Reference API does not contain this" />
		  <!-- End Skia Import -->
			<Member
				fullName="System.UInt32 Windows.Storage.Streams.InMemoryBuffer::Length()"
				reason="Property not available in UWP"/>
			<Member
				fullName="System.UInt32 Windows.Storage.Streams.InMemoryBuffer::Capacity()"
				reason="Property not available in UWP"/>
			<Member
				fullName="Windows.UI.Xaml.Controls.ScrollMode Windows.UI.Xaml.Controls.ListViewBaseScrollContentPresenter::HorizontalScrollMode()"
				reason="Not part of WinUI API"/>
			<Member
				fullName="Windows.UI.Xaml.Controls.ScrollMode Windows.UI.Xaml.Controls.ListViewBaseScrollContentPresenter::VerticalScrollMode()"
				reason="Not part of WinUI API"/>
		</Properties>

		<Fields>
			<Member
				fullName="Windows.UI.Xaml.DependencyProperty Windows.UI.Xaml.Shapes.Shape::FillProperty"
				reason="Converted as property, as WinUI." />
			<Member
				fullName="Windows.UI.Xaml.DependencyProperty Windows.UI.Xaml.Shapes.Shape::StrokeProperty"
				reason="Converted as property, as WinUI." />
			<Member
				fullName="Windows.UI.Xaml.DependencyProperty Windows.UI.Xaml.Shapes.Shape::StrokeThicknessProperty"
				reason="Converted as property, as WinUI." />
			<Member
				fullName="Windows.UI.Xaml.DependencyProperty Windows.UI.Xaml.Shapes.Shape::StretchProperty"
				reason="Converted as property, as WinUI." />
			<Member
				fullName="Windows.UI.Xaml.DependencyProperty Windows.UI.Xaml.Shapes.Shape::StrokeDashArrayProperty"
				reason="Converted as property, as WinUI." />
			<!-- Styles overhaul -->
			<Member
				fullName="Windows.UI.Xaml.DependencyProperty Windows.UI.Xaml.Documents.TextElement::StyleProperty"
				reason="Removed unused non-standard DependencyProperty"/>
			<!-- ^^ Styles overhaul -->

			<!-- DP Fields to properties -->
			<Member fullName="Windows.UI.Xaml.DependencyProperty Microsoft.UI.Xaml.Media.RadialGradientBrush::CenterProperty" reason="DP declarations must be properties"/>
			<Member fullName="Windows.UI.Xaml.DependencyProperty Microsoft.UI.Xaml.Media.RadialGradientBrush::RadiusXProperty" reason="DP declarations must be properties"/>
			<Member fullName="Windows.UI.Xaml.DependencyProperty Microsoft.UI.Xaml.Media.RadialGradientBrush::RadiusYProperty" reason="DP declarations must be properties"/>
			<Member fullName="Windows.UI.Xaml.DependencyProperty Microsoft.UI.Xaml.Media.RadialGradientBrush::GradientOriginProperty" reason="DP declarations must be properties"/>
			<Member fullName="Windows.UI.Xaml.DependencyProperty Microsoft.UI.Xaml.Media.RadialGradientBrush::InterpolationSpaceProperty" reason="DP declarations must be properties"/>
			<Member fullName="Windows.UI.Xaml.DependencyProperty Microsoft.UI.Xaml.Controls.NumberBox::MinimumProperty" reason="DP declarations must be properties"/>
			<Member fullName="Windows.UI.Xaml.DependencyProperty Microsoft.UI.Xaml.Controls.NumberBox::MaximumProperty" reason="DP declarations must be properties"/>
			<Member fullName="Windows.UI.Xaml.DependencyProperty Microsoft.UI.Xaml.Controls.NumberBox::ValueProperty" reason="DP declarations must be properties"/>
			<Member fullName="Windows.UI.Xaml.DependencyProperty Microsoft.UI.Xaml.Controls.NumberBox::SmallChangeProperty" reason="DP declarations must be properties"/>
			<Member fullName="Windows.UI.Xaml.DependencyProperty Microsoft.UI.Xaml.Controls.NumberBox::LargeChangeProperty" reason="DP declarations must be properties"/>
			<Member fullName="Windows.UI.Xaml.DependencyProperty Microsoft.UI.Xaml.Controls.NumberBox::TextProperty" reason="DP declarations must be properties"/>
			<Member fullName="Windows.UI.Xaml.DependencyProperty Microsoft.UI.Xaml.Controls.NumberBox::HeaderProperty" reason="DP declarations must be properties"/>
			<Member fullName="Windows.UI.Xaml.DependencyProperty Microsoft.UI.Xaml.Controls.NumberBox::HeaderTemplateProperty" reason="DP declarations must be properties"/>
			<Member fullName="Windows.UI.Xaml.DependencyProperty Microsoft.UI.Xaml.Controls.NumberBox::PlaceholderTextProperty" reason="DP declarations must be properties"/>
			<Member fullName="Windows.UI.Xaml.DependencyProperty Microsoft.UI.Xaml.Controls.NumberBox::SelectionFlyoutProperty" reason="DP declarations must be properties"/>
			<Member fullName="Windows.UI.Xaml.DependencyProperty Microsoft.UI.Xaml.Controls.NumberBox::SelectionHighlightColorProperty" reason="DP declarations must be properties"/>
			<Member fullName="Windows.UI.Xaml.DependencyProperty Microsoft.UI.Xaml.Controls.NumberBox::TextReadingOrderProperty" reason="DP declarations must be properties"/>
			<Member fullName="Windows.UI.Xaml.DependencyProperty Microsoft.UI.Xaml.Controls.NumberBox::PreventKeyboardDisplayOnProgrammaticFocusProperty" reason="DP declarations must be properties"/>
			<Member fullName="Windows.UI.Xaml.DependencyProperty Microsoft.UI.Xaml.Controls.NumberBox::DescriptionProperty" reason="DP declarations must be properties"/>
			<Member fullName="Windows.UI.Xaml.DependencyProperty Microsoft.UI.Xaml.Controls.NumberBox::ValidationModeProperty" reason="DP declarations must be properties"/>
			<Member fullName="Windows.UI.Xaml.DependencyProperty Microsoft.UI.Xaml.Controls.NumberBox::SpinButtonPlacementModeProperty" reason="DP declarations must be properties"/>
			<Member fullName="Windows.UI.Xaml.DependencyProperty Microsoft.UI.Xaml.Controls.NumberBox::IsWrapEnabledProperty" reason="DP declarations must be properties"/>
			<Member fullName="Windows.UI.Xaml.DependencyProperty Microsoft.UI.Xaml.Controls.NumberBox::AcceptsExpressionProperty" reason="DP declarations must be properties"/>
			<Member fullName="Windows.UI.Xaml.DependencyProperty Microsoft.UI.Xaml.Controls.NumberBox::NumberFormatterProperty" reason="DP declarations must be properties"/>
			<Member fullName="Windows.UI.Xaml.DependencyProperty Microsoft.UI.Xaml.Controls.ProgressRing::IsActiveProperty" reason="DP declarations must be properties"/>
			<Member fullName="Windows.UI.Xaml.DependencyProperty Microsoft.UI.Xaml.Controls.TwoPaneView::Pane1Property" reason="DP declarations must be properties"/>
			<Member fullName="Windows.UI.Xaml.DependencyProperty Microsoft.UI.Xaml.Controls.TwoPaneView::Pane2Property" reason="DP declarations must be properties"/>
			<Member fullName="Windows.UI.Xaml.DependencyProperty Microsoft.UI.Xaml.Controls.TwoPaneView::Pane1LengthProperty" reason="DP declarations must be properties"/>
			<Member fullName="Windows.UI.Xaml.DependencyProperty Microsoft.UI.Xaml.Controls.TwoPaneView::Pane2LengthProperty" reason="DP declarations must be properties"/>
			<Member fullName="Windows.UI.Xaml.DependencyProperty Microsoft.UI.Xaml.Controls.TwoPaneView::PanePriorityProperty" reason="DP declarations must be properties"/>
			<Member fullName="Windows.UI.Xaml.DependencyProperty Microsoft.UI.Xaml.Controls.TwoPaneView::ModeProperty" reason="DP declarations must be properties"/>
			<Member fullName="Windows.UI.Xaml.DependencyProperty Microsoft.UI.Xaml.Controls.TwoPaneView::WideModeConfigurationProperty" reason="DP declarations must be properties"/>
			<Member fullName="Windows.UI.Xaml.DependencyProperty Microsoft.UI.Xaml.Controls.TwoPaneView::TallModeConfigurationProperty" reason="DP declarations must be properties"/>
			<Member fullName="Windows.UI.Xaml.DependencyProperty Microsoft.UI.Xaml.Controls.TwoPaneView::MinWideModeWidthProperty" reason="DP declarations must be properties"/>
			<Member fullName="Windows.UI.Xaml.DependencyProperty Microsoft.UI.Xaml.Controls.TwoPaneView::MinTallModeHeightProperty" reason="DP declarations must be properties"/>
			<Member fullName="Windows.UI.Xaml.DependencyProperty Windows.UI.Xaml.AdaptiveTrigger::MinWindowHeightProperty" reason="DP declarations must be properties"/>
			<Member fullName="Windows.UI.Xaml.DependencyProperty Windows.UI.Xaml.AdaptiveTrigger::MinWindowWidthProperty" reason="DP declarations must be properties"/>
			<Member fullName="Windows.UI.Xaml.DependencyProperty Windows.UI.Xaml.FrameworkElement::StyleProperty" reason="DP declarations must be properties"/>
			<Member fullName="Windows.UI.Xaml.DependencyProperty Windows.UI.Xaml.FrameworkElement::StretchAffectsMeasureProperty" reason="DP declarations must be properties"/>
			<Member fullName="Windows.UI.Xaml.DependencyProperty Windows.UI.Xaml.FrameworkElement::BackgroundProperty" reason="DP declarations must be properties"/>
			<Member fullName="Windows.UI.Xaml.DependencyProperty Windows.UI.Xaml.FrameworkElement::IsEnabledProperty" reason="DP declarations must be properties"/>
			<Member fullName="Windows.UI.Xaml.DependencyProperty Windows.UI.Xaml.FrameworkElement::NameProperty" reason="DP declarations must be properties"/>
			<Member fullName="Windows.UI.Xaml.DependencyProperty Windows.UI.Xaml.FrameworkElement::MarginProperty" reason="DP declarations must be properties"/>
			<Member fullName="Windows.UI.Xaml.DependencyProperty Windows.UI.Xaml.FrameworkElement::HorizontalAlignmentProperty" reason="DP declarations must be properties"/>
			<Member fullName="Windows.UI.Xaml.DependencyProperty Windows.UI.Xaml.FrameworkElement::VerticalAlignmentProperty" reason="DP declarations must be properties"/>
			<Member fullName="Windows.UI.Xaml.DependencyProperty Windows.UI.Xaml.FrameworkElement::WidthProperty" reason="DP declarations must be properties"/>
			<Member fullName="Windows.UI.Xaml.DependencyProperty Windows.UI.Xaml.FrameworkElement::HeightProperty" reason="DP declarations must be properties"/>
			<Member fullName="Windows.UI.Xaml.DependencyProperty Windows.UI.Xaml.FrameworkElement::MinWidthProperty" reason="DP declarations must be properties"/>
			<Member fullName="Windows.UI.Xaml.DependencyProperty Windows.UI.Xaml.FrameworkElement::MinHeightProperty" reason="DP declarations must be properties"/>
			<Member fullName="Windows.UI.Xaml.DependencyProperty Windows.UI.Xaml.FrameworkElement::MaxWidthProperty" reason="DP declarations must be properties"/>
			<Member fullName="Windows.UI.Xaml.DependencyProperty Windows.UI.Xaml.FrameworkElement::MaxHeightProperty" reason="DP declarations must be properties"/>
			<Member fullName="Windows.UI.Xaml.DependencyProperty Windows.UI.Xaml.FrameworkElement::TransitionsProperty" reason="DP declarations must be properties"/>
			<Member fullName="Windows.UI.Xaml.DependencyProperty Windows.UI.Xaml.FrameworkElement::TagProperty" reason="DP declarations must be properties"/>
			<Member fullName="Windows.UI.Xaml.DependencyProperty Windows.UI.Xaml.FrameworkTemplate::DataContextProperty" reason="DP declarations must be properties"/>
			<Member fullName="Windows.UI.Xaml.DependencyProperty Windows.UI.Xaml.FrameworkTemplate::TemplatedParentProperty" reason="DP declarations must be properties"/>
			<Member fullName="Windows.UI.Xaml.DependencyProperty Windows.UI.Xaml.PropertyPath::DataContextProperty" reason="DP declarations must be properties"/>
			<Member fullName="Windows.UI.Xaml.DependencyProperty Windows.UI.Xaml.PropertyPath::TemplatedParentProperty" reason="DP declarations must be properties"/>
			<Member fullName="Windows.UI.Xaml.DependencyProperty Windows.UI.Xaml.ResourceDictionary::DataContextProperty" reason="DP declarations must be properties"/>
			<Member fullName="Windows.UI.Xaml.DependencyProperty Windows.UI.Xaml.ResourceDictionary::TemplatedParentProperty" reason="DP declarations must be properties"/>
			<Member fullName="Windows.UI.Xaml.DependencyProperty Windows.UI.Xaml.SetterBase::DataContextProperty" reason="DP declarations must be properties"/>
			<Member fullName="Windows.UI.Xaml.DependencyProperty Windows.UI.Xaml.SetterBase::TemplatedParentProperty" reason="DP declarations must be properties"/>
			<Member fullName="Windows.UI.Xaml.DependencyProperty Windows.UI.Xaml.StateTriggerBase::DataContextProperty" reason="DP declarations must be properties"/>
			<Member fullName="Windows.UI.Xaml.DependencyProperty Windows.UI.Xaml.StateTriggerBase::TemplatedParentProperty" reason="DP declarations must be properties"/>
			<Member fullName="Windows.UI.Xaml.DependencyProperty Windows.UI.Xaml.Style::DataContextProperty" reason="DP declarations must be properties"/>
			<Member fullName="Windows.UI.Xaml.DependencyProperty Windows.UI.Xaml.Style::TemplatedParentProperty" reason="DP declarations must be properties"/>
			<Member fullName="Windows.UI.Xaml.DependencyProperty Windows.UI.Xaml.TriggerAction::DataContextProperty" reason="DP declarations must be properties"/>
			<Member fullName="Windows.UI.Xaml.DependencyProperty Windows.UI.Xaml.TriggerAction::TemplatedParentProperty" reason="DP declarations must be properties"/>
			<Member fullName="Windows.UI.Xaml.DependencyProperty Windows.UI.Xaml.TriggerBase::DataContextProperty" reason="DP declarations must be properties"/>
			<Member fullName="Windows.UI.Xaml.DependencyProperty Windows.UI.Xaml.TriggerBase::TemplatedParentProperty" reason="DP declarations must be properties"/>
			<Member fullName="Windows.UI.Xaml.DependencyProperty Windows.UI.Xaml.UIElement::ClipProperty" reason="DP declarations must be properties"/>
			<Member fullName="Windows.UI.Xaml.DependencyProperty Windows.UI.Xaml.UIElement::RenderTransformProperty" reason="DP declarations must be properties"/>
			<Member fullName="Windows.UI.Xaml.DependencyProperty Windows.UI.Xaml.UIElement::RenderTransformOriginProperty" reason="DP declarations must be properties"/>
			<Member fullName="Windows.UI.Xaml.DependencyProperty Windows.UI.Xaml.UIElement::IsHitTestVisibleProperty" reason="DP declarations must be properties"/>
			<Member fullName="Windows.UI.Xaml.DependencyProperty Windows.UI.Xaml.UIElement::OpacityProperty" reason="DP declarations must be properties"/>
			<Member fullName="Windows.UI.Xaml.DependencyProperty Windows.UI.Xaml.UIElement::VisibilityProperty" reason="DP declarations must be properties"/>
			<Member fullName="Windows.UI.Xaml.DependencyProperty Windows.UI.Xaml.UIElement::EventsBubblingInManagedCodeProperty" reason="DP declarations must be properties"/>
			<Member fullName="Windows.UI.Xaml.DependencyProperty Windows.UI.Xaml.VisualState::StoryboardProperty" reason="DP declarations must be properties"/>
			<Member fullName="Windows.UI.Xaml.DependencyProperty Windows.UI.Xaml.VisualState::DataContextProperty" reason="DP declarations must be properties"/>
			<Member fullName="Windows.UI.Xaml.DependencyProperty Windows.UI.Xaml.VisualState::TemplatedParentProperty" reason="DP declarations must be properties"/>
			<Member fullName="Windows.UI.Xaml.DependencyProperty Windows.UI.Xaml.VisualStateGroup::StatesProperty" reason="DP declarations must be properties"/>
			<Member fullName="Windows.UI.Xaml.DependencyProperty Windows.UI.Xaml.VisualStateGroup::TransitionsProperty" reason="DP declarations must be properties"/>
			<Member fullName="Windows.UI.Xaml.DependencyProperty Windows.UI.Xaml.VisualStateGroup::DataContextProperty" reason="DP declarations must be properties"/>
			<Member fullName="Windows.UI.Xaml.DependencyProperty Windows.UI.Xaml.VisualStateGroup::TemplatedParentProperty" reason="DP declarations must be properties"/>
			<Member fullName="Windows.UI.Xaml.DependencyProperty Windows.UI.Xaml.VisualStateManager::VisualStateGroupsProperty" reason="DP declarations must be properties"/>
			<Member fullName="Windows.UI.Xaml.DependencyProperty Windows.UI.Xaml.VisualStateManager::DataContextProperty" reason="DP declarations must be properties"/>
			<Member fullName="Windows.UI.Xaml.DependencyProperty Windows.UI.Xaml.VisualStateManager::TemplatedParentProperty" reason="DP declarations must be properties"/>
			<Member fullName="Windows.UI.Xaml.DependencyProperty Windows.UI.Xaml.VisualTransition::StoryboardProperty" reason="DP declarations must be properties"/>
			<Member fullName="Windows.UI.Xaml.DependencyProperty Windows.UI.Xaml.VisualTransition::DataContextProperty" reason="DP declarations must be properties"/>
			<Member fullName="Windows.UI.Xaml.DependencyProperty Windows.UI.Xaml.VisualTransition::TemplatedParentProperty" reason="DP declarations must be properties"/>
			<Member fullName="Windows.UI.Xaml.DependencyProperty Windows.UI.Xaml.AttachedDependencyObject::DataContextProperty" reason="DP declarations must be properties"/>
			<Member fullName="Windows.UI.Xaml.DependencyProperty Windows.UI.Xaml.AttachedDependencyObject::TemplatedParentProperty" reason="DP declarations must be properties"/>
			<Member fullName="Windows.UI.Xaml.DependencyProperty Windows.UI.Xaml.DependencyObjectCollectionBase::DataContextProperty" reason="DP declarations must be properties"/>
			<Member fullName="Windows.UI.Xaml.DependencyProperty Windows.UI.Xaml.DependencyObjectCollectionBase::TemplatedParentProperty" reason="DP declarations must be properties"/>
			<Member fullName="Windows.UI.Xaml.DependencyProperty Windows.UI.Xaml.NameScope::NameScopeProperty" reason="DP declarations must be properties"/>
			<Member fullName="Windows.UI.Xaml.DependencyProperty Windows.UI.Xaml.Shapes.Path::DataProperty" reason="DP declarations must be properties"/>
			<Member fullName="Windows.UI.Xaml.DependencyProperty Windows.UI.Xaml.Shapes.Rectangle::RadiusYProperty" reason="DP declarations must be properties"/>
			<Member fullName="Windows.UI.Xaml.DependencyProperty Windows.UI.Xaml.Shapes.Rectangle::RadiusXProperty" reason="DP declarations must be properties"/>
			<Member fullName="Windows.UI.Xaml.DependencyProperty Windows.UI.Xaml.Printing.PrintDocument::DataContextProperty" reason="DP declarations must be properties"/>
			<Member fullName="Windows.UI.Xaml.DependencyProperty Windows.UI.Xaml.Printing.PrintDocument::TemplatedParentProperty" reason="DP declarations must be properties"/>
			<Member fullName="Windows.UI.Xaml.DependencyProperty Windows.UI.Xaml.Navigation.PageStackEntry::SourcePageTypeProperty" reason="DP declarations must be properties"/>
			<Member fullName="Windows.UI.Xaml.DependencyProperty Windows.UI.Xaml.Navigation.PageStackEntry::DataContextProperty" reason="DP declarations must be properties"/>
			<Member fullName="Windows.UI.Xaml.DependencyProperty Windows.UI.Xaml.Navigation.PageStackEntry::TemplatedParentProperty" reason="DP declarations must be properties"/>
			<Member fullName="Windows.UI.Xaml.DependencyProperty Windows.UI.Xaml.Input.InputScope::DataContextProperty" reason="DP declarations must be properties"/>
			<Member fullName="Windows.UI.Xaml.DependencyProperty Windows.UI.Xaml.Input.InputScope::TemplatedParentProperty" reason="DP declarations must be properties"/>
			<Member fullName="Windows.UI.Xaml.DependencyProperty Windows.UI.Xaml.Input.InputScopeName::DataContextProperty" reason="DP declarations must be properties"/>
			<Member fullName="Windows.UI.Xaml.DependencyProperty Windows.UI.Xaml.Input.InputScopeName::TemplatedParentProperty" reason="DP declarations must be properties"/>
			<Member fullName="Windows.UI.Xaml.DependencyProperty Windows.UI.Xaml.Input.KeyboardAccelerator::DataContextProperty" reason="DP declarations must be properties"/>
			<Member fullName="Windows.UI.Xaml.DependencyProperty Windows.UI.Xaml.Input.KeyboardAccelerator::TemplatedParentProperty" reason="DP declarations must be properties"/>
			<Member fullName="Windows.UI.Xaml.DependencyProperty Windows.UI.Xaml.Input.XamlUICommand::DataContextProperty" reason="DP declarations must be properties"/>
			<Member fullName="Windows.UI.Xaml.DependencyProperty Windows.UI.Xaml.Input.XamlUICommand::TemplatedParentProperty" reason="DP declarations must be properties"/>
			<Member fullName="Windows.UI.Xaml.DependencyProperty Windows.UI.Xaml.Documents.ContentLinkProvider::DataContextProperty" reason="DP declarations must be properties"/>
			<Member fullName="Windows.UI.Xaml.DependencyProperty Windows.UI.Xaml.Documents.ContentLinkProvider::TemplatedParentProperty" reason="DP declarations must be properties"/>
			<Member fullName="Windows.UI.Xaml.DependencyProperty Windows.UI.Xaml.Documents.Run::TextProperty" reason="DP declarations must be properties"/>
			<Member fullName="Windows.UI.Xaml.DependencyProperty Windows.UI.Xaml.Documents.TextElement::FontFamilyProperty" reason="DP declarations must be properties"/>
			<Member fullName="Windows.UI.Xaml.DependencyProperty Windows.UI.Xaml.Documents.TextElement::FontStyleProperty" reason="DP declarations must be properties"/>
			<Member fullName="Windows.UI.Xaml.DependencyProperty Windows.UI.Xaml.Documents.TextElement::FontSizeProperty" reason="DP declarations must be properties"/>
			<Member fullName="Windows.UI.Xaml.DependencyProperty Windows.UI.Xaml.Documents.TextElement::ForegroundProperty" reason="DP declarations must be properties"/>
			<Member fullName="Windows.UI.Xaml.DependencyProperty Windows.UI.Xaml.Documents.TextElement::FontWeightProperty" reason="DP declarations must be properties"/>
			<Member fullName="Windows.UI.Xaml.DependencyProperty Windows.UI.Xaml.Documents.TextElement::DataContextProperty" reason="DP declarations must be properties"/>
			<Member fullName="Windows.UI.Xaml.DependencyProperty Windows.UI.Xaml.Documents.TextElement::TemplatedParentProperty" reason="DP declarations must be properties"/>
			<Member fullName="Windows.UI.Xaml.DependencyProperty Windows.UI.Xaml.Documents.TextHighlighterBase::DataContextProperty" reason="DP declarations must be properties"/>
			<Member fullName="Windows.UI.Xaml.DependencyProperty Windows.UI.Xaml.Documents.TextHighlighterBase::TemplatedParentProperty" reason="DP declarations must be properties"/>
			<Member fullName="Windows.UI.Xaml.DependencyProperty Windows.UI.Xaml.Controls.AutoSuggestBoxQuerySubmittedEventArgs::DataContextProperty" reason="DP declarations must be properties"/>
			<Member fullName="Windows.UI.Xaml.DependencyProperty Windows.UI.Xaml.Controls.AutoSuggestBoxQuerySubmittedEventArgs::TemplatedParentProperty" reason="DP declarations must be properties"/>
			<Member fullName="Windows.UI.Xaml.DependencyProperty Windows.UI.Xaml.Controls.AutoSuggestBoxSuggestionChosenEventArgs::DataContextProperty" reason="DP declarations must be properties"/>
			<Member fullName="Windows.UI.Xaml.DependencyProperty Windows.UI.Xaml.Controls.AutoSuggestBoxSuggestionChosenEventArgs::TemplatedParentProperty" reason="DP declarations must be properties"/>
			<Member fullName="Windows.UI.Xaml.DependencyProperty Windows.UI.Xaml.Controls.AutoSuggestBoxTextChangedEventArgs::DataContextProperty" reason="DP declarations must be properties"/>
			<Member fullName="Windows.UI.Xaml.DependencyProperty Windows.UI.Xaml.Controls.AutoSuggestBoxTextChangedEventArgs::TemplatedParentProperty" reason="DP declarations must be properties"/>
			<Member fullName="Windows.UI.Xaml.DependencyProperty Windows.UI.Xaml.Controls.Border::ChildProperty" reason="DP declarations must be properties"/>
			<Member fullName="Windows.UI.Xaml.DependencyProperty Windows.UI.Xaml.Controls.Border::CornerRadiusProperty" reason="DP declarations must be properties"/>
			<Member fullName="Windows.UI.Xaml.DependencyProperty Windows.UI.Xaml.Controls.Border::ChildTransitionsProperty" reason="DP declarations must be properties"/>
			<Member fullName="Windows.UI.Xaml.DependencyProperty Windows.UI.Xaml.Controls.Border::PaddingProperty" reason="DP declarations must be properties"/>
			<Member fullName="Windows.UI.Xaml.DependencyProperty Windows.UI.Xaml.Controls.Border::BorderThicknessProperty" reason="DP declarations must be properties"/>
			<Member fullName="Windows.UI.Xaml.DependencyProperty Windows.UI.Xaml.Controls.Border::BorderBrushProperty" reason="DP declarations must be properties"/>
			<Member fullName="Windows.UI.Xaml.DependencyProperty Windows.UI.Xaml.Controls.Button::FlyoutProperty" reason="DP declarations must be properties"/>
			<Member fullName="Windows.UI.Xaml.DependencyProperty Windows.UI.Xaml.Controls.Canvas::LeftProperty" reason="DP declarations must be properties"/>
			<Member fullName="Windows.UI.Xaml.DependencyProperty Windows.UI.Xaml.Controls.Canvas::TopProperty" reason="DP declarations must be properties"/>
			<Member fullName="Windows.UI.Xaml.DependencyProperty Windows.UI.Xaml.Controls.Canvas::ZIndexProperty" reason="DP declarations must be properties"/>
			<Member fullName="Windows.UI.Xaml.DependencyProperty Windows.UI.Xaml.Controls.ColumnDefinition::WidthProperty" reason="DP declarations must be properties"/>
			<Member fullName="Windows.UI.Xaml.DependencyProperty Windows.UI.Xaml.Controls.ColumnDefinition::DataContextProperty" reason="DP declarations must be properties"/>
			<Member fullName="Windows.UI.Xaml.DependencyProperty Windows.UI.Xaml.Controls.ColumnDefinition::TemplatedParentProperty" reason="DP declarations must be properties"/>
			<Member fullName="Windows.UI.Xaml.DependencyProperty Windows.UI.Xaml.Controls.ComboBox::PlaceholderTextProperty" reason="DP declarations must be properties"/>
			<Member fullName="Windows.UI.Xaml.DependencyProperty Windows.UI.Xaml.Controls.ComboBox::IsDropDownOpenProperty" reason="DP declarations must be properties"/>
			<Member fullName="Windows.UI.Xaml.DependencyProperty Windows.UI.Xaml.Controls.ComboBox::MaxDropDownHeightProperty" reason="DP declarations must be properties"/>
			<Member fullName="Windows.UI.Xaml.DependencyProperty Windows.UI.Xaml.Controls.ContentControl::ContentProperty" reason="DP declarations must be properties"/>
			<Member fullName="Windows.UI.Xaml.DependencyProperty Windows.UI.Xaml.Controls.ContentControl::ContentTemplateProperty" reason="DP declarations must be properties"/>
			<Member fullName="Windows.UI.Xaml.DependencyProperty Windows.UI.Xaml.Controls.ContentControl::ContentTemplateSelectorProperty" reason="DP declarations must be properties"/>
			<Member fullName="Windows.UI.Xaml.DependencyProperty Windows.UI.Xaml.Controls.ContentControl::ContentTransitionsProperty" reason="DP declarations must be properties"/>
			<Member fullName="Windows.UI.Xaml.DependencyProperty Windows.UI.Xaml.Controls.ContentPresenter::ContentProperty" reason="DP declarations must be properties"/>
			<Member fullName="Windows.UI.Xaml.DependencyProperty Windows.UI.Xaml.Controls.ContentPresenter::ContentTemplateProperty" reason="DP declarations must be properties"/>
			<Member fullName="Windows.UI.Xaml.DependencyProperty Windows.UI.Xaml.Controls.ContentPresenter::ContentTemplateSelectorProperty" reason="DP declarations must be properties"/>
			<Member fullName="Windows.UI.Xaml.DependencyProperty Windows.UI.Xaml.Controls.ContentPresenter::ContentTransitionsProperty" reason="DP declarations must be properties"/>
			<Member fullName="Windows.UI.Xaml.DependencyProperty Windows.UI.Xaml.Controls.ContentPresenter::ForegroundProperty" reason="DP declarations must be properties"/>
			<Member fullName="Windows.UI.Xaml.DependencyProperty Windows.UI.Xaml.Controls.ContentPresenter::FontWeightProperty" reason="DP declarations must be properties"/>
			<Member fullName="Windows.UI.Xaml.DependencyProperty Windows.UI.Xaml.Controls.ContentPresenter::FontSizeProperty" reason="DP declarations must be properties"/>
			<Member fullName="Windows.UI.Xaml.DependencyProperty Windows.UI.Xaml.Controls.ContentPresenter::FontFamilyProperty" reason="DP declarations must be properties"/>
			<Member fullName="Windows.UI.Xaml.DependencyProperty Windows.UI.Xaml.Controls.ContentPresenter::FontStyleProperty" reason="DP declarations must be properties"/>
			<Member fullName="Windows.UI.Xaml.DependencyProperty Windows.UI.Xaml.Controls.ContentPresenter::TextWrappingProperty" reason="DP declarations must be properties"/>
			<Member fullName="Windows.UI.Xaml.DependencyProperty Windows.UI.Xaml.Controls.ContentPresenter::MaxLinesProperty" reason="DP declarations must be properties"/>
			<Member fullName="Windows.UI.Xaml.DependencyProperty Windows.UI.Xaml.Controls.ContentPresenter::TextTrimmingProperty" reason="DP declarations must be properties"/>
			<Member fullName="Windows.UI.Xaml.DependencyProperty Windows.UI.Xaml.Controls.ContentPresenter::TextAlignmentProperty" reason="DP declarations must be properties"/>
			<Member fullName="Windows.UI.Xaml.DependencyProperty Windows.UI.Xaml.Controls.ContentPresenter::HorizontalContentAlignmentProperty" reason="DP declarations must be properties"/>
			<Member fullName="Windows.UI.Xaml.DependencyProperty Windows.UI.Xaml.Controls.ContentPresenter::VerticalContentAlignmentProperty" reason="DP declarations must be properties"/>
			<Member fullName="Windows.UI.Xaml.DependencyProperty Windows.UI.Xaml.Controls.Control::TemplateProperty" reason="DP declarations must be properties"/>
			<Member fullName="Windows.UI.Xaml.DependencyProperty Windows.UI.Xaml.Controls.Control::ForegroundProperty" reason="DP declarations must be properties"/>
			<Member fullName="Windows.UI.Xaml.DependencyProperty Windows.UI.Xaml.Controls.Control::FontWeightProperty" reason="DP declarations must be properties"/>
			<Member fullName="Windows.UI.Xaml.DependencyProperty Windows.UI.Xaml.Controls.Control::FontSizeProperty" reason="DP declarations must be properties"/>
			<Member fullName="Windows.UI.Xaml.DependencyProperty Windows.UI.Xaml.Controls.Control::FontFamilyProperty" reason="DP declarations must be properties"/>
			<Member fullName="Windows.UI.Xaml.DependencyProperty Windows.UI.Xaml.Controls.Control::FontStyleProperty" reason="DP declarations must be properties"/>
			<Member fullName="Windows.UI.Xaml.DependencyProperty Windows.UI.Xaml.Controls.Control::PaddingProperty" reason="DP declarations must be properties"/>
			<Member fullName="Windows.UI.Xaml.DependencyProperty Windows.UI.Xaml.Controls.Control::BorderThicknessProperty" reason="DP declarations must be properties"/>
			<Member fullName="Windows.UI.Xaml.DependencyProperty Windows.UI.Xaml.Controls.Control::BorderBrushProperty" reason="DP declarations must be properties"/>
			<Member fullName="Windows.UI.Xaml.DependencyProperty Windows.UI.Xaml.Controls.Control::HorizontalContentAlignmentProperty" reason="DP declarations must be properties"/>
			<Member fullName="Windows.UI.Xaml.DependencyProperty Windows.UI.Xaml.Controls.Control::VerticalContentAlignmentProperty" reason="DP declarations must be properties"/>
			<Member fullName="Windows.UI.Xaml.DependencyProperty Windows.UI.Xaml.Controls.DatePickedEventArgs::DataContextProperty" reason="DP declarations must be properties"/>
			<Member fullName="Windows.UI.Xaml.DependencyProperty Windows.UI.Xaml.Controls.DatePickedEventArgs::TemplatedParentProperty" reason="DP declarations must be properties"/>
			<Member fullName="Windows.UI.Xaml.DependencyProperty Windows.UI.Xaml.Controls.DatePicker::DateProperty" reason="DP declarations must be properties"/>
			<Member fullName="Windows.UI.Xaml.DependencyProperty Windows.UI.Xaml.Controls.DatePicker::DayVisibleProperty" reason="DP declarations must be properties"/>
			<Member fullName="Windows.UI.Xaml.DependencyProperty Windows.UI.Xaml.Controls.DatePicker::MonthVisibleProperty" reason="DP declarations must be properties"/>
			<Member fullName="Windows.UI.Xaml.DependencyProperty Windows.UI.Xaml.Controls.DatePicker::YearVisibleProperty" reason="DP declarations must be properties"/>
			<Member fullName="Windows.UI.Xaml.DependencyProperty Windows.UI.Xaml.Controls.DatePicker::MaxYearProperty" reason="DP declarations must be properties"/>
			<Member fullName="Windows.UI.Xaml.DependencyProperty Windows.UI.Xaml.Controls.DatePicker::MinYearProperty" reason="DP declarations must be properties"/>
			<Member fullName="Windows.UI.Xaml.DependencyProperty Windows.UI.Xaml.Controls.DatePickerFlyout::DateProperty" reason="DP declarations must be properties"/>
			<Member fullName="Windows.UI.Xaml.DependencyProperty Windows.UI.Xaml.Controls.DatePickerFlyout::DayVisibleProperty" reason="DP declarations must be properties"/>
			<Member fullName="Windows.UI.Xaml.DependencyProperty Windows.UI.Xaml.Controls.DatePickerFlyout::MonthVisibleProperty" reason="DP declarations must be properties"/>
			<Member fullName="Windows.UI.Xaml.DependencyProperty Windows.UI.Xaml.Controls.DatePickerFlyout::YearVisibleProperty" reason="DP declarations must be properties"/>
			<Member fullName="Windows.UI.Xaml.DependencyProperty Windows.UI.Xaml.Controls.DatePickerFlyout::MaxYearProperty" reason="DP declarations must be properties"/>
			<Member fullName="Windows.UI.Xaml.DependencyProperty Windows.UI.Xaml.Controls.DatePickerFlyout::MinYearProperty" reason="DP declarations must be properties"/>
			<Member fullName="Windows.UI.Xaml.DependencyProperty Windows.UI.Xaml.Controls.DatePickerFlyoutItem::DataContextProperty" reason="DP declarations must be properties"/>
			<Member fullName="Windows.UI.Xaml.DependencyProperty Windows.UI.Xaml.Controls.DatePickerFlyoutItem::TemplatedParentProperty" reason="DP declarations must be properties"/>
			<Member fullName="Windows.UI.Xaml.DependencyProperty Windows.UI.Xaml.Controls.FlipView::UseTouchAnimationsForAllNavigationProperty" reason="DP declarations must be properties"/>
			<Member fullName="Windows.UI.Xaml.DependencyProperty Windows.UI.Xaml.Controls.Flyout::FlyoutPresenterStyleProperty" reason="DP declarations must be properties"/>
			<Member fullName="Windows.UI.Xaml.DependencyProperty Windows.UI.Xaml.Controls.Flyout::ContentProperty" reason="DP declarations must be properties"/>
			<Member fullName="Windows.UI.Xaml.DependencyProperty Windows.UI.Xaml.Controls.FontIcon::GlyphProperty" reason="DP declarations must be properties"/>
			<Member fullName="Windows.UI.Xaml.DependencyProperty Windows.UI.Xaml.Controls.FontIcon::FontFamilyProperty" reason="DP declarations must be properties"/>
			<Member fullName="Windows.UI.Xaml.DependencyProperty Windows.UI.Xaml.Controls.FontIcon::FontStyleProperty" reason="DP declarations must be properties"/>
			<Member fullName="Windows.UI.Xaml.DependencyProperty Windows.UI.Xaml.Controls.FontIcon::FontSizeProperty" reason="DP declarations must be properties"/>
			<Member fullName="Windows.UI.Xaml.DependencyProperty Windows.UI.Xaml.Controls.Frame::BackStackDepthProperty" reason="DP declarations must be properties"/>
			<Member fullName="Windows.UI.Xaml.DependencyProperty Windows.UI.Xaml.Controls.Frame::BackStackProperty" reason="DP declarations must be properties"/>
			<Member fullName="Windows.UI.Xaml.DependencyProperty Windows.UI.Xaml.Controls.Frame::CacheSizeProperty" reason="DP declarations must be properties"/>
			<Member fullName="Windows.UI.Xaml.DependencyProperty Windows.UI.Xaml.Controls.Frame::CanGoBackProperty" reason="DP declarations must be properties"/>
			<Member fullName="Windows.UI.Xaml.DependencyProperty Windows.UI.Xaml.Controls.Frame::CanGoForwardProperty" reason="DP declarations must be properties"/>
			<Member fullName="Windows.UI.Xaml.DependencyProperty Windows.UI.Xaml.Controls.Frame::CurrentSourcePageTypeProperty" reason="DP declarations must be properties"/>
			<Member fullName="Windows.UI.Xaml.DependencyProperty Windows.UI.Xaml.Controls.Frame::ForwardStackProperty" reason="DP declarations must be properties"/>
			<Member fullName="Windows.UI.Xaml.DependencyProperty Windows.UI.Xaml.Controls.Frame::SourcePageTypeProperty" reason="DP declarations must be properties"/>
			<Member fullName="Windows.UI.Xaml.DependencyProperty Windows.UI.Xaml.Controls.Grid::RowProperty" reason="DP declarations must be properties"/>
			<Member fullName="Windows.UI.Xaml.DependencyProperty Windows.UI.Xaml.Controls.Grid::ColumnProperty" reason="DP declarations must be properties"/>
			<Member fullName="Windows.UI.Xaml.DependencyProperty Windows.UI.Xaml.Controls.Grid::RowSpanProperty" reason="DP declarations must be properties"/>
			<Member fullName="Windows.UI.Xaml.DependencyProperty Windows.UI.Xaml.Controls.Grid::ColumnSpanProperty" reason="DP declarations must be properties"/>
			<Member fullName="Windows.UI.Xaml.DependencyProperty Windows.UI.Xaml.Controls.IconSource::DataContextProperty" reason="DP declarations must be properties"/>
			<Member fullName="Windows.UI.Xaml.DependencyProperty Windows.UI.Xaml.Controls.IconSource::TemplatedParentProperty" reason="DP declarations must be properties"/>
			<Member fullName="Windows.UI.Xaml.DependencyProperty Windows.UI.Xaml.Controls.Image::StretchProperty" reason="DP declarations must be properties"/>
			<Member fullName="Windows.UI.Xaml.DependencyProperty Windows.UI.Xaml.Controls.Image::SourceProperty" reason="DP declarations must be properties"/>
			<Member fullName="Windows.UI.Xaml.DependencyProperty Windows.UI.Xaml.Controls.Image::BackgroundProperty" reason="DP declarations must be properties"/>
			<Member fullName="Windows.UI.Xaml.DependencyProperty Windows.UI.Xaml.Controls.Image::OpacityProperty" reason="DP declarations must be properties"/>
			<Member fullName="Windows.UI.Xaml.DependencyProperty Windows.UI.Xaml.Controls.Image::StyleProperty" reason="DP declarations must be properties"/>
			<Member fullName="Windows.UI.Xaml.DependencyProperty Windows.UI.Xaml.Controls.Image::IsEnabledProperty" reason="DP declarations must be properties"/>
			<Member fullName="Windows.UI.Xaml.DependencyProperty Windows.UI.Xaml.Controls.Image::IsHitTestVisibleProperty" reason="DP declarations must be properties"/>
			<Member fullName="Windows.UI.Xaml.DependencyProperty Windows.UI.Xaml.Controls.Image::VisibilityProperty" reason="DP declarations must be properties"/>
			<Member fullName="Windows.UI.Xaml.DependencyProperty Windows.UI.Xaml.Controls.Image::NameProperty" reason="DP declarations must be properties"/>
			<Member fullName="Windows.UI.Xaml.DependencyProperty Windows.UI.Xaml.Controls.Image::MarginProperty" reason="DP declarations must be properties"/>
			<Member fullName="Windows.UI.Xaml.DependencyProperty Windows.UI.Xaml.Controls.Image::HorizontalAlignmentProperty" reason="DP declarations must be properties"/>
			<Member fullName="Windows.UI.Xaml.DependencyProperty Windows.UI.Xaml.Controls.Image::VerticalAlignmentProperty" reason="DP declarations must be properties"/>
			<Member fullName="Windows.UI.Xaml.DependencyProperty Windows.UI.Xaml.Controls.Image::WidthProperty" reason="DP declarations must be properties"/>
			<Member fullName="Windows.UI.Xaml.DependencyProperty Windows.UI.Xaml.Controls.Image::HeightProperty" reason="DP declarations must be properties"/>
			<Member fullName="Windows.UI.Xaml.DependencyProperty Windows.UI.Xaml.Controls.Image::MinWidthProperty" reason="DP declarations must be properties"/>
			<Member fullName="Windows.UI.Xaml.DependencyProperty Windows.UI.Xaml.Controls.Image::MinHeightProperty" reason="DP declarations must be properties"/>
			<Member fullName="Windows.UI.Xaml.DependencyProperty Windows.UI.Xaml.Controls.Image::MaxWidthProperty" reason="DP declarations must be properties"/>
			<Member fullName="Windows.UI.Xaml.DependencyProperty Windows.UI.Xaml.Controls.Image::MaxHeightProperty" reason="DP declarations must be properties"/>
			<Member fullName="Windows.UI.Xaml.DependencyProperty Windows.UI.Xaml.Controls.Image::TransitionsProperty" reason="DP declarations must be properties"/>
			<Member fullName="Windows.UI.Xaml.DependencyProperty Windows.UI.Xaml.Controls.Image::TagProperty" reason="DP declarations must be properties"/>
			<Member fullName="Windows.UI.Xaml.DependencyProperty Windows.UI.Xaml.Controls.Image::RenderTransformProperty" reason="DP declarations must be properties"/>
			<Member fullName="Windows.UI.Xaml.DependencyProperty Windows.UI.Xaml.Controls.Image::RenderTransformOriginProperty" reason="DP declarations must be properties"/>
			<Member fullName="Windows.UI.Xaml.DependencyProperty Windows.UI.Xaml.Controls.Image::DataContextProperty" reason="DP declarations must be properties"/>
			<Member fullName="Windows.UI.Xaml.DependencyProperty Windows.UI.Xaml.Controls.Image::TemplatedParentProperty" reason="DP declarations must be properties"/>
			<Member fullName="Windows.UI.Xaml.DependencyProperty Windows.UI.Xaml.Controls.InkToolbarCustomPen::DataContextProperty" reason="DP declarations must be properties"/>
			<Member fullName="Windows.UI.Xaml.DependencyProperty Windows.UI.Xaml.Controls.InkToolbarCustomPen::TemplatedParentProperty" reason="DP declarations must be properties"/>
			<Member fullName="Windows.UI.Xaml.DependencyProperty Windows.UI.Xaml.Controls.ItemsControl::ItemsSourceProperty" reason="DP declarations must be properties"/>
			<Member fullName="Windows.UI.Xaml.DependencyProperty Windows.UI.Xaml.Controls.ItemsControl::ItemContainerStyleProperty" reason="DP declarations must be properties"/>
			<Member fullName="Windows.UI.Xaml.DependencyProperty Windows.UI.Xaml.Controls.ItemsControl::ItemContainerStyleSelectorProperty" reason="DP declarations must be properties"/>
			<Member fullName="Windows.UI.Xaml.DependencyProperty Windows.UI.Xaml.Controls.ItemsControl::IsGroupingProperty" reason="DP declarations must be properties"/>
			<Member fullName="Windows.UI.Xaml.DependencyProperty Windows.UI.Xaml.Controls.ItemsControl::DisplayMemberPathProperty" reason="DP declarations must be properties"/>
			<Member fullName="Windows.UI.Xaml.DependencyProperty Windows.UI.Xaml.Controls.ItemsPickedEventArgs::DataContextProperty" reason="DP declarations must be properties"/>
			<Member fullName="Windows.UI.Xaml.DependencyProperty Windows.UI.Xaml.Controls.ItemsPickedEventArgs::TemplatedParentProperty" reason="DP declarations must be properties"/>
			<Member fullName="Windows.UI.Xaml.DependencyProperty Windows.UI.Xaml.Controls.ItemsStackPanel::AreStickyGroupHeadersEnabledProperty" reason="DP declarations must be properties"/>
			<Member fullName="Windows.UI.Xaml.DependencyProperty Windows.UI.Xaml.Controls.ItemsStackPanel::GroupHeaderPlacementProperty" reason="DP declarations must be properties"/>
			<Member fullName="Windows.UI.Xaml.DependencyProperty Windows.UI.Xaml.Controls.ItemsStackPanel::GroupPaddingProperty" reason="DP declarations must be properties"/>
			<Member fullName="Windows.UI.Xaml.DependencyProperty Windows.UI.Xaml.Controls.ItemsStackPanel::OrientationProperty" reason="DP declarations must be properties"/>
			<Member fullName="Windows.UI.Xaml.DependencyProperty Windows.UI.Xaml.Controls.ItemsStackPanel::CacheLengthProperty" reason="DP declarations must be properties"/>
			<Member fullName="Windows.UI.Xaml.DependencyProperty Windows.UI.Xaml.Controls.ItemsWrapGrid::AreStickyGroupHeadersEnabledProperty" reason="DP declarations must be properties"/>
			<Member fullName="Windows.UI.Xaml.DependencyProperty Windows.UI.Xaml.Controls.ItemsWrapGrid::GroupHeaderPlacementProperty" reason="DP declarations must be properties"/>
			<Member fullName="Windows.UI.Xaml.DependencyProperty Windows.UI.Xaml.Controls.ItemsWrapGrid::GroupPaddingProperty" reason="DP declarations must be properties"/>
			<Member fullName="Windows.UI.Xaml.DependencyProperty Windows.UI.Xaml.Controls.ItemsWrapGrid::ItemHeightProperty" reason="DP declarations must be properties"/>
			<Member fullName="Windows.UI.Xaml.DependencyProperty Windows.UI.Xaml.Controls.ItemsWrapGrid::ItemWidthProperty" reason="DP declarations must be properties"/>
			<Member fullName="Windows.UI.Xaml.DependencyProperty Windows.UI.Xaml.Controls.ItemsWrapGrid::OrientationProperty" reason="DP declarations must be properties"/>
			<Member fullName="Windows.UI.Xaml.DependencyProperty Windows.UI.Xaml.Controls.ItemsWrapGrid::MaximumRowsOrColumnsProperty" reason="DP declarations must be properties"/>
			<Member fullName="Windows.UI.Xaml.DependencyProperty Windows.UI.Xaml.Controls.ItemsWrapGrid::CacheLengthProperty" reason="DP declarations must be properties"/>
			<Member fullName="Windows.UI.Xaml.DependencyProperty Windows.UI.Xaml.Controls.ListViewBase::HeaderProperty" reason="DP declarations must be properties"/>
			<Member fullName="Windows.UI.Xaml.DependencyProperty Windows.UI.Xaml.Controls.ListViewBase::HeaderTemplateProperty" reason="DP declarations must be properties"/>
			<Member fullName="Windows.UI.Xaml.DependencyProperty Windows.UI.Xaml.Controls.ListViewBase::FooterProperty" reason="DP declarations must be properties"/>
			<Member fullName="Windows.UI.Xaml.DependencyProperty Windows.UI.Xaml.Controls.ListViewBase::FooterTemplateProperty" reason="DP declarations must be properties"/>
			<Member fullName="Windows.UI.Xaml.DependencyProperty Windows.UI.Xaml.Controls.ListViewBase::SelectionModeProperty" reason="DP declarations must be properties"/>
			<Member fullName="Windows.UI.Xaml.DependencyProperty Windows.UI.Xaml.Controls.ListViewBase::IsItemClickEnabledProperty" reason="DP declarations must be properties"/>
			<Member fullName="Windows.UI.Xaml.DependencyProperty Windows.UI.Xaml.Controls.ListViewBase::DataFetchSizeProperty" reason="DP declarations must be properties"/>
			<Member fullName="Windows.UI.Xaml.DependencyProperty Windows.UI.Xaml.Controls.ListViewBase::IncrementalLoadingThresholdProperty" reason="DP declarations must be properties"/>
			<Member fullName="Windows.UI.Xaml.DependencyProperty Windows.UI.Xaml.Controls.ListViewBase::IncrementalLoadingTriggerProperty" reason="DP declarations must be properties"/>
			<Member fullName="Windows.UI.Xaml.DependencyProperty Windows.UI.Xaml.Controls.MenuFlyout::ItemsProperty" reason="DP declarations must be properties"/>
			<Member fullName="Windows.UI.Xaml.DependencyProperty Windows.UI.Xaml.Controls.NavigationViewTemplateSettings::DataContextProperty" reason="DP declarations must be properties"/>
			<Member fullName="Windows.UI.Xaml.DependencyProperty Windows.UI.Xaml.Controls.NavigationViewTemplateSettings::TemplatedParentProperty" reason="DP declarations must be properties"/>
			<Member fullName="Windows.UI.Xaml.DependencyProperty Windows.UI.Xaml.Controls.Panel::ChildrenTransitionsProperty" reason="DP declarations must be properties"/>
			<Member fullName="Windows.UI.Xaml.DependencyProperty Windows.UI.Xaml.Controls.Panel::PaddingProperty" reason="DP declarations must be properties"/>
			<Member fullName="Windows.UI.Xaml.DependencyProperty Windows.UI.Xaml.Controls.Panel::BorderThicknessProperty" reason="DP declarations must be properties"/>
			<Member fullName="Windows.UI.Xaml.DependencyProperty Windows.UI.Xaml.Controls.Panel::BorderBrushProperty" reason="DP declarations must be properties"/>
			<Member fullName="Windows.UI.Xaml.DependencyProperty Windows.UI.Xaml.Controls.Panel::CornerRadiusProperty" reason="DP declarations must be properties"/>
			<Member fullName="Windows.UI.Xaml.DependencyProperty Windows.UI.Xaml.Controls.Panel::IsItemsHostProperty" reason="DP declarations must be properties"/>
			<Member fullName="Windows.UI.Xaml.DependencyProperty Windows.UI.Xaml.Controls.PasswordBox::PasswordProperty" reason="DP declarations must be properties"/>
			<Member fullName="Windows.UI.Xaml.DependencyProperty Windows.UI.Xaml.Controls.PathIcon::DataProperty" reason="DP declarations must be properties"/>
			<Member fullName="Windows.UI.Xaml.DependencyProperty Windows.UI.Xaml.Controls.PickerConfirmedEventArgs::DataContextProperty" reason="DP declarations must be properties"/>
			<Member fullName="Windows.UI.Xaml.DependencyProperty Windows.UI.Xaml.Controls.PickerConfirmedEventArgs::TemplatedParentProperty" reason="DP declarations must be properties"/>
			<Member fullName="Windows.UI.Xaml.DependencyProperty Windows.UI.Xaml.Controls.PivotItem::HeaderProperty" reason="DP declarations must be properties"/>
			<Member fullName="Windows.UI.Xaml.DependencyProperty Windows.UI.Xaml.Controls.ProgressBar::IsIndeterminateProperty" reason="DP declarations must be properties"/>
			<Member fullName="Windows.UI.Xaml.DependencyProperty Windows.UI.Xaml.Controls.ProgressBar::ShowErrorProperty" reason="DP declarations must be properties"/>
			<Member fullName="Windows.UI.Xaml.DependencyProperty Windows.UI.Xaml.Controls.ProgressBar::ShowPausedProperty" reason="DP declarations must be properties"/>
			<Member fullName="Windows.UI.Xaml.DependencyProperty Windows.UI.Xaml.Controls.ProgressRing::ForegroundProperty" reason="DP declarations must be properties"/>
			<Member fullName="Windows.UI.Xaml.DependencyProperty Windows.UI.Xaml.Controls.ProgressRing::IsActiveProperty" reason="DP declarations must be properties"/>
			<Member fullName="Windows.UI.Xaml.DependencyProperty Windows.UI.Xaml.Controls.ProgressRing::BackgroundProperty" reason="DP declarations must be properties"/>
			<Member fullName="Windows.UI.Xaml.DependencyProperty Windows.UI.Xaml.Controls.ProgressRing::OpacityProperty" reason="DP declarations must be properties"/>
			<Member fullName="Windows.UI.Xaml.DependencyProperty Windows.UI.Xaml.Controls.ProgressRing::StyleProperty" reason="DP declarations must be properties"/>
			<Member fullName="Windows.UI.Xaml.DependencyProperty Windows.UI.Xaml.Controls.ProgressRing::IsEnabledProperty" reason="DP declarations must be properties"/>
			<Member fullName="Windows.UI.Xaml.DependencyProperty Windows.UI.Xaml.Controls.ProgressRing::IsHitTestVisibleProperty" reason="DP declarations must be properties"/>
			<Member fullName="Windows.UI.Xaml.DependencyProperty Windows.UI.Xaml.Controls.ProgressRing::VisibilityProperty" reason="DP declarations must be properties"/>
			<Member fullName="Windows.UI.Xaml.DependencyProperty Windows.UI.Xaml.Controls.ProgressRing::NameProperty" reason="DP declarations must be properties"/>
			<Member fullName="Windows.UI.Xaml.DependencyProperty Windows.UI.Xaml.Controls.ProgressRing::MarginProperty" reason="DP declarations must be properties"/>
			<Member fullName="Windows.UI.Xaml.DependencyProperty Windows.UI.Xaml.Controls.ProgressRing::HorizontalAlignmentProperty" reason="DP declarations must be properties"/>
			<Member fullName="Windows.UI.Xaml.DependencyProperty Windows.UI.Xaml.Controls.ProgressRing::VerticalAlignmentProperty" reason="DP declarations must be properties"/>
			<Member fullName="Windows.UI.Xaml.DependencyProperty Windows.UI.Xaml.Controls.ProgressRing::WidthProperty" reason="DP declarations must be properties"/>
			<Member fullName="Windows.UI.Xaml.DependencyProperty Windows.UI.Xaml.Controls.ProgressRing::HeightProperty" reason="DP declarations must be properties"/>
			<Member fullName="Windows.UI.Xaml.DependencyProperty Windows.UI.Xaml.Controls.ProgressRing::MinWidthProperty" reason="DP declarations must be properties"/>
			<Member fullName="Windows.UI.Xaml.DependencyProperty Windows.UI.Xaml.Controls.ProgressRing::MinHeightProperty" reason="DP declarations must be properties"/>
			<Member fullName="Windows.UI.Xaml.DependencyProperty Windows.UI.Xaml.Controls.ProgressRing::MaxWidthProperty" reason="DP declarations must be properties"/>
			<Member fullName="Windows.UI.Xaml.DependencyProperty Windows.UI.Xaml.Controls.ProgressRing::MaxHeightProperty" reason="DP declarations must be properties"/>
			<Member fullName="Windows.UI.Xaml.DependencyProperty Windows.UI.Xaml.Controls.ProgressRing::TransitionsProperty" reason="DP declarations must be properties"/>
			<Member fullName="Windows.UI.Xaml.DependencyProperty Windows.UI.Xaml.Controls.ProgressRing::TagProperty" reason="DP declarations must be properties"/>
			<Member fullName="Windows.UI.Xaml.DependencyProperty Windows.UI.Xaml.Controls.ProgressRing::RenderTransformProperty" reason="DP declarations must be properties"/>
			<Member fullName="Windows.UI.Xaml.DependencyProperty Windows.UI.Xaml.Controls.ProgressRing::RenderTransformOriginProperty" reason="DP declarations must be properties"/>
			<Member fullName="Windows.UI.Xaml.DependencyProperty Windows.UI.Xaml.Controls.RadioButton::GroupNameProperty" reason="DP declarations must be properties"/>
			<Member fullName="Windows.UI.Xaml.DependencyProperty Windows.UI.Xaml.Controls.RatingItemInfo::DataContextProperty" reason="DP declarations must be properties"/>
			<Member fullName="Windows.UI.Xaml.DependencyProperty Windows.UI.Xaml.Controls.RatingItemInfo::TemplatedParentProperty" reason="DP declarations must be properties"/>
			<Member fullName="Windows.UI.Xaml.DependencyProperty Windows.UI.Xaml.Controls.RelativePanel::AlignBottomWithPanelProperty" reason="DP declarations must be properties"/>
			<Member fullName="Windows.UI.Xaml.DependencyProperty Windows.UI.Xaml.Controls.RelativePanel::AlignLeftWithPanelProperty" reason="DP declarations must be properties"/>
			<Member fullName="Windows.UI.Xaml.DependencyProperty Windows.UI.Xaml.Controls.RelativePanel::AlignRightWithPanelProperty" reason="DP declarations must be properties"/>
			<Member fullName="Windows.UI.Xaml.DependencyProperty Windows.UI.Xaml.Controls.RelativePanel::AlignTopWithPanelProperty" reason="DP declarations must be properties"/>
			<Member fullName="Windows.UI.Xaml.DependencyProperty Windows.UI.Xaml.Controls.RelativePanel::AlignHorizontalCenterWithPanelProperty" reason="DP declarations must be properties"/>
			<Member fullName="Windows.UI.Xaml.DependencyProperty Windows.UI.Xaml.Controls.RelativePanel::AlignVerticalCenterWithPanelProperty" reason="DP declarations must be properties"/>
			<Member fullName="Windows.UI.Xaml.DependencyProperty Windows.UI.Xaml.Controls.RelativePanel::AlignBottomWithProperty" reason="DP declarations must be properties"/>
			<Member fullName="Windows.UI.Xaml.DependencyProperty Windows.UI.Xaml.Controls.RelativePanel::AlignLeftWithProperty" reason="DP declarations must be properties"/>
			<Member fullName="Windows.UI.Xaml.DependencyProperty Windows.UI.Xaml.Controls.RelativePanel::AlignRightWithProperty" reason="DP declarations must be properties"/>
			<Member fullName="Windows.UI.Xaml.DependencyProperty Windows.UI.Xaml.Controls.RelativePanel::AlignTopWithProperty" reason="DP declarations must be properties"/>
			<Member fullName="Windows.UI.Xaml.DependencyProperty Windows.UI.Xaml.Controls.RelativePanel::AlignHorizontalCenterWithProperty" reason="DP declarations must be properties"/>
			<Member fullName="Windows.UI.Xaml.DependencyProperty Windows.UI.Xaml.Controls.RelativePanel::AlignVerticalCenterWithProperty" reason="DP declarations must be properties"/>
			<Member fullName="Windows.UI.Xaml.DependencyProperty Windows.UI.Xaml.Controls.RelativePanel::AboveProperty" reason="DP declarations must be properties"/>
			<Member fullName="Windows.UI.Xaml.DependencyProperty Windows.UI.Xaml.Controls.RelativePanel::BelowProperty" reason="DP declarations must be properties"/>
			<Member fullName="Windows.UI.Xaml.DependencyProperty Windows.UI.Xaml.Controls.RelativePanel::LeftOfProperty" reason="DP declarations must be properties"/>
			<Member fullName="Windows.UI.Xaml.DependencyProperty Windows.UI.Xaml.Controls.RelativePanel::RightOfProperty" reason="DP declarations must be properties"/>
			<Member fullName="Windows.UI.Xaml.DependencyProperty Windows.UI.Xaml.Controls.RowDefinition::HeightProperty" reason="DP declarations must be properties"/>
			<Member fullName="Windows.UI.Xaml.DependencyProperty Windows.UI.Xaml.Controls.RowDefinition::DataContextProperty" reason="DP declarations must be properties"/>
			<Member fullName="Windows.UI.Xaml.DependencyProperty Windows.UI.Xaml.Controls.RowDefinition::TemplatedParentProperty" reason="DP declarations must be properties"/>
			<Member fullName="Windows.UI.Xaml.DependencyProperty Windows.UI.Xaml.Controls.ScrollContentPresenter::BackgroundProperty" reason="DP declarations must be properties"/>
			<Member fullName="Windows.UI.Xaml.DependencyProperty Windows.UI.Xaml.Controls.ScrollContentPresenter::OpacityProperty" reason="DP declarations must be properties"/>
			<Member fullName="Windows.UI.Xaml.DependencyProperty Windows.UI.Xaml.Controls.ScrollContentPresenter::StyleProperty" reason="DP declarations must be properties"/>
			<Member fullName="Windows.UI.Xaml.DependencyProperty Windows.UI.Xaml.Controls.ScrollContentPresenter::IsEnabledProperty" reason="DP declarations must be properties"/>
			<Member fullName="Windows.UI.Xaml.DependencyProperty Windows.UI.Xaml.Controls.ScrollContentPresenter::IsHitTestVisibleProperty" reason="DP declarations must be properties"/>
			<Member fullName="Windows.UI.Xaml.DependencyProperty Windows.UI.Xaml.Controls.ScrollContentPresenter::VisibilityProperty" reason="DP declarations must be properties"/>
			<Member fullName="Windows.UI.Xaml.DependencyProperty Windows.UI.Xaml.Controls.ScrollContentPresenter::NameProperty" reason="DP declarations must be properties"/>
			<Member fullName="Windows.UI.Xaml.DependencyProperty Windows.UI.Xaml.Controls.ScrollContentPresenter::MarginProperty" reason="DP declarations must be properties"/>
			<Member fullName="Windows.UI.Xaml.DependencyProperty Windows.UI.Xaml.Controls.ScrollContentPresenter::HorizontalAlignmentProperty" reason="DP declarations must be properties"/>
			<Member fullName="Windows.UI.Xaml.DependencyProperty Windows.UI.Xaml.Controls.ScrollContentPresenter::VerticalAlignmentProperty" reason="DP declarations must be properties"/>
			<Member fullName="Windows.UI.Xaml.DependencyProperty Windows.UI.Xaml.Controls.ScrollContentPresenter::WidthProperty" reason="DP declarations must be properties"/>
			<Member fullName="Windows.UI.Xaml.DependencyProperty Windows.UI.Xaml.Controls.ScrollContentPresenter::HeightProperty" reason="DP declarations must be properties"/>
			<Member fullName="Windows.UI.Xaml.DependencyProperty Windows.UI.Xaml.Controls.ScrollContentPresenter::MinWidthProperty" reason="DP declarations must be properties"/>
			<Member fullName="Windows.UI.Xaml.DependencyProperty Windows.UI.Xaml.Controls.ScrollContentPresenter::MinHeightProperty" reason="DP declarations must be properties"/>
			<Member fullName="Windows.UI.Xaml.DependencyProperty Windows.UI.Xaml.Controls.ScrollContentPresenter::MaxWidthProperty" reason="DP declarations must be properties"/>
			<Member fullName="Windows.UI.Xaml.DependencyProperty Windows.UI.Xaml.Controls.ScrollContentPresenter::MaxHeightProperty" reason="DP declarations must be properties"/>
			<Member fullName="Windows.UI.Xaml.DependencyProperty Windows.UI.Xaml.Controls.ScrollContentPresenter::TransitionsProperty" reason="DP declarations must be properties"/>
			<Member fullName="Windows.UI.Xaml.DependencyProperty Windows.UI.Xaml.Controls.ScrollContentPresenter::TagProperty" reason="DP declarations must be properties"/>
			<Member fullName="Windows.UI.Xaml.DependencyProperty Windows.UI.Xaml.Controls.ScrollContentPresenter::RenderTransformProperty" reason="DP declarations must be properties"/>
			<Member fullName="Windows.UI.Xaml.DependencyProperty Windows.UI.Xaml.Controls.ScrollContentPresenter::RenderTransformOriginProperty" reason="DP declarations must be properties"/>
			<Member fullName="Windows.UI.Xaml.DependencyProperty Windows.UI.Xaml.Controls.ScrollContentPresenter::DataContextProperty" reason="DP declarations must be properties"/>
			<Member fullName="Windows.UI.Xaml.DependencyProperty Windows.UI.Xaml.Controls.ScrollContentPresenter::TemplatedParentProperty" reason="DP declarations must be properties"/>
			<Member fullName="Windows.UI.Xaml.DependencyProperty Windows.UI.Xaml.Controls.ScrollViewer::HorizontalScrollBarVisibilityProperty" reason="DP declarations must be properties"/>
			<Member fullName="Windows.UI.Xaml.DependencyProperty Windows.UI.Xaml.Controls.ScrollViewer::VerticalScrollBarVisibilityProperty" reason="DP declarations must be properties"/>
			<Member fullName="Windows.UI.Xaml.DependencyProperty Windows.UI.Xaml.Controls.ScrollViewer::HorizontalScrollModeProperty" reason="DP declarations must be properties"/>
			<Member fullName="Windows.UI.Xaml.DependencyProperty Windows.UI.Xaml.Controls.ScrollViewer::VerticalScrollModeProperty" reason="DP declarations must be properties"/>
			<Member fullName="Windows.UI.Xaml.DependencyProperty Windows.UI.Xaml.Controls.ScrollViewer::ZoomModeProperty" reason="DP declarations must be properties"/>
			<Member fullName="Windows.UI.Xaml.DependencyProperty Windows.UI.Xaml.Controls.ScrollViewer::MinZoomFactorProperty" reason="DP declarations must be properties"/>
			<Member fullName="Windows.UI.Xaml.DependencyProperty Windows.UI.Xaml.Controls.ScrollViewer::MaxZoomFactorProperty" reason="DP declarations must be properties"/>
			<Member fullName="Windows.UI.Xaml.DependencyProperty Windows.UI.Xaml.Controls.ScrollViewer::ZoomFactorProperty" reason="DP declarations must be properties"/>
			<Member fullName="Windows.UI.Xaml.DependencyProperty Windows.UI.Xaml.Controls.Slider::IsTrackerEnabledProperty" reason="DP declarations must be properties"/>
			<Member fullName="Windows.UI.Xaml.DependencyProperty Windows.UI.Xaml.Controls.Slider::StepFrequencyProperty" reason="DP declarations must be properties"/>
			<Member fullName="Windows.UI.Xaml.DependencyProperty Windows.UI.Xaml.Controls.Slider::OrientationProperty" reason="DP declarations must be properties"/>
			<Member fullName="Windows.UI.Xaml.DependencyProperty Windows.UI.Xaml.Controls.Slider::SnapsToProperty" reason="DP declarations must be properties"/>
			<Member fullName="Windows.UI.Xaml.DependencyProperty Windows.UI.Xaml.Controls.Slider::IsThumbToolTipEnabledProperty" reason="DP declarations must be properties"/>
			<Member fullName="Windows.UI.Xaml.DependencyProperty Windows.UI.Xaml.Controls.Slider::IsDirectionReversedProperty" reason="DP declarations must be properties"/>
			<Member fullName="Windows.UI.Xaml.DependencyProperty Windows.UI.Xaml.Controls.Slider::IntermediateValueProperty" reason="DP declarations must be properties"/>
			<Member fullName="Windows.UI.Xaml.DependencyProperty Windows.UI.Xaml.Controls.Slider::TickPlacementProperty" reason="DP declarations must be properties"/>
			<Member fullName="Windows.UI.Xaml.DependencyProperty Windows.UI.Xaml.Controls.Slider::TickFrequencyProperty" reason="DP declarations must be properties"/>
			<Member fullName="Windows.UI.Xaml.DependencyProperty Windows.UI.Xaml.Controls.Slider::ThumbToolTipValueConverterProperty" reason="DP declarations must be properties"/>
			<Member fullName="Windows.UI.Xaml.DependencyProperty Windows.UI.Xaml.Controls.Slider::HeaderTemplateProperty" reason="DP declarations must be properties"/>
			<Member fullName="Windows.UI.Xaml.DependencyProperty Windows.UI.Xaml.Controls.Slider::HeaderProperty" reason="DP declarations must be properties"/>
			<Member fullName="Windows.UI.Xaml.DependencyProperty Windows.UI.Xaml.Controls.SplitView::CompactPaneLengthProperty" reason="DP declarations must be properties"/>
			<Member fullName="Windows.UI.Xaml.DependencyProperty Windows.UI.Xaml.Controls.SplitView::ContentProperty" reason="DP declarations must be properties"/>
			<Member fullName="Windows.UI.Xaml.DependencyProperty Windows.UI.Xaml.Controls.SplitView::PaneProperty" reason="DP declarations must be properties"/>
			<Member fullName="Windows.UI.Xaml.DependencyProperty Windows.UI.Xaml.Controls.SplitView::DisplayModeProperty" reason="DP declarations must be properties"/>
			<Member fullName="Windows.UI.Xaml.DependencyProperty Windows.UI.Xaml.Controls.SplitView::IsPaneOpenProperty" reason="DP declarations must be properties"/>
			<Member fullName="Windows.UI.Xaml.DependencyProperty Windows.UI.Xaml.Controls.SplitView::OpenPaneLengthProperty" reason="DP declarations must be properties"/>
			<Member fullName="Windows.UI.Xaml.DependencyProperty Windows.UI.Xaml.Controls.SplitView::PaneBackgroundProperty" reason="DP declarations must be properties"/>
			<Member fullName="Windows.UI.Xaml.DependencyProperty Windows.UI.Xaml.Controls.SplitView::PanePlacementProperty" reason="DP declarations must be properties"/>
			<Member fullName="Windows.UI.Xaml.DependencyProperty Windows.UI.Xaml.Controls.SplitView::TemplateSettingsProperty" reason="DP declarations must be properties"/>
			<Member fullName="Windows.UI.Xaml.DependencyProperty Windows.UI.Xaml.Controls.StackPanel::OrientationProperty" reason="DP declarations must be properties"/>
			<Member fullName="Windows.UI.Xaml.DependencyProperty Windows.UI.Xaml.Controls.StackPanel::SpacingProperty" reason="DP declarations must be properties"/>
			<Member fullName="Windows.UI.Xaml.DependencyProperty Windows.UI.Xaml.Controls.SwipeItem::DataContextProperty" reason="DP declarations must be properties"/>
			<Member fullName="Windows.UI.Xaml.DependencyProperty Windows.UI.Xaml.Controls.SwipeItem::TemplatedParentProperty" reason="DP declarations must be properties"/>
			<Member fullName="Windows.UI.Xaml.DependencyProperty Windows.UI.Xaml.Controls.SwipeItems::DataContextProperty" reason="DP declarations must be properties"/>
			<Member fullName="Windows.UI.Xaml.DependencyProperty Windows.UI.Xaml.Controls.SwipeItems::TemplatedParentProperty" reason="DP declarations must be properties"/>
			<Member fullName="Windows.UI.Xaml.DependencyProperty Windows.UI.Xaml.Controls.TextBlock::FontStyleProperty" reason="DP declarations must be properties"/>
			<Member fullName="Windows.UI.Xaml.DependencyProperty Windows.UI.Xaml.Controls.TextBlock::TextWrappingProperty" reason="DP declarations must be properties"/>
			<Member fullName="Windows.UI.Xaml.DependencyProperty Windows.UI.Xaml.Controls.TextBlock::FontWeightProperty" reason="DP declarations must be properties"/>
			<Member fullName="Windows.UI.Xaml.DependencyProperty Windows.UI.Xaml.Controls.TextBlock::TextProperty" reason="DP declarations must be properties"/>
			<Member fullName="Windows.UI.Xaml.DependencyProperty Windows.UI.Xaml.Controls.TextBlock::FontFamilyProperty" reason="DP declarations must be properties"/>
			<Member fullName="Windows.UI.Xaml.DependencyProperty Windows.UI.Xaml.Controls.TextBlock::FontSizeProperty" reason="DP declarations must be properties"/>
			<Member fullName="Windows.UI.Xaml.DependencyProperty Windows.UI.Xaml.Controls.TextBlock::MaxLinesProperty" reason="DP declarations must be properties"/>
			<Member fullName="Windows.UI.Xaml.DependencyProperty Windows.UI.Xaml.Controls.TextBlock::TextTrimmingProperty" reason="DP declarations must be properties"/>
			<Member fullName="Windows.UI.Xaml.DependencyProperty Windows.UI.Xaml.Controls.TextBlock::ForegroundProperty" reason="DP declarations must be properties"/>
			<Member fullName="Windows.UI.Xaml.DependencyProperty Windows.UI.Xaml.Controls.TextBlock::TextAlignmentProperty" reason="DP declarations must be properties"/>
			<Member fullName="Windows.UI.Xaml.DependencyProperty Windows.UI.Xaml.Controls.TextBlock::LineHeightProperty" reason="DP declarations must be properties"/>
			<Member fullName="Windows.UI.Xaml.DependencyProperty Windows.UI.Xaml.Controls.TextBlock::LineStackingStrategyProperty" reason="DP declarations must be properties"/>
			<Member fullName="Windows.UI.Xaml.DependencyProperty Windows.UI.Xaml.Controls.TextBox::TextProperty" reason="DP declarations must be properties"/>
			<Member fullName="Windows.UI.Xaml.DependencyProperty Windows.UI.Xaml.Controls.TextBox::PlaceholderTextProperty" reason="DP declarations must be properties"/>
			<Member fullName="Windows.UI.Xaml.DependencyProperty Windows.UI.Xaml.Controls.TextBox::InputScopeProperty" reason="DP declarations must be properties"/>
			<Member fullName="Windows.UI.Xaml.DependencyProperty Windows.UI.Xaml.Controls.TextBox::MaxLengthProperty" reason="DP declarations must be properties"/>
			<Member fullName="Windows.UI.Xaml.DependencyProperty Windows.UI.Xaml.Controls.TextBox::AcceptsReturnProperty" reason="DP declarations must be properties"/>
			<Member fullName="Windows.UI.Xaml.DependencyProperty Windows.UI.Xaml.Controls.TextBox::TextWrappingProperty" reason="DP declarations must be properties"/>
			<Member fullName="Windows.UI.Xaml.DependencyProperty Windows.UI.Xaml.Controls.TextBox::IsReadOnlyProperty" reason="DP declarations must be properties"/>
			<Member fullName="Windows.UI.Xaml.DependencyProperty Windows.UI.Xaml.Controls.TextBox::HeaderProperty" reason="DP declarations must be properties"/>
			<Member fullName="Windows.UI.Xaml.DependencyProperty Windows.UI.Xaml.Controls.TextBox::HeaderTemplateProperty" reason="DP declarations must be properties"/>
			<Member fullName="Windows.UI.Xaml.DependencyProperty Windows.UI.Xaml.Controls.TextBox::IsSpellCheckEnabledProperty" reason="DP declarations must be properties"/>
			<Member fullName="Windows.UI.Xaml.DependencyProperty Windows.UI.Xaml.Controls.TextBox::IsTextPredictionEnabledProperty" reason="DP declarations must be properties"/>
			<Member fullName="Windows.UI.Xaml.DependencyProperty Windows.UI.Xaml.Controls.TextBox::TextAlignmentProperty" reason="DP declarations must be properties"/>
			<Member fullName="Windows.UI.Xaml.DependencyProperty Windows.UI.Xaml.Controls.TextBox::ImeOptionsProperty" reason="DP declarations must be properties"/>
			<Member fullName="Windows.UI.Xaml.DependencyProperty Windows.UI.Xaml.Controls.TimePickedEventArgs::DataContextProperty" reason="DP declarations must be properties"/>
			<Member fullName="Windows.UI.Xaml.DependencyProperty Windows.UI.Xaml.Controls.TimePickedEventArgs::TemplatedParentProperty" reason="DP declarations must be properties"/>
			<Member fullName="Windows.UI.Xaml.DependencyProperty Windows.UI.Xaml.Controls.TimePicker::TimeProperty" reason="DP declarations must be properties"/>
			<Member fullName="Windows.UI.Xaml.DependencyProperty Windows.UI.Xaml.Controls.TimePicker::MinuteIncrementProperty" reason="DP declarations must be properties"/>
			<Member fullName="Windows.UI.Xaml.DependencyProperty Windows.UI.Xaml.Controls.TimePicker::FlyoutPlacementProperty" reason="DP declarations must be properties"/>
			<Member fullName="Windows.UI.Xaml.DependencyProperty Windows.UI.Xaml.Controls.TimePicker::ClockIdentifierProperty" reason="DP declarations must be properties"/>
			<Member fullName="Windows.UI.Xaml.DependencyProperty Windows.UI.Xaml.Controls.TimePickerFlyout::TimeProperty" reason="DP declarations must be properties"/>
			<Member fullName="Windows.UI.Xaml.DependencyProperty Windows.UI.Xaml.Controls.TimePickerFlyout::MinuteIncrementProperty" reason="DP declarations must be properties"/>
			<Member fullName="Windows.UI.Xaml.DependencyProperty Windows.UI.Xaml.Controls.TimePickerFlyout::ClockIdentifierProperty" reason="DP declarations must be properties"/>
			<Member fullName="Windows.UI.Xaml.DependencyProperty Windows.UI.Xaml.Controls.ToggleSwitch::IsOnProperty" reason="DP declarations must be properties"/>
			<Member fullName="Windows.UI.Xaml.DependencyProperty Windows.UI.Xaml.Controls.ToggleSwitch::OnContentTemplateProperty" reason="DP declarations must be properties"/>
			<Member fullName="Windows.UI.Xaml.DependencyProperty Windows.UI.Xaml.Controls.ToggleSwitch::OffContentTemplateProperty" reason="DP declarations must be properties"/>
			<Member fullName="Windows.UI.Xaml.DependencyProperty Windows.UI.Xaml.Controls.ToggleSwitch::HeaderTemplateProperty" reason="DP declarations must be properties"/>
			<Member fullName="Windows.UI.Xaml.DependencyProperty Windows.UI.Xaml.Controls.ToggleSwitch::OnContentProperty" reason="DP declarations must be properties"/>
			<Member fullName="Windows.UI.Xaml.DependencyProperty Windows.UI.Xaml.Controls.ToggleSwitch::OffContentProperty" reason="DP declarations must be properties"/>
			<Member fullName="Windows.UI.Xaml.DependencyProperty Windows.UI.Xaml.Controls.ToggleSwitch::HeaderProperty" reason="DP declarations must be properties"/>
			<Member fullName="Windows.UI.Xaml.DependencyProperty Windows.UI.Xaml.Controls.TreeViewItemTemplateSettings::DataContextProperty" reason="DP declarations must be properties"/>
			<Member fullName="Windows.UI.Xaml.DependencyProperty Windows.UI.Xaml.Controls.TreeViewItemTemplateSettings::TemplatedParentProperty" reason="DP declarations must be properties"/>
			<Member fullName="Windows.UI.Xaml.DependencyProperty Windows.UI.Xaml.Controls.TreeViewNode::DataContextProperty" reason="DP declarations must be properties"/>
			<Member fullName="Windows.UI.Xaml.DependencyProperty Windows.UI.Xaml.Controls.TreeViewNode::TemplatedParentProperty" reason="DP declarations must be properties"/>
			<Member fullName="Windows.UI.Xaml.DependencyProperty Windows.UI.Xaml.Controls.WebView::CanGoBackProperty" reason="DP declarations must be properties"/>
			<Member fullName="Windows.UI.Xaml.DependencyProperty Windows.UI.Xaml.Controls.WebView::CanGoForwardProperty" reason="DP declarations must be properties"/>
			<Member fullName="Windows.UI.Xaml.DependencyProperty Windows.UI.Xaml.Controls.WebView::SourceProperty" reason="DP declarations must be properties"/>
			<Member fullName="Windows.UI.Xaml.DependencyProperty Windows.UI.Xaml.Controls.WebView::IsScrollEnabledProperty" reason="DP declarations must be properties"/>
			<Member fullName="Windows.UI.Xaml.DependencyProperty Windows.UI.Xaml.Controls.AnimatedVisualPlayer::AutoPlayProperty" reason="DP declarations must be properties"/>
			<Member fullName="Windows.UI.Xaml.DependencyProperty Windows.UI.Xaml.Controls.AnimatedVisualPlayer::IsAnimatedVisualLoadedProperty" reason="DP declarations must be properties"/>
			<Member fullName="Windows.UI.Xaml.DependencyProperty Windows.UI.Xaml.Controls.AnimatedVisualPlayer::IsPlayingProperty" reason="DP declarations must be properties"/>
			<Member fullName="Windows.UI.Xaml.DependencyProperty Windows.UI.Xaml.Controls.AnimatedVisualPlayer::PlaybackRateProperty" reason="DP declarations must be properties"/>
			<Member fullName="Windows.UI.Xaml.DependencyProperty Windows.UI.Xaml.Controls.AnimatedVisualPlayer::FallbackContentProperty" reason="DP declarations must be properties"/>
			<Member fullName="Windows.UI.Xaml.DependencyProperty Windows.UI.Xaml.Controls.AnimatedVisualPlayer::SourceProperty" reason="DP declarations must be properties"/>
			<Member fullName="Windows.UI.Xaml.DependencyProperty Windows.UI.Xaml.Controls.AnimatedVisualPlayer::StretchProperty" reason="DP declarations must be properties"/>
			<Member fullName="Windows.UI.Xaml.DependencyProperty Windows.UI.Xaml.Controls.AnimatedVisualPlayer::DurationProperty" reason="DP declarations must be properties"/>
			<Member fullName="Windows.UI.Xaml.DependencyProperty Windows.UI.Xaml.Controls.DatePickerSelector::DateProperty" reason="DP declarations must be properties"/>
			<Member fullName="Windows.UI.Xaml.DependencyProperty Windows.UI.Xaml.Controls.DatePickerSelector::DayVisibleProperty" reason="DP declarations must be properties"/>
			<Member fullName="Windows.UI.Xaml.DependencyProperty Windows.UI.Xaml.Controls.DatePickerSelector::MonthVisibleProperty" reason="DP declarations must be properties"/>
			<Member fullName="Windows.UI.Xaml.DependencyProperty Windows.UI.Xaml.Controls.DatePickerSelector::YearVisibleProperty" reason="DP declarations must be properties"/>
			<Member fullName="Windows.UI.Xaml.DependencyProperty Windows.UI.Xaml.Controls.DatePickerSelector::MaxYearProperty" reason="DP declarations must be properties"/>
			<Member fullName="Windows.UI.Xaml.DependencyProperty Windows.UI.Xaml.Controls.DatePickerSelector::MinYearProperty" reason="DP declarations must be properties"/>
			<Member fullName="Windows.UI.Xaml.DependencyProperty Windows.UI.Xaml.Controls.IconElement::ForegroundProperty" reason="DP declarations must be properties"/>
			<Member fullName="Windows.UI.Xaml.DependencyProperty Windows.UI.Xaml.Controls.NativeListViewBase::BackgroundProperty" reason="DP declarations must be properties"/>
			<Member fullName="Windows.UI.Xaml.DependencyProperty Windows.UI.Xaml.Controls.NativeListViewBase::OpacityProperty" reason="DP declarations must be properties"/>
			<Member fullName="Windows.UI.Xaml.DependencyProperty Windows.UI.Xaml.Controls.NativeListViewBase::StyleProperty" reason="DP declarations must be properties"/>
			<Member fullName="Windows.UI.Xaml.DependencyProperty Windows.UI.Xaml.Controls.NativeListViewBase::IsEnabledProperty" reason="DP declarations must be properties"/>
			<Member fullName="Windows.UI.Xaml.DependencyProperty Windows.UI.Xaml.Controls.NativeListViewBase::IsHitTestVisibleProperty" reason="DP declarations must be properties"/>
			<Member fullName="Windows.UI.Xaml.DependencyProperty Windows.UI.Xaml.Controls.NativeListViewBase::VisibilityProperty" reason="DP declarations must be properties"/>
			<Member fullName="Windows.UI.Xaml.DependencyProperty Windows.UI.Xaml.Controls.NativeListViewBase::NameProperty" reason="DP declarations must be properties"/>
			<Member fullName="Windows.UI.Xaml.DependencyProperty Windows.UI.Xaml.Controls.NativeListViewBase::MarginProperty" reason="DP declarations must be properties"/>
			<Member fullName="Windows.UI.Xaml.DependencyProperty Windows.UI.Xaml.Controls.NativeListViewBase::HorizontalAlignmentProperty" reason="DP declarations must be properties"/>
			<Member fullName="Windows.UI.Xaml.DependencyProperty Windows.UI.Xaml.Controls.NativeListViewBase::VerticalAlignmentProperty" reason="DP declarations must be properties"/>
			<Member fullName="Windows.UI.Xaml.DependencyProperty Windows.UI.Xaml.Controls.NativeListViewBase::WidthProperty" reason="DP declarations must be properties"/>
			<Member fullName="Windows.UI.Xaml.DependencyProperty Windows.UI.Xaml.Controls.NativeListViewBase::HeightProperty" reason="DP declarations must be properties"/>
			<Member fullName="Windows.UI.Xaml.DependencyProperty Windows.UI.Xaml.Controls.NativeListViewBase::MinWidthProperty" reason="DP declarations must be properties"/>
			<Member fullName="Windows.UI.Xaml.DependencyProperty Windows.UI.Xaml.Controls.NativeListViewBase::MinHeightProperty" reason="DP declarations must be properties"/>
			<Member fullName="Windows.UI.Xaml.DependencyProperty Windows.UI.Xaml.Controls.NativeListViewBase::MaxWidthProperty" reason="DP declarations must be properties"/>
			<Member fullName="Windows.UI.Xaml.DependencyProperty Windows.UI.Xaml.Controls.NativeListViewBase::MaxHeightProperty" reason="DP declarations must be properties"/>
			<Member fullName="Windows.UI.Xaml.DependencyProperty Windows.UI.Xaml.Controls.NativeListViewBase::TransitionsProperty" reason="DP declarations must be properties"/>
			<Member fullName="Windows.UI.Xaml.DependencyProperty Windows.UI.Xaml.Controls.NativeListViewBase::TagProperty" reason="DP declarations must be properties"/>
			<Member fullName="Windows.UI.Xaml.DependencyProperty Windows.UI.Xaml.Controls.NativeListViewBase::RenderTransformProperty" reason="DP declarations must be properties"/>
			<Member fullName="Windows.UI.Xaml.DependencyProperty Windows.UI.Xaml.Controls.NativeListViewBase::RenderTransformOriginProperty" reason="DP declarations must be properties"/>
			<Member fullName="Windows.UI.Xaml.DependencyProperty Windows.UI.Xaml.Controls.NativeListViewBase::DataContextProperty" reason="DP declarations must be properties"/>
			<Member fullName="Windows.UI.Xaml.DependencyProperty Windows.UI.Xaml.Controls.NativeListViewBase::TemplatedParentProperty" reason="DP declarations must be properties"/>
			<Member fullName="Windows.UI.Xaml.DependencyProperty Windows.UI.Xaml.Controls.VirtualizingPanelLayout::OrientationProperty" reason="DP declarations must be properties"/>
			<Member fullName="Windows.UI.Xaml.DependencyProperty Windows.UI.Xaml.Controls.VirtualizingPanelLayout::AreStickyGroupHeadersEnabledProperty" reason="DP declarations must be properties"/>
			<Member fullName="Windows.UI.Xaml.DependencyProperty Windows.UI.Xaml.Controls.VirtualizingPanelLayout::GroupHeaderPlacementProperty" reason="DP declarations must be properties"/>
			<Member fullName="Windows.UI.Xaml.DependencyProperty Windows.UI.Xaml.Controls.VirtualizingPanelLayout::GroupPaddingProperty" reason="DP declarations must be properties"/>
			<Member fullName="Windows.UI.Xaml.DependencyProperty Windows.UI.Xaml.Controls.VirtualizingPanelLayout::CacheLengthProperty" reason="DP declarations must be properties"/>
			<Member fullName="Windows.UI.Xaml.DependencyProperty Windows.UI.Xaml.Controls.VirtualizingPanelLayout::DataContextProperty" reason="DP declarations must be properties"/>
			<Member fullName="Windows.UI.Xaml.DependencyProperty Windows.UI.Xaml.Controls.VirtualizingPanelLayout::TemplatedParentProperty" reason="DP declarations must be properties"/>
			<Member fullName="Windows.UI.Xaml.DependencyProperty Windows.UI.Xaml.Controls.PersonPictureTemplateSettings::ActualImageBrushProperty" reason="DP declarations must be properties"/>
			<Member fullName="Windows.UI.Xaml.DependencyProperty Windows.UI.Xaml.Controls.PersonPictureTemplateSettings::ActualInitialsProperty" reason="DP declarations must be properties"/>
			<Member fullName="Windows.UI.Xaml.DependencyProperty Windows.UI.Xaml.Controls.PersonPictureTemplateSettings::DataContextProperty" reason="DP declarations must be properties"/>
			<Member fullName="Windows.UI.Xaml.DependencyProperty Windows.UI.Xaml.Controls.PersonPictureTemplateSettings::TemplatedParentProperty" reason="DP declarations must be properties"/>
			<Member fullName="Windows.UI.Xaml.DependencyProperty Windows.UI.Xaml.Controls.Popup::PopupPanelProperty" reason="DP declarations must be properties"/>
			<Member fullName="Windows.UI.Xaml.DependencyProperty Windows.UI.Xaml.Controls.PopupBase::IsOpenProperty" reason="DP declarations must be properties"/>
			<Member fullName="Windows.UI.Xaml.DependencyProperty Windows.UI.Xaml.Controls.PopupBase::ChildProperty" reason="DP declarations must be properties"/>
			<Member fullName="Windows.UI.Xaml.DependencyProperty Windows.UI.Xaml.Controls.PopupBase::IsLightDismissEnabledProperty" reason="DP declarations must be properties"/>
			<Member fullName="Windows.UI.Xaml.DependencyProperty Windows.UI.Xaml.Controls.PopupBase::HorizontalOffsetProperty" reason="DP declarations must be properties"/>
			<Member fullName="Windows.UI.Xaml.DependencyProperty Windows.UI.Xaml.Controls.PopupBase::VerticalOffsetProperty" reason="DP declarations must be properties"/>
			<Member fullName="Windows.UI.Xaml.DependencyProperty Windows.UI.Xaml.Controls.TimePickerSelector::TimeProperty" reason="DP declarations must be properties"/>
			<Member fullName="Windows.UI.Xaml.DependencyProperty Windows.UI.Xaml.Controls.TimePickerSelector::MinuteIncrementProperty" reason="DP declarations must be properties"/>
			<Member fullName="Windows.UI.Xaml.DependencyProperty Windows.UI.Xaml.Controls.TimePickerSelector::ClockIdentifierProperty" reason="DP declarations must be properties"/>
			<Member fullName="Windows.UI.Xaml.DependencyProperty Windows.UI.Xaml.Controls.NativePagedView::BackgroundProperty" reason="DP declarations must be properties"/>
			<Member fullName="Windows.UI.Xaml.DependencyProperty Windows.UI.Xaml.Controls.NativePagedView::OpacityProperty" reason="DP declarations must be properties"/>
			<Member fullName="Windows.UI.Xaml.DependencyProperty Windows.UI.Xaml.Controls.NativePagedView::StyleProperty" reason="DP declarations must be properties"/>
			<Member fullName="Windows.UI.Xaml.DependencyProperty Windows.UI.Xaml.Controls.NativePagedView::IsEnabledProperty" reason="DP declarations must be properties"/>
			<Member fullName="Windows.UI.Xaml.DependencyProperty Windows.UI.Xaml.Controls.NativePagedView::IsHitTestVisibleProperty" reason="DP declarations must be properties"/>
			<Member fullName="Windows.UI.Xaml.DependencyProperty Windows.UI.Xaml.Controls.NativePagedView::VisibilityProperty" reason="DP declarations must be properties"/>
			<Member fullName="Windows.UI.Xaml.DependencyProperty Windows.UI.Xaml.Controls.NativePagedView::NameProperty" reason="DP declarations must be properties"/>
			<Member fullName="Windows.UI.Xaml.DependencyProperty Windows.UI.Xaml.Controls.NativePagedView::MarginProperty" reason="DP declarations must be properties"/>
			<Member fullName="Windows.UI.Xaml.DependencyProperty Windows.UI.Xaml.Controls.NativePagedView::HorizontalAlignmentProperty" reason="DP declarations must be properties"/>
			<Member fullName="Windows.UI.Xaml.DependencyProperty Windows.UI.Xaml.Controls.NativePagedView::VerticalAlignmentProperty" reason="DP declarations must be properties"/>
			<Member fullName="Windows.UI.Xaml.DependencyProperty Windows.UI.Xaml.Controls.NativePagedView::WidthProperty" reason="DP declarations must be properties"/>
			<Member fullName="Windows.UI.Xaml.DependencyProperty Windows.UI.Xaml.Controls.NativePagedView::HeightProperty" reason="DP declarations must be properties"/>
			<Member fullName="Windows.UI.Xaml.DependencyProperty Windows.UI.Xaml.Controls.NativePagedView::MinWidthProperty" reason="DP declarations must be properties"/>
			<Member fullName="Windows.UI.Xaml.DependencyProperty Windows.UI.Xaml.Controls.NativePagedView::MinHeightProperty" reason="DP declarations must be properties"/>
			<Member fullName="Windows.UI.Xaml.DependencyProperty Windows.UI.Xaml.Controls.NativePagedView::MaxWidthProperty" reason="DP declarations must be properties"/>
			<Member fullName="Windows.UI.Xaml.DependencyProperty Windows.UI.Xaml.Controls.NativePagedView::MaxHeightProperty" reason="DP declarations must be properties"/>
			<Member fullName="Windows.UI.Xaml.DependencyProperty Windows.UI.Xaml.Controls.NativePagedView::TransitionsProperty" reason="DP declarations must be properties"/>
			<Member fullName="Windows.UI.Xaml.DependencyProperty Windows.UI.Xaml.Controls.NativePagedView::TagProperty" reason="DP declarations must be properties"/>
			<Member fullName="Windows.UI.Xaml.DependencyProperty Windows.UI.Xaml.Controls.NativePagedView::RenderTransformProperty" reason="DP declarations must be properties"/>
			<Member fullName="Windows.UI.Xaml.DependencyProperty Windows.UI.Xaml.Controls.NativePagedView::RenderTransformOriginProperty" reason="DP declarations must be properties"/>
			<Member fullName="Windows.UI.Xaml.DependencyProperty Windows.UI.Xaml.Controls.NativePagedView::DataContextProperty" reason="DP declarations must be properties"/>
			<Member fullName="Windows.UI.Xaml.DependencyProperty Windows.UI.Xaml.Controls.NativePagedView::TemplatedParentProperty" reason="DP declarations must be properties"/>
			<Member fullName="Windows.UI.Xaml.DependencyProperty Windows.UI.Xaml.Controls.NativePopup::AnchorProperty" reason="DP declarations must be properties"/>
			<Member fullName="Windows.UI.Xaml.DependencyProperty Windows.UI.Xaml.Controls.TextBoxView::ForegroundProperty" reason="DP declarations must be properties"/>
			<Member fullName="Windows.UI.Xaml.DependencyProperty Windows.UI.Xaml.Controls.TextBoxView::BackgroundProperty" reason="DP declarations must be properties"/>
			<Member fullName="Windows.UI.Xaml.DependencyProperty Windows.UI.Xaml.Controls.TextBoxView::OpacityProperty" reason="DP declarations must be properties"/>
			<Member fullName="Windows.UI.Xaml.DependencyProperty Windows.UI.Xaml.Controls.TextBoxView::StyleProperty" reason="DP declarations must be properties"/>
			<Member fullName="Windows.UI.Xaml.DependencyProperty Windows.UI.Xaml.Controls.TextBoxView::IsEnabledProperty" reason="DP declarations must be properties"/>
			<Member fullName="Windows.UI.Xaml.DependencyProperty Windows.UI.Xaml.Controls.TextBoxView::IsHitTestVisibleProperty" reason="DP declarations must be properties"/>
			<Member fullName="Windows.UI.Xaml.DependencyProperty Windows.UI.Xaml.Controls.TextBoxView::VisibilityProperty" reason="DP declarations must be properties"/>
			<Member fullName="Windows.UI.Xaml.DependencyProperty Windows.UI.Xaml.Controls.TextBoxView::NameProperty" reason="DP declarations must be properties"/>
			<Member fullName="Windows.UI.Xaml.DependencyProperty Windows.UI.Xaml.Controls.TextBoxView::MarginProperty" reason="DP declarations must be properties"/>
			<Member fullName="Windows.UI.Xaml.DependencyProperty Windows.UI.Xaml.Controls.TextBoxView::HorizontalAlignmentProperty" reason="DP declarations must be properties"/>
			<Member fullName="Windows.UI.Xaml.DependencyProperty Windows.UI.Xaml.Controls.TextBoxView::VerticalAlignmentProperty" reason="DP declarations must be properties"/>
			<Member fullName="Windows.UI.Xaml.DependencyProperty Windows.UI.Xaml.Controls.TextBoxView::WidthProperty" reason="DP declarations must be properties"/>
			<Member fullName="Windows.UI.Xaml.DependencyProperty Windows.UI.Xaml.Controls.TextBoxView::HeightProperty" reason="DP declarations must be properties"/>
			<Member fullName="Windows.UI.Xaml.DependencyProperty Windows.UI.Xaml.Controls.TextBoxView::MinWidthProperty" reason="DP declarations must be properties"/>
			<Member fullName="Windows.UI.Xaml.DependencyProperty Windows.UI.Xaml.Controls.TextBoxView::MinHeightProperty" reason="DP declarations must be properties"/>
			<Member fullName="Windows.UI.Xaml.DependencyProperty Windows.UI.Xaml.Controls.TextBoxView::MaxWidthProperty" reason="DP declarations must be properties"/>
			<Member fullName="Windows.UI.Xaml.DependencyProperty Windows.UI.Xaml.Controls.TextBoxView::MaxHeightProperty" reason="DP declarations must be properties"/>
			<Member fullName="Windows.UI.Xaml.DependencyProperty Windows.UI.Xaml.Controls.TextBoxView::TransitionsProperty" reason="DP declarations must be properties"/>
			<Member fullName="Windows.UI.Xaml.DependencyProperty Windows.UI.Xaml.Controls.TextBoxView::TagProperty" reason="DP declarations must be properties"/>
			<Member fullName="Windows.UI.Xaml.DependencyProperty Windows.UI.Xaml.Controls.TextBoxView::RenderTransformProperty" reason="DP declarations must be properties"/>
			<Member fullName="Windows.UI.Xaml.DependencyProperty Windows.UI.Xaml.Controls.TextBoxView::RenderTransformOriginProperty" reason="DP declarations must be properties"/>
			<Member fullName="Windows.UI.Xaml.DependencyProperty Windows.UI.Xaml.Controls.TextBoxView::DataContextProperty" reason="DP declarations must be properties"/>
			<Member fullName="Windows.UI.Xaml.DependencyProperty Windows.UI.Xaml.Controls.TextBoxView::TemplatedParentProperty" reason="DP declarations must be properties"/>
			<Member fullName="Windows.UI.Xaml.DependencyProperty Windows.UI.Xaml.Controls.Primitives.AppBarButtonTemplateSettings::DataContextProperty" reason="DP declarations must be properties"/>
			<Member fullName="Windows.UI.Xaml.DependencyProperty Windows.UI.Xaml.Controls.Primitives.AppBarButtonTemplateSettings::TemplatedParentProperty" reason="DP declarations must be properties"/>
			<Member fullName="Windows.UI.Xaml.DependencyProperty Windows.UI.Xaml.Controls.Primitives.AppBarTemplateSettings::HiddenRootMarginProperty" reason="DP declarations must be properties"/>
			<Member fullName="Windows.UI.Xaml.DependencyProperty Windows.UI.Xaml.Controls.Primitives.AppBarTemplateSettings::DataContextProperty" reason="DP declarations must be properties"/>
			<Member fullName="Windows.UI.Xaml.DependencyProperty Windows.UI.Xaml.Controls.Primitives.AppBarTemplateSettings::TemplatedParentProperty" reason="DP declarations must be properties"/>
			<Member fullName="Windows.UI.Xaml.DependencyProperty Windows.UI.Xaml.Controls.Primitives.AppBarToggleButtonTemplateSettings::DataContextProperty" reason="DP declarations must be properties"/>
			<Member fullName="Windows.UI.Xaml.DependencyProperty Windows.UI.Xaml.Controls.Primitives.AppBarToggleButtonTemplateSettings::TemplatedParentProperty" reason="DP declarations must be properties"/>
			<Member fullName="Windows.UI.Xaml.DependencyProperty Windows.UI.Xaml.Controls.Primitives.ButtonBase::CommandProperty" reason="DP declarations must be properties"/>
			<Member fullName="Windows.UI.Xaml.DependencyProperty Windows.UI.Xaml.Controls.Primitives.CalendarViewTemplateSettings::DataContextProperty" reason="DP declarations must be properties"/>
			<Member fullName="Windows.UI.Xaml.DependencyProperty Windows.UI.Xaml.Controls.Primitives.CalendarViewTemplateSettings::TemplatedParentProperty" reason="DP declarations must be properties"/>
			<Member fullName="Windows.UI.Xaml.DependencyProperty Windows.UI.Xaml.Controls.Primitives.ComboBoxTemplateSettings::DataContextProperty" reason="DP declarations must be properties"/>
			<Member fullName="Windows.UI.Xaml.DependencyProperty Windows.UI.Xaml.Controls.Primitives.ComboBoxTemplateSettings::TemplatedParentProperty" reason="DP declarations must be properties"/>
			<Member fullName="Windows.UI.Xaml.DependencyProperty Windows.UI.Xaml.Controls.Primitives.CommandBarFlyoutCommandBarTemplateSettings::DataContextProperty" reason="DP declarations must be properties"/>
			<Member fullName="Windows.UI.Xaml.DependencyProperty Windows.UI.Xaml.Controls.Primitives.CommandBarFlyoutCommandBarTemplateSettings::TemplatedParentProperty" reason="DP declarations must be properties"/>
			<Member fullName="Windows.UI.Xaml.DependencyProperty Windows.UI.Xaml.Controls.Primitives.CommandBarTemplateSettings::DataContextProperty" reason="DP declarations must be properties"/>
			<Member fullName="Windows.UI.Xaml.DependencyProperty Windows.UI.Xaml.Controls.Primitives.CommandBarTemplateSettings::TemplatedParentProperty" reason="DP declarations must be properties"/>
			<Member fullName="Windows.UI.Xaml.DependencyProperty Windows.UI.Xaml.Controls.Primitives.FlyoutBase::DataContextProperty" reason="DP declarations must be properties"/>
			<Member fullName="Windows.UI.Xaml.DependencyProperty Windows.UI.Xaml.Controls.Primitives.FlyoutBase::TemplatedParentProperty" reason="DP declarations must be properties"/>
			<Member fullName="Windows.UI.Xaml.DependencyProperty Windows.UI.Xaml.Controls.Primitives.GridViewItemTemplateSettings::DataContextProperty" reason="DP declarations must be properties"/>
			<Member fullName="Windows.UI.Xaml.DependencyProperty Windows.UI.Xaml.Controls.Primitives.GridViewItemTemplateSettings::TemplatedParentProperty" reason="DP declarations must be properties"/>
			<Member fullName="Windows.UI.Xaml.DependencyProperty Windows.UI.Xaml.Controls.Primitives.JumpListItemBackgroundConverter::DataContextProperty" reason="DP declarations must be properties"/>
			<Member fullName="Windows.UI.Xaml.DependencyProperty Windows.UI.Xaml.Controls.Primitives.JumpListItemBackgroundConverter::TemplatedParentProperty" reason="DP declarations must be properties"/>
			<Member fullName="Windows.UI.Xaml.DependencyProperty Windows.UI.Xaml.Controls.Primitives.JumpListItemForegroundConverter::DataContextProperty" reason="DP declarations must be properties"/>
			<Member fullName="Windows.UI.Xaml.DependencyProperty Windows.UI.Xaml.Controls.Primitives.JumpListItemForegroundConverter::TemplatedParentProperty" reason="DP declarations must be properties"/>
			<Member fullName="Windows.UI.Xaml.DependencyProperty Windows.UI.Xaml.Controls.Primitives.ListViewItemTemplateSettings::DataContextProperty" reason="DP declarations must be properties"/>
			<Member fullName="Windows.UI.Xaml.DependencyProperty Windows.UI.Xaml.Controls.Primitives.ListViewItemTemplateSettings::TemplatedParentProperty" reason="DP declarations must be properties"/>
			<Member fullName="Windows.UI.Xaml.DependencyProperty Windows.UI.Xaml.Controls.Primitives.ProgressBarTemplateSettings::DataContextProperty" reason="DP declarations must be properties"/>
			<Member fullName="Windows.UI.Xaml.DependencyProperty Windows.UI.Xaml.Controls.Primitives.ProgressBarTemplateSettings::TemplatedParentProperty" reason="DP declarations must be properties"/>
			<Member fullName="Windows.UI.Xaml.DependencyProperty Windows.UI.Xaml.Controls.Primitives.ProgressRingTemplateSettings::DataContextProperty" reason="DP declarations must be properties"/>
			<Member fullName="Windows.UI.Xaml.DependencyProperty Windows.UI.Xaml.Controls.Primitives.ProgressRingTemplateSettings::TemplatedParentProperty" reason="DP declarations must be properties"/>
			<Member fullName="Windows.UI.Xaml.DependencyProperty Windows.UI.Xaml.Controls.Primitives.RangeBase::ValueProperty" reason="DP declarations must be properties"/>
			<Member fullName="Windows.UI.Xaml.DependencyProperty Windows.UI.Xaml.Controls.Primitives.RangeBase::MinimumProperty" reason="DP declarations must be properties"/>
			<Member fullName="Windows.UI.Xaml.DependencyProperty Windows.UI.Xaml.Controls.Primitives.RangeBase::MaximumProperty" reason="DP declarations must be properties"/>
			<Member fullName="Windows.UI.Xaml.DependencyProperty Windows.UI.Xaml.Controls.Primitives.RangeBase::SmallChangeProperty" reason="DP declarations must be properties"/>
			<Member fullName="Windows.UI.Xaml.DependencyProperty Windows.UI.Xaml.Controls.Primitives.RangeBase::LargeChangeProperty" reason="DP declarations must be properties"/>
			<Member fullName="Windows.UI.Xaml.DependencyProperty Windows.UI.Xaml.Controls.Primitives.RangeBase::ActualValueProperty" reason="DP declarations must be properties"/>
			<Member fullName="Windows.UI.Xaml.DependencyProperty Windows.UI.Xaml.Controls.Primitives.Selector::SelectedItemProperty" reason="DP declarations must be properties"/>
			<Member fullName="Windows.UI.Xaml.DependencyProperty Windows.UI.Xaml.Controls.Primitives.Selector::SelectedIndexProperty" reason="DP declarations must be properties"/>
			<Member fullName="Windows.UI.Xaml.DependencyProperty Windows.UI.Xaml.Controls.Primitives.SelectorItem::IsSelectedProperty" reason="DP declarations must be properties"/>
			<Member fullName="Windows.UI.Xaml.DependencyProperty Windows.UI.Xaml.Controls.Primitives.SettingsFlyoutTemplateSettings::DataContextProperty" reason="DP declarations must be properties"/>
			<Member fullName="Windows.UI.Xaml.DependencyProperty Windows.UI.Xaml.Controls.Primitives.SettingsFlyoutTemplateSettings::TemplatedParentProperty" reason="DP declarations must be properties"/>
			<Member fullName="Windows.UI.Xaml.DependencyProperty Windows.UI.Xaml.Controls.Primitives.SplitViewTemplateSettings::DataContextProperty" reason="DP declarations must be properties"/>
			<Member fullName="Windows.UI.Xaml.DependencyProperty Windows.UI.Xaml.Controls.Primitives.SplitViewTemplateSettings::TemplatedParentProperty" reason="DP declarations must be properties"/>
			<Member fullName="Windows.UI.Xaml.DependencyProperty Windows.UI.Xaml.Controls.Primitives.Thumb::IsDraggingProperty" reason="DP declarations must be properties"/>
			<Member fullName="Windows.UI.Xaml.DependencyProperty Windows.UI.Xaml.Controls.Primitives.TickBar::FillProperty" reason="DP declarations must be properties"/>
			<Member fullName="Windows.UI.Xaml.DependencyProperty Windows.UI.Xaml.Controls.Primitives.ToggleButton::IsCheckedProperty" reason="DP declarations must be properties"/>
			<Member fullName="Windows.UI.Xaml.DependencyProperty Windows.UI.Xaml.Controls.Primitives.ToggleSwitchTemplateSettings::DataContextProperty" reason="DP declarations must be properties"/>
			<Member fullName="Windows.UI.Xaml.DependencyProperty Windows.UI.Xaml.Controls.Primitives.ToggleSwitchTemplateSettings::TemplatedParentProperty" reason="DP declarations must be properties"/>
			<Member fullName="Windows.UI.Xaml.DependencyProperty Windows.UI.Xaml.Controls.Primitives.ToolTipTemplateSettings::DataContextProperty" reason="DP declarations must be properties"/>
			<Member fullName="Windows.UI.Xaml.DependencyProperty Windows.UI.Xaml.Controls.Primitives.ToolTipTemplateSettings::TemplatedParentProperty" reason="DP declarations must be properties"/>
			<Member fullName="Windows.UI.Xaml.DependencyProperty Windows.UI.Xaml.Controls.Primitives.MenuFlyoutItemTemplateSettings::DataContextProperty" reason="DP declarations must be properties"/>
			<Member fullName="Windows.UI.Xaml.DependencyProperty Windows.UI.Xaml.Controls.Primitives.MenuFlyoutItemTemplateSettings::TemplatedParentProperty" reason="DP declarations must be properties"/>
			<Member fullName="Windows.UI.Xaml.DependencyProperty Windows.UI.Xaml.Controls.Primitives.MenuFlyoutPresenterTemplateSettings::DataContextProperty" reason="DP declarations must be properties"/>
			<Member fullName="Windows.UI.Xaml.DependencyProperty Windows.UI.Xaml.Controls.Primitives.MenuFlyoutPresenterTemplateSettings::TemplatedParentProperty" reason="DP declarations must be properties"/>
			<Member fullName="Windows.UI.Xaml.DependencyProperty Windows.UI.Xaml.Controls.Maps.MapCamera::DataContextProperty" reason="DP declarations must be properties"/>
			<Member fullName="Windows.UI.Xaml.DependencyProperty Windows.UI.Xaml.Controls.Maps.MapCamera::TemplatedParentProperty" reason="DP declarations must be properties"/>
			<Member fullName="Windows.UI.Xaml.DependencyProperty Windows.UI.Xaml.Controls.Maps.MapCustomExperience::DataContextProperty" reason="DP declarations must be properties"/>
			<Member fullName="Windows.UI.Xaml.DependencyProperty Windows.UI.Xaml.Controls.Maps.MapCustomExperience::TemplatedParentProperty" reason="DP declarations must be properties"/>
			<Member fullName="Windows.UI.Xaml.DependencyProperty Windows.UI.Xaml.Controls.Maps.MapElement::DataContextProperty" reason="DP declarations must be properties"/>
			<Member fullName="Windows.UI.Xaml.DependencyProperty Windows.UI.Xaml.Controls.Maps.MapElement::TemplatedParentProperty" reason="DP declarations must be properties"/>
			<Member fullName="Windows.UI.Xaml.DependencyProperty Windows.UI.Xaml.Controls.Maps.MapInputEventArgs::DataContextProperty" reason="DP declarations must be properties"/>
			<Member fullName="Windows.UI.Xaml.DependencyProperty Windows.UI.Xaml.Controls.Maps.MapInputEventArgs::TemplatedParentProperty" reason="DP declarations must be properties"/>
			<Member fullName="Windows.UI.Xaml.DependencyProperty Windows.UI.Xaml.Controls.Maps.MapItemsControl::DataContextProperty" reason="DP declarations must be properties"/>
			<Member fullName="Windows.UI.Xaml.DependencyProperty Windows.UI.Xaml.Controls.Maps.MapItemsControl::TemplatedParentProperty" reason="DP declarations must be properties"/>
			<Member fullName="Windows.UI.Xaml.DependencyProperty Windows.UI.Xaml.Controls.Maps.MapLayer::DataContextProperty" reason="DP declarations must be properties"/>
			<Member fullName="Windows.UI.Xaml.DependencyProperty Windows.UI.Xaml.Controls.Maps.MapLayer::TemplatedParentProperty" reason="DP declarations must be properties"/>
			<Member fullName="Windows.UI.Xaml.DependencyProperty Windows.UI.Xaml.Controls.Maps.MapModel3D::DataContextProperty" reason="DP declarations must be properties"/>
			<Member fullName="Windows.UI.Xaml.DependencyProperty Windows.UI.Xaml.Controls.Maps.MapModel3D::TemplatedParentProperty" reason="DP declarations must be properties"/>
			<Member fullName="Windows.UI.Xaml.DependencyProperty Windows.UI.Xaml.Controls.Maps.MapRouteView::DataContextProperty" reason="DP declarations must be properties"/>
			<Member fullName="Windows.UI.Xaml.DependencyProperty Windows.UI.Xaml.Controls.Maps.MapRouteView::TemplatedParentProperty" reason="DP declarations must be properties"/>
			<Member fullName="Windows.UI.Xaml.DependencyProperty Windows.UI.Xaml.Controls.Maps.MapScene::DataContextProperty" reason="DP declarations must be properties"/>
			<Member fullName="Windows.UI.Xaml.DependencyProperty Windows.UI.Xaml.Controls.Maps.MapScene::TemplatedParentProperty" reason="DP declarations must be properties"/>
			<Member fullName="Windows.UI.Xaml.DependencyProperty Windows.UI.Xaml.Controls.Maps.MapStyleSheet::DataContextProperty" reason="DP declarations must be properties"/>
			<Member fullName="Windows.UI.Xaml.DependencyProperty Windows.UI.Xaml.Controls.Maps.MapStyleSheet::TemplatedParentProperty" reason="DP declarations must be properties"/>
			<Member fullName="Windows.UI.Xaml.DependencyProperty Windows.UI.Xaml.Controls.Maps.MapTileDataSource::DataContextProperty" reason="DP declarations must be properties"/>
			<Member fullName="Windows.UI.Xaml.DependencyProperty Windows.UI.Xaml.Controls.Maps.MapTileDataSource::TemplatedParentProperty" reason="DP declarations must be properties"/>
			<Member fullName="Windows.UI.Xaml.DependencyProperty Windows.UI.Xaml.Controls.Maps.MapTileSource::DataContextProperty" reason="DP declarations must be properties"/>
			<Member fullName="Windows.UI.Xaml.DependencyProperty Windows.UI.Xaml.Controls.Maps.MapTileSource::TemplatedParentProperty" reason="DP declarations must be properties"/>
			<Member fullName="Windows.UI.Xaml.DependencyProperty Windows.UI.Xaml.Controls.Maps.StreetsidePanorama::DataContextProperty" reason="DP declarations must be properties"/>
			<Member fullName="Windows.UI.Xaml.DependencyProperty Windows.UI.Xaml.Controls.Maps.StreetsidePanorama::TemplatedParentProperty" reason="DP declarations must be properties"/>
			<Member fullName="Windows.UI.Xaml.DependencyProperty Windows.UI.Xaml.Automation.AutomationAnnotation::DataContextProperty" reason="DP declarations must be properties"/>
			<Member fullName="Windows.UI.Xaml.DependencyProperty Windows.UI.Xaml.Automation.AutomationAnnotation::TemplatedParentProperty" reason="DP declarations must be properties"/>
			<Member fullName="Windows.UI.Xaml.DependencyProperty Windows.UI.Xaml.Automation.Provider.IRawElementProviderSimple::DataContextProperty" reason="DP declarations must be properties"/>
			<Member fullName="Windows.UI.Xaml.DependencyProperty Windows.UI.Xaml.Automation.Provider.IRawElementProviderSimple::TemplatedParentProperty" reason="DP declarations must be properties"/>
			<Member fullName="Windows.UI.Xaml.DependencyProperty Windows.UI.Xaml.Automation.Peers.AutomationPeer::DataContextProperty" reason="DP declarations must be properties"/>
			<Member fullName="Windows.UI.Xaml.DependencyProperty Windows.UI.Xaml.Automation.Peers.AutomationPeer::TemplatedParentProperty" reason="DP declarations must be properties"/>
			<Member fullName="Windows.UI.Xaml.DependencyProperty Windows.UI.Xaml.Automation.Peers.AutomationPeerAnnotation::DataContextProperty" reason="DP declarations must be properties"/>
			<Member fullName="Windows.UI.Xaml.DependencyProperty Windows.UI.Xaml.Automation.Peers.AutomationPeerAnnotation::TemplatedParentProperty" reason="DP declarations must be properties"/>
			<Member fullName="Windows.UI.Xaml.DependencyProperty Windows.UI.Xaml.Media.Brush::OpacityProperty" reason="DP declarations must be properties"/>
			<Member fullName="Windows.UI.Xaml.DependencyProperty Windows.UI.Xaml.Media.Brush::RelativeTransformProperty" reason="DP declarations must be properties"/>
			<Member fullName="Windows.UI.Xaml.DependencyProperty Windows.UI.Xaml.Media.Brush::DataContextProperty" reason="DP declarations must be properties"/>
			<Member fullName="Windows.UI.Xaml.DependencyProperty Windows.UI.Xaml.Media.Brush::TemplatedParentProperty" reason="DP declarations must be properties"/>
			<Member fullName="Windows.UI.Xaml.DependencyProperty Windows.UI.Xaml.Media.CacheMode::DataContextProperty" reason="DP declarations must be properties"/>
			<Member fullName="Windows.UI.Xaml.DependencyProperty Windows.UI.Xaml.Media.CacheMode::TemplatedParentProperty" reason="DP declarations must be properties"/>
			<Member fullName="Windows.UI.Xaml.DependencyProperty Windows.UI.Xaml.Media.CompositeTransform::CenterXProperty" reason="DP declarations must be properties"/>
			<Member fullName="Windows.UI.Xaml.DependencyProperty Windows.UI.Xaml.Media.CompositeTransform::CenterYProperty" reason="DP declarations must be properties"/>
			<Member fullName="Windows.UI.Xaml.DependencyProperty Windows.UI.Xaml.Media.CompositeTransform::RotationProperty" reason="DP declarations must be properties"/>
			<Member fullName="Windows.UI.Xaml.DependencyProperty Windows.UI.Xaml.Media.CompositeTransform::ScaleXProperty" reason="DP declarations must be properties"/>
			<Member fullName="Windows.UI.Xaml.DependencyProperty Windows.UI.Xaml.Media.CompositeTransform::ScaleYProperty" reason="DP declarations must be properties"/>
			<Member fullName="Windows.UI.Xaml.DependencyProperty Windows.UI.Xaml.Media.CompositeTransform::SkewXProperty" reason="DP declarations must be properties"/>
			<Member fullName="Windows.UI.Xaml.DependencyProperty Windows.UI.Xaml.Media.CompositeTransform::SkewYProperty" reason="DP declarations must be properties"/>
			<Member fullName="Windows.UI.Xaml.DependencyProperty Windows.UI.Xaml.Media.CompositeTransform::TranslateXProperty" reason="DP declarations must be properties"/>
			<Member fullName="Windows.UI.Xaml.DependencyProperty Windows.UI.Xaml.Media.CompositeTransform::TranslateYProperty" reason="DP declarations must be properties"/>
			<Member fullName="Windows.UI.Xaml.DependencyProperty Windows.UI.Xaml.Media.GeneralTransform::DataContextProperty" reason="DP declarations must be properties"/>
			<Member fullName="Windows.UI.Xaml.DependencyProperty Windows.UI.Xaml.Media.GeneralTransform::TemplatedParentProperty" reason="DP declarations must be properties"/>
			<Member fullName="Windows.UI.Xaml.DependencyProperty Windows.UI.Xaml.Media.Geometry::TransformProperty" reason="DP declarations must be properties"/>
			<Member fullName="Windows.UI.Xaml.DependencyProperty Windows.UI.Xaml.Media.Geometry::DataContextProperty" reason="DP declarations must be properties"/>
			<Member fullName="Windows.UI.Xaml.DependencyProperty Windows.UI.Xaml.Media.Geometry::TemplatedParentProperty" reason="DP declarations must be properties"/>
			<Member fullName="Windows.UI.Xaml.DependencyProperty Windows.UI.Xaml.Media.GradientBrush::FallbackColorProperty" reason="DP declarations must be properties"/>
			<Member fullName="Windows.UI.Xaml.DependencyProperty Windows.UI.Xaml.Media.GradientBrush::GradientStopsProperty" reason="DP declarations must be properties"/>
			<Member fullName="Windows.UI.Xaml.DependencyProperty Windows.UI.Xaml.Media.GradientBrush::MappingModeProperty" reason="DP declarations must be properties"/>
			<Member fullName="Windows.UI.Xaml.DependencyProperty Windows.UI.Xaml.Media.GradientStop::ColorProperty" reason="DP declarations must be properties"/>
			<Member fullName="Windows.UI.Xaml.DependencyProperty Windows.UI.Xaml.Media.GradientStop::OffsetProperty" reason="DP declarations must be properties"/>
			<Member fullName="Windows.UI.Xaml.DependencyProperty Windows.UI.Xaml.Media.GradientStop::DataContextProperty" reason="DP declarations must be properties"/>
			<Member fullName="Windows.UI.Xaml.DependencyProperty Windows.UI.Xaml.Media.GradientStop::TemplatedParentProperty" reason="DP declarations must be properties"/>
			<Member fullName="Windows.UI.Xaml.DependencyProperty Windows.UI.Xaml.Media.ImageBrush::AlignmentXProperty" reason="DP declarations must be properties"/>
			<Member fullName="Windows.UI.Xaml.DependencyProperty Windows.UI.Xaml.Media.ImageBrush::AlignmentYProperty" reason="DP declarations must be properties"/>
			<Member fullName="Windows.UI.Xaml.DependencyProperty Windows.UI.Xaml.Media.ImageBrush::StretchProperty" reason="DP declarations must be properties"/>
			<Member fullName="Windows.UI.Xaml.DependencyProperty Windows.UI.Xaml.Media.ImageSource::DataContextProperty" reason="DP declarations must be properties"/>
			<Member fullName="Windows.UI.Xaml.DependencyProperty Windows.UI.Xaml.Media.ImageSource::TemplatedParentProperty" reason="DP declarations must be properties"/>
			<Member fullName="Windows.UI.Xaml.DependencyProperty Windows.UI.Xaml.Media.LinearGradientBrush::StartPointProperty" reason="DP declarations must be properties"/>
			<Member fullName="Windows.UI.Xaml.DependencyProperty Windows.UI.Xaml.Media.LinearGradientBrush::EndPointProperty" reason="DP declarations must be properties"/>
			<Member fullName="Windows.UI.Xaml.DependencyProperty Windows.UI.Xaml.Media.PathFigure::DataContextProperty" reason="DP declarations must be properties"/>
			<Member fullName="Windows.UI.Xaml.DependencyProperty Windows.UI.Xaml.Media.PathFigure::TemplatedParentProperty" reason="DP declarations must be properties"/>
			<Member fullName="Windows.UI.Xaml.DependencyProperty Windows.UI.Xaml.Media.PathSegment::DataContextProperty" reason="DP declarations must be properties"/>
			<Member fullName="Windows.UI.Xaml.DependencyProperty Windows.UI.Xaml.Media.PathSegment::TemplatedParentProperty" reason="DP declarations must be properties"/>
			<Member fullName="Windows.UI.Xaml.DependencyProperty Windows.UI.Xaml.Media.Projection::DataContextProperty" reason="DP declarations must be properties"/>
			<Member fullName="Windows.UI.Xaml.DependencyProperty Windows.UI.Xaml.Media.Projection::TemplatedParentProperty" reason="DP declarations must be properties"/>
			<Member fullName="Windows.UI.Xaml.DependencyProperty Windows.UI.Xaml.Media.RectangleGeometry::RectProperty" reason="DP declarations must be properties"/>
			<Member fullName="Windows.UI.Xaml.DependencyProperty Windows.UI.Xaml.Media.RotateTransform::CenterYProperty" reason="DP declarations must be properties"/>
			<Member fullName="Windows.UI.Xaml.DependencyProperty Windows.UI.Xaml.Media.RotateTransform::CenterXProperty" reason="DP declarations must be properties"/>
			<Member fullName="Windows.UI.Xaml.DependencyProperty Windows.UI.Xaml.Media.RotateTransform::AngleProperty" reason="DP declarations must be properties"/>
			<Member fullName="Windows.UI.Xaml.DependencyProperty Windows.UI.Xaml.Media.ScaleTransform::CenterYProperty" reason="DP declarations must be properties"/>
			<Member fullName="Windows.UI.Xaml.DependencyProperty Windows.UI.Xaml.Media.ScaleTransform::CenterXProperty" reason="DP declarations must be properties"/>
			<Member fullName="Windows.UI.Xaml.DependencyProperty Windows.UI.Xaml.Media.ScaleTransform::ScaleXProperty" reason="DP declarations must be properties"/>
			<Member fullName="Windows.UI.Xaml.DependencyProperty Windows.UI.Xaml.Media.ScaleTransform::ScaleYProperty" reason="DP declarations must be properties"/>
			<Member fullName="Windows.UI.Xaml.DependencyProperty Windows.UI.Xaml.Media.SkewTransform::CenterYProperty" reason="DP declarations must be properties"/>
			<Member fullName="Windows.UI.Xaml.DependencyProperty Windows.UI.Xaml.Media.SkewTransform::CenterXProperty" reason="DP declarations must be properties"/>
			<Member fullName="Windows.UI.Xaml.DependencyProperty Windows.UI.Xaml.Media.SkewTransform::AngleXProperty" reason="DP declarations must be properties"/>
			<Member fullName="Windows.UI.Xaml.DependencyProperty Windows.UI.Xaml.Media.SkewTransform::AngleYProperty" reason="DP declarations must be properties"/>
			<Member fullName="Windows.UI.Xaml.DependencyProperty Windows.UI.Xaml.Media.SolidColorBrush::ColorProperty" reason="DP declarations must be properties"/>
			<Member fullName="Windows.UI.Xaml.DependencyProperty Windows.UI.Xaml.Media.TimelineMarker::DataContextProperty" reason="DP declarations must be properties"/>
			<Member fullName="Windows.UI.Xaml.DependencyProperty Windows.UI.Xaml.Media.TimelineMarker::TemplatedParentProperty" reason="DP declarations must be properties"/>
			<Member fullName="Windows.UI.Xaml.DependencyProperty Windows.UI.Xaml.Media.TransformGroup::ChildrenProperty" reason="DP declarations must be properties"/>
			<Member fullName="Windows.UI.Xaml.DependencyProperty Windows.UI.Xaml.Media.TranslateTransform::XProperty" reason="DP declarations must be properties"/>
			<Member fullName="Windows.UI.Xaml.DependencyProperty Windows.UI.Xaml.Media.TranslateTransform::YProperty" reason="DP declarations must be properties"/>
			<Member fullName="Windows.UI.Xaml.DependencyProperty Windows.UI.Xaml.Media.XamlLight::DataContextProperty" reason="DP declarations must be properties"/>
			<Member fullName="Windows.UI.Xaml.DependencyProperty Windows.UI.Xaml.Media.XamlLight::TemplatedParentProperty" reason="DP declarations must be properties"/>
			<Member fullName="Windows.UI.Xaml.DependencyProperty Windows.UI.Xaml.Media.Media3D.Transform3D::DataContextProperty" reason="DP declarations must be properties"/>
			<Member fullName="Windows.UI.Xaml.DependencyProperty Windows.UI.Xaml.Media.Media3D.Transform3D::TemplatedParentProperty" reason="DP declarations must be properties"/>
			<Member fullName="Windows.UI.Xaml.DependencyProperty Windows.UI.Xaml.Media.Imaging.BitmapImage::UriSourceProperty" reason="DP declarations must be properties"/>
			<Member fullName="Windows.UI.Xaml.DependencyProperty Windows.UI.Xaml.Media.Imaging.BitmapImage::DecodePixelTypeProperty" reason="DP declarations must be properties"/>
			<Member fullName="Windows.UI.Xaml.DependencyProperty Windows.UI.Xaml.Media.Imaging.BitmapImage::DecodePixelWidthProperty" reason="DP declarations must be properties"/>
			<Member fullName="Windows.UI.Xaml.DependencyProperty Windows.UI.Xaml.Media.Imaging.BitmapImage::DecodePixelHeightProperty" reason="DP declarations must be properties"/>
			<Member fullName="Windows.UI.Xaml.DependencyProperty Windows.UI.Xaml.Media.Imaging.BitmapImage::CreateOptionsProperty" reason="DP declarations must be properties"/>
			<Member fullName="Windows.UI.Xaml.DependencyProperty Windows.UI.Xaml.Media.Imaging.BitmapSource::PixelHeightProperty" reason="DP declarations must be properties"/>
			<Member fullName="Windows.UI.Xaml.DependencyProperty Windows.UI.Xaml.Media.Imaging.BitmapSource::PixelWidthProperty" reason="DP declarations must be properties"/>
			<Member fullName="Windows.UI.Xaml.DependencyProperty Windows.UI.Xaml.Media.Animation.BackEase::AmplitudeProperty" reason="DP declarations must be properties"/>
			<Member fullName="Windows.UI.Xaml.DependencyProperty Windows.UI.Xaml.Media.Animation.ColorKeyFrame::DataContextProperty" reason="DP declarations must be properties"/>
			<Member fullName="Windows.UI.Xaml.DependencyProperty Windows.UI.Xaml.Media.Animation.ColorKeyFrame::TemplatedParentProperty" reason="DP declarations must be properties"/>
			<Member fullName="Windows.UI.Xaml.DependencyProperty Windows.UI.Xaml.Media.Animation.DoubleAnimation::ByProperty" reason="DP declarations must be properties"/>
			<Member fullName="Windows.UI.Xaml.DependencyProperty Windows.UI.Xaml.Media.Animation.DoubleAnimation::FromProperty" reason="DP declarations must be properties"/>
			<Member fullName="Windows.UI.Xaml.DependencyProperty Windows.UI.Xaml.Media.Animation.DoubleAnimation::ToProperty" reason="DP declarations must be properties"/>
			<Member fullName="Windows.UI.Xaml.DependencyProperty Windows.UI.Xaml.Media.Animation.DoubleAnimation::EnableDependentAnimationProperty" reason="DP declarations must be properties"/>
			<Member fullName="Windows.UI.Xaml.DependencyProperty Windows.UI.Xaml.Media.Animation.DoubleAnimation::EasingFunctionProperty" reason="DP declarations must be properties"/>
			<Member fullName="Windows.UI.Xaml.DependencyProperty Windows.UI.Xaml.Media.Animation.DoubleAnimationUsingKeyFrames::EnableDependentAnimationProperty" reason="DP declarations must be properties"/>
			<Member fullName="Windows.UI.Xaml.DependencyProperty Windows.UI.Xaml.Media.Animation.DoubleKeyFrame::ValueProperty" reason="DP declarations must be properties"/>
			<Member fullName="Windows.UI.Xaml.DependencyProperty Windows.UI.Xaml.Media.Animation.DoubleKeyFrame::KeyTimeProperty" reason="DP declarations must be properties"/>
			<Member fullName="Windows.UI.Xaml.DependencyProperty Windows.UI.Xaml.Media.Animation.DoubleKeyFrame::DataContextProperty" reason="DP declarations must be properties"/>
			<Member fullName="Windows.UI.Xaml.DependencyProperty Windows.UI.Xaml.Media.Animation.DoubleKeyFrame::TemplatedParentProperty" reason="DP declarations must be properties"/>
			<Member fullName="Windows.UI.Xaml.DependencyProperty Windows.UI.Xaml.Media.Animation.EasingDoubleKeyFrame::EasingFunctionProperty" reason="DP declarations must be properties"/>
			<Member fullName="Windows.UI.Xaml.DependencyProperty Windows.UI.Xaml.Media.Animation.EasingFunctionBase::EasingModeProperty" reason="DP declarations must be properties"/>
			<Member fullName="Windows.UI.Xaml.DependencyProperty Windows.UI.Xaml.Media.Animation.EasingFunctionBase::DataContextProperty" reason="DP declarations must be properties"/>
			<Member fullName="Windows.UI.Xaml.DependencyProperty Windows.UI.Xaml.Media.Animation.EasingFunctionBase::TemplatedParentProperty" reason="DP declarations must be properties"/>
			<Member fullName="Windows.UI.Xaml.DependencyProperty Windows.UI.Xaml.Media.Animation.EntranceThemeTransition::FromHorizontalOffsetProperty" reason="DP declarations must be properties"/>
			<Member fullName="Windows.UI.Xaml.DependencyProperty Windows.UI.Xaml.Media.Animation.EntranceThemeTransition::FromVerticalOffsetProperty" reason="DP declarations must be properties"/>
			<Member fullName="Windows.UI.Xaml.DependencyProperty Windows.UI.Xaml.Media.Animation.EntranceThemeTransition::IsStaggeringEnabledProperty" reason="DP declarations must be properties"/>
			<Member fullName="Windows.UI.Xaml.DependencyProperty Windows.UI.Xaml.Media.Animation.KeySpline::DataContextProperty" reason="DP declarations must be properties"/>
			<Member fullName="Windows.UI.Xaml.DependencyProperty Windows.UI.Xaml.Media.Animation.KeySpline::TemplatedParentProperty" reason="DP declarations must be properties"/>
			<Member fullName="Windows.UI.Xaml.DependencyProperty Windows.UI.Xaml.Media.Animation.NavigationTransitionInfo::DataContextProperty" reason="DP declarations must be properties"/>
			<Member fullName="Windows.UI.Xaml.DependencyProperty Windows.UI.Xaml.Media.Animation.NavigationTransitionInfo::TemplatedParentProperty" reason="DP declarations must be properties"/>
			<Member fullName="Windows.UI.Xaml.DependencyProperty Windows.UI.Xaml.Media.Animation.ObjectKeyFrame::KeyTimeProperty" reason="DP declarations must be properties"/>
			<Member fullName="Windows.UI.Xaml.DependencyProperty Windows.UI.Xaml.Media.Animation.ObjectKeyFrame::ValueProperty" reason="DP declarations must be properties"/>
			<Member fullName="Windows.UI.Xaml.DependencyProperty Windows.UI.Xaml.Media.Animation.ObjectKeyFrame::DataContextProperty" reason="DP declarations must be properties"/>
			<Member fullName="Windows.UI.Xaml.DependencyProperty Windows.UI.Xaml.Media.Animation.ObjectKeyFrame::TemplatedParentProperty" reason="DP declarations must be properties"/>
			<Member fullName="Windows.UI.Xaml.DependencyProperty Windows.UI.Xaml.Media.Animation.PointKeyFrame::DataContextProperty" reason="DP declarations must be properties"/>
			<Member fullName="Windows.UI.Xaml.DependencyProperty Windows.UI.Xaml.Media.Animation.PointKeyFrame::TemplatedParentProperty" reason="DP declarations must be properties"/>
			<Member fullName="Windows.UI.Xaml.DependencyProperty Windows.UI.Xaml.Media.Animation.PowerEase::PowerProperty" reason="DP declarations must be properties"/>
			<Member fullName="Windows.UI.Xaml.DependencyProperty Windows.UI.Xaml.Media.Animation.SplineDoubleKeyFrame::KeySplineProperty" reason="DP declarations must be properties"/>
			<Member fullName="Windows.UI.Xaml.DependencyProperty Windows.UI.Xaml.Media.Animation.Storyboard::TargetNameProperty" reason="DP declarations must be properties"/>
			<Member fullName="Windows.UI.Xaml.DependencyProperty Windows.UI.Xaml.Media.Animation.Storyboard::TargetPropertyProperty" reason="DP declarations must be properties"/>
			<Member fullName="Windows.UI.Xaml.DependencyProperty Windows.UI.Xaml.Media.Animation.Timeline::BeginTimeProperty" reason="DP declarations must be properties"/>
			<Member fullName="Windows.UI.Xaml.DependencyProperty Windows.UI.Xaml.Media.Animation.Timeline::DurationProperty" reason="DP declarations must be properties"/>
			<Member fullName="Windows.UI.Xaml.DependencyProperty Windows.UI.Xaml.Media.Animation.Timeline::FillBehaviorProperty" reason="DP declarations must be properties"/>
			<Member fullName="Windows.UI.Xaml.DependencyProperty Windows.UI.Xaml.Media.Animation.Timeline::RepeatBehaviorProperty" reason="DP declarations must be properties"/>
			<Member fullName="Windows.UI.Xaml.DependencyProperty Windows.UI.Xaml.Media.Animation.Timeline::DataContextProperty" reason="DP declarations must be properties"/>
			<Member fullName="Windows.UI.Xaml.DependencyProperty Windows.UI.Xaml.Media.Animation.Timeline::TemplatedParentProperty" reason="DP declarations must be properties"/>
			<Member fullName="Windows.UI.Xaml.DependencyProperty Windows.UI.Xaml.Media.Animation.Transition::DataContextProperty" reason="DP declarations must be properties"/>
			<Member fullName="Windows.UI.Xaml.DependencyProperty Windows.UI.Xaml.Media.Animation.Transition::TemplatedParentProperty" reason="DP declarations must be properties"/>
			<Member fullName="Windows.UI.Xaml.DependencyProperty Windows.UI.Xaml.Data.BindingBase::DataContextProperty" reason="DP declarations must be properties"/>
			<Member fullName="Windows.UI.Xaml.DependencyProperty Windows.UI.Xaml.Data.BindingBase::TemplatedParentProperty" reason="DP declarations must be properties"/>
			<Member fullName="Windows.UI.Xaml.DependencyProperty Windows.UI.Xaml.Data.CollectionViewSource::IsSourceGroupedProperty" reason="DP declarations must be properties"/>
			<Member fullName="Windows.UI.Xaml.DependencyProperty Windows.UI.Xaml.Data.CollectionViewSource::SourceProperty" reason="DP declarations must be properties"/>
			<Member fullName="Windows.UI.Xaml.DependencyProperty Windows.UI.Xaml.Data.CollectionViewSource::DataContextProperty" reason="DP declarations must be properties"/>
			<Member fullName="Windows.UI.Xaml.DependencyProperty Windows.UI.Xaml.Data.CollectionViewSource::TemplatedParentProperty" reason="DP declarations must be properties"/>
			<Member fullName="Windows.UI.Xaml.DependencyProperty Uno.UI.BaseActivity::DataContextProperty" reason="DP declarations must be properties"/>
			<Member fullName="Windows.UI.Xaml.DependencyProperty Uno.UI.BaseActivity::TemplatedParentProperty" reason="DP declarations must be properties"/>
			<Member fullName="Windows.UI.Xaml.DependencyProperty Uno.UI.BaseFragment::DataContextProperty" reason="DP declarations must be properties"/>
			<Member fullName="Windows.UI.Xaml.DependencyProperty Uno.UI.BaseFragment::TemplatedParentProperty" reason="DP declarations must be properties"/>
			<Member fullName="Windows.UI.Xaml.DependencyProperty Uno.UI.Xaml.XamlInfo::XamlInfoProperty" reason="DP declarations must be properties"/>
			<Member fullName="Windows.UI.Xaml.DependencyProperty Uno.UI.Xaml.Controls.ComboBox::DropDownPreferredPlacementProperty" reason="DP declarations must be properties"/>
			<Member fullName="Windows.UI.Xaml.DependencyProperty Uno.UI.Xaml.Controls.ScrollViewer::UpdatesModeProperty" reason="DP declarations must be properties"/>
			<Member fullName="Windows.UI.Xaml.DependencyProperty Uno.UI.Controls.ManagedItemsStackPanel::OrientationProperty" reason="DP declarations must be properties"/>
			<Member fullName="Windows.UI.Xaml.DependencyProperty Uno.UI.Controls.ManagedItemsStackPanel::CacheLengthProperty" reason="DP declarations must be properties"/>
			<Member fullName="Windows.UI.Xaml.DependencyProperty Uno.UI.Controls.BindableButton::DataContextProperty" reason="DP declarations must be properties"/>
			<Member fullName="Windows.UI.Xaml.DependencyProperty Uno.UI.Controls.BindableButton::TemplatedParentProperty" reason="DP declarations must be properties"/>
			<Member fullName="Windows.UI.Xaml.DependencyProperty Uno.UI.Controls.BindableCheckBox::DataContextProperty" reason="DP declarations must be properties"/>
			<Member fullName="Windows.UI.Xaml.DependencyProperty Uno.UI.Controls.BindableCheckBox::TemplatedParentProperty" reason="DP declarations must be properties"/>
			<Member fullName="Windows.UI.Xaml.DependencyProperty Uno.UI.Controls.BindableDrawerLayout::IsLeftPaneEnabledProperty" reason="DP declarations must be properties"/>
			<Member fullName="Windows.UI.Xaml.DependencyProperty Uno.UI.Controls.BindableDrawerLayout::IsRightPaneEnabledProperty" reason="DP declarations must be properties"/>
			<Member fullName="Windows.UI.Xaml.DependencyProperty Uno.UI.Controls.BindableDrawerLayout::DataContextProperty" reason="DP declarations must be properties"/>
			<Member fullName="Windows.UI.Xaml.DependencyProperty Uno.UI.Controls.BindableDrawerLayout::TemplatedParentProperty" reason="DP declarations must be properties"/>
			<Member fullName="Windows.UI.Xaml.DependencyProperty Uno.UI.Controls.BindableFragment::DataContextProperty" reason="DP declarations must be properties"/>
			<Member fullName="Windows.UI.Xaml.DependencyProperty Uno.UI.Controls.BindableFragment::TemplatedParentProperty" reason="DP declarations must be properties"/>
			<Member fullName="Windows.UI.Xaml.DependencyProperty Uno.UI.Controls.BindableGridView::ItemsSourceProperty" reason="DP declarations must be properties"/>
			<Member fullName="Windows.UI.Xaml.DependencyProperty Uno.UI.Controls.BindableGridView::ItemTemplateProperty" reason="DP declarations must be properties"/>
			<Member fullName="Windows.UI.Xaml.DependencyProperty Uno.UI.Controls.BindableListView::ItemsSourceProperty" reason="DP declarations must be properties"/>
			<Member fullName="Windows.UI.Xaml.DependencyProperty Uno.UI.Controls.BindableListView::DataContextProperty" reason="DP declarations must be properties"/>
			<Member fullName="Windows.UI.Xaml.DependencyProperty Uno.UI.Controls.BindableListView::TemplatedParentProperty" reason="DP declarations must be properties"/>
			<Member fullName="Windows.UI.Xaml.DependencyProperty Uno.UI.Controls.BindableProgressBar::DataContextProperty" reason="DP declarations must be properties"/>
			<Member fullName="Windows.UI.Xaml.DependencyProperty Uno.UI.Controls.BindableProgressBar::TemplatedParentProperty" reason="DP declarations must be properties"/>
			<Member fullName="Windows.UI.Xaml.DependencyProperty Uno.UI.Controls.BindableRadioButton::DataContextProperty" reason="DP declarations must be properties"/>
			<Member fullName="Windows.UI.Xaml.DependencyProperty Uno.UI.Controls.BindableRadioButton::TemplatedParentProperty" reason="DP declarations must be properties"/>
			<Member fullName="Windows.UI.Xaml.DependencyProperty Uno.UI.Controls.BindableSeekBar::DataContextProperty" reason="DP declarations must be properties"/>
			<Member fullName="Windows.UI.Xaml.DependencyProperty Uno.UI.Controls.BindableSeekBar::TemplatedParentProperty" reason="DP declarations must be properties"/>
			<Member fullName="Windows.UI.Xaml.DependencyProperty Uno.UI.Controls.BindableSwitchCompat::TextColorProperty" reason="DP declarations must be properties"/>
			<Member fullName="Windows.UI.Xaml.DependencyProperty Uno.UI.Controls.BindableSwitchCompat::ThumbTintProperty" reason="DP declarations must be properties"/>
			<Member fullName="Windows.UI.Xaml.DependencyProperty Uno.UI.Controls.BindableSwitchCompat::TrackTintProperty" reason="DP declarations must be properties"/>
			<Member fullName="Windows.UI.Xaml.DependencyProperty Uno.UI.Controls.BindableSwitchCompat::DataContextProperty" reason="DP declarations must be properties"/>
			<Member fullName="Windows.UI.Xaml.DependencyProperty Uno.UI.Controls.BindableSwitchCompat::TemplatedParentProperty" reason="DP declarations must be properties"/>
			<Member fullName="Windows.UI.Xaml.DependencyProperty Uno.UI.Controls.BindableToggleButton::DataContextProperty" reason="DP declarations must be properties"/>
			<Member fullName="Windows.UI.Xaml.DependencyProperty Uno.UI.Controls.BindableToggleButton::TemplatedParentProperty" reason="DP declarations must be properties"/>
			<Member fullName="Windows.UI.Xaml.DependencyProperty Uno.UI.Controls.BindableView::DataContextProperty" reason="DP declarations must be properties"/>
			<Member fullName="Windows.UI.Xaml.DependencyProperty Uno.UI.Controls.BindableView::TemplatedParentProperty" reason="DP declarations must be properties"/>
			<Member fullName="Windows.UI.Xaml.DependencyProperty Uno.UI.Controls.Legacy.GridView::SelectionModeProperty" reason="DP declarations must be properties"/>
			<Member fullName="Windows.UI.Xaml.DependencyProperty Uno.UI.Controls.Legacy.GridView::SelectedItemsProperty" reason="DP declarations must be properties"/>
			<Member fullName="Windows.UI.Xaml.DependencyProperty Uno.UI.Controls.Legacy.GridView::SelectedItemProperty" reason="DP declarations must be properties"/>
			<Member fullName="Windows.UI.Xaml.DependencyProperty Uno.UI.Controls.Legacy.GridView::UnselectOnClickProperty" reason="DP declarations must be properties"/>
			<Member fullName="Windows.UI.Xaml.DependencyProperty Uno.UI.Controls.Legacy.GridView::BackgroundProperty" reason="DP declarations must be properties"/>
			<Member fullName="Windows.UI.Xaml.DependencyProperty Uno.UI.Controls.Legacy.GridView::OpacityProperty" reason="DP declarations must be properties"/>
			<Member fullName="Windows.UI.Xaml.DependencyProperty Uno.UI.Controls.Legacy.GridView::StyleProperty" reason="DP declarations must be properties"/>
			<Member fullName="Windows.UI.Xaml.DependencyProperty Uno.UI.Controls.Legacy.GridView::IsEnabledProperty" reason="DP declarations must be properties"/>
			<Member fullName="Windows.UI.Xaml.DependencyProperty Uno.UI.Controls.Legacy.GridView::IsHitTestVisibleProperty" reason="DP declarations must be properties"/>
			<Member fullName="Windows.UI.Xaml.DependencyProperty Uno.UI.Controls.Legacy.GridView::VisibilityProperty" reason="DP declarations must be properties"/>
			<Member fullName="Windows.UI.Xaml.DependencyProperty Uno.UI.Controls.Legacy.GridView::NameProperty" reason="DP declarations must be properties"/>
			<Member fullName="Windows.UI.Xaml.DependencyProperty Uno.UI.Controls.Legacy.GridView::MarginProperty" reason="DP declarations must be properties"/>
			<Member fullName="Windows.UI.Xaml.DependencyProperty Uno.UI.Controls.Legacy.GridView::HorizontalAlignmentProperty" reason="DP declarations must be properties"/>
			<Member fullName="Windows.UI.Xaml.DependencyProperty Uno.UI.Controls.Legacy.GridView::VerticalAlignmentProperty" reason="DP declarations must be properties"/>
			<Member fullName="Windows.UI.Xaml.DependencyProperty Uno.UI.Controls.Legacy.GridView::WidthProperty" reason="DP declarations must be properties"/>
			<Member fullName="Windows.UI.Xaml.DependencyProperty Uno.UI.Controls.Legacy.GridView::HeightProperty" reason="DP declarations must be properties"/>
			<Member fullName="Windows.UI.Xaml.DependencyProperty Uno.UI.Controls.Legacy.GridView::MinWidthProperty" reason="DP declarations must be properties"/>
			<Member fullName="Windows.UI.Xaml.DependencyProperty Uno.UI.Controls.Legacy.GridView::MinHeightProperty" reason="DP declarations must be properties"/>
			<Member fullName="Windows.UI.Xaml.DependencyProperty Uno.UI.Controls.Legacy.GridView::MaxWidthProperty" reason="DP declarations must be properties"/>
			<Member fullName="Windows.UI.Xaml.DependencyProperty Uno.UI.Controls.Legacy.GridView::MaxHeightProperty" reason="DP declarations must be properties"/>
			<Member fullName="Windows.UI.Xaml.DependencyProperty Uno.UI.Controls.Legacy.GridView::TransitionsProperty" reason="DP declarations must be properties"/>
			<Member fullName="Windows.UI.Xaml.DependencyProperty Uno.UI.Controls.Legacy.GridView::TagProperty" reason="DP declarations must be properties"/>
			<Member fullName="Windows.UI.Xaml.DependencyProperty Uno.UI.Controls.Legacy.GridView::RenderTransformProperty" reason="DP declarations must be properties"/>
			<Member fullName="Windows.UI.Xaml.DependencyProperty Uno.UI.Controls.Legacy.GridView::RenderTransformOriginProperty" reason="DP declarations must be properties"/>
			<Member fullName="Windows.UI.Xaml.DependencyProperty Uno.UI.Controls.Legacy.GridView::DisplayMemberPathProperty" reason="DP declarations must be properties"/>
			<Member fullName="Windows.UI.Xaml.DependencyProperty Uno.UI.Controls.Legacy.GridView::DataContextProperty" reason="DP declarations must be properties"/>
			<Member fullName="Windows.UI.Xaml.DependencyProperty Uno.UI.Controls.Legacy.GridView::TemplatedParentProperty" reason="DP declarations must be properties"/>
			<Member fullName="Windows.UI.Xaml.DependencyProperty Uno.UI.Controls.Legacy.HorizontalGridView::BackgroundProperty" reason="DP declarations must be properties"/>
			<Member fullName="Windows.UI.Xaml.DependencyProperty Uno.UI.Controls.Legacy.HorizontalGridView::OpacityProperty" reason="DP declarations must be properties"/>
			<Member fullName="Windows.UI.Xaml.DependencyProperty Uno.UI.Controls.Legacy.HorizontalGridView::StyleProperty" reason="DP declarations must be properties"/>
			<Member fullName="Windows.UI.Xaml.DependencyProperty Uno.UI.Controls.Legacy.HorizontalGridView::IsEnabledProperty" reason="DP declarations must be properties"/>
			<Member fullName="Windows.UI.Xaml.DependencyProperty Uno.UI.Controls.Legacy.HorizontalGridView::IsHitTestVisibleProperty" reason="DP declarations must be properties"/>
			<Member fullName="Windows.UI.Xaml.DependencyProperty Uno.UI.Controls.Legacy.HorizontalGridView::VisibilityProperty" reason="DP declarations must be properties"/>
			<Member fullName="Windows.UI.Xaml.DependencyProperty Uno.UI.Controls.Legacy.HorizontalGridView::NameProperty" reason="DP declarations must be properties"/>
			<Member fullName="Windows.UI.Xaml.DependencyProperty Uno.UI.Controls.Legacy.HorizontalGridView::MarginProperty" reason="DP declarations must be properties"/>
			<Member fullName="Windows.UI.Xaml.DependencyProperty Uno.UI.Controls.Legacy.HorizontalGridView::HorizontalAlignmentProperty" reason="DP declarations must be properties"/>
			<Member fullName="Windows.UI.Xaml.DependencyProperty Uno.UI.Controls.Legacy.HorizontalGridView::VerticalAlignmentProperty" reason="DP declarations must be properties"/>
			<Member fullName="Windows.UI.Xaml.DependencyProperty Uno.UI.Controls.Legacy.HorizontalGridView::WidthProperty" reason="DP declarations must be properties"/>
			<Member fullName="Windows.UI.Xaml.DependencyProperty Uno.UI.Controls.Legacy.HorizontalGridView::HeightProperty" reason="DP declarations must be properties"/>
			<Member fullName="Windows.UI.Xaml.DependencyProperty Uno.UI.Controls.Legacy.HorizontalGridView::MinWidthProperty" reason="DP declarations must be properties"/>
			<Member fullName="Windows.UI.Xaml.DependencyProperty Uno.UI.Controls.Legacy.HorizontalGridView::MinHeightProperty" reason="DP declarations must be properties"/>
			<Member fullName="Windows.UI.Xaml.DependencyProperty Uno.UI.Controls.Legacy.HorizontalGridView::MaxWidthProperty" reason="DP declarations must be properties"/>
			<Member fullName="Windows.UI.Xaml.DependencyProperty Uno.UI.Controls.Legacy.HorizontalGridView::MaxHeightProperty" reason="DP declarations must be properties"/>
			<Member fullName="Windows.UI.Xaml.DependencyProperty Uno.UI.Controls.Legacy.HorizontalGridView::TransitionsProperty" reason="DP declarations must be properties"/>
			<Member fullName="Windows.UI.Xaml.DependencyProperty Uno.UI.Controls.Legacy.HorizontalGridView::TagProperty" reason="DP declarations must be properties"/>
			<Member fullName="Windows.UI.Xaml.DependencyProperty Uno.UI.Controls.Legacy.HorizontalGridView::RenderTransformProperty" reason="DP declarations must be properties"/>
			<Member fullName="Windows.UI.Xaml.DependencyProperty Uno.UI.Controls.Legacy.HorizontalGridView::RenderTransformOriginProperty" reason="DP declarations must be properties"/>
			<Member fullName="Windows.UI.Xaml.DependencyProperty Uno.UI.Controls.Legacy.HorizontalGridView::DisplayMemberPathProperty" reason="DP declarations must be properties"/>
			<Member fullName="Windows.UI.Xaml.DependencyProperty Uno.UI.Controls.Legacy.HorizontalGridView::DataContextProperty" reason="DP declarations must be properties"/>
			<Member fullName="Windows.UI.Xaml.DependencyProperty Uno.UI.Controls.Legacy.HorizontalGridView::TemplatedParentProperty" reason="DP declarations must be properties"/>
			<Member fullName="Windows.UI.Xaml.DependencyProperty Uno.UI.Controls.Legacy.HorizontalListView::SelectionModeProperty" reason="DP declarations must be properties"/>
			<Member fullName="Windows.UI.Xaml.DependencyProperty Uno.UI.Controls.Legacy.HorizontalListView::SelectedItemsProperty" reason="DP declarations must be properties"/>
			<Member fullName="Windows.UI.Xaml.DependencyProperty Uno.UI.Controls.Legacy.HorizontalListView::SelectedItemProperty" reason="DP declarations must be properties"/>
			<Member fullName="Windows.UI.Xaml.DependencyProperty Uno.UI.Controls.Legacy.HorizontalListView::ItemContainerStyleProperty" reason="DP declarations must be properties"/>
			<Member fullName="Windows.UI.Xaml.DependencyProperty Uno.UI.Controls.Legacy.HorizontalListView::IsItemClickEnabledProperty" reason="DP declarations must be properties"/>
			<Member fullName="Windows.UI.Xaml.DependencyProperty Uno.UI.Controls.Legacy.HorizontalListView::BackgroundProperty" reason="DP declarations must be properties"/>
			<Member fullName="Windows.UI.Xaml.DependencyProperty Uno.UI.Controls.Legacy.HorizontalListView::OpacityProperty" reason="DP declarations must be properties"/>
			<Member fullName="Windows.UI.Xaml.DependencyProperty Uno.UI.Controls.Legacy.HorizontalListView::StyleProperty" reason="DP declarations must be properties"/>
			<Member fullName="Windows.UI.Xaml.DependencyProperty Uno.UI.Controls.Legacy.HorizontalListView::IsEnabledProperty" reason="DP declarations must be properties"/>
			<Member fullName="Windows.UI.Xaml.DependencyProperty Uno.UI.Controls.Legacy.HorizontalListView::IsHitTestVisibleProperty" reason="DP declarations must be properties"/>
			<Member fullName="Windows.UI.Xaml.DependencyProperty Uno.UI.Controls.Legacy.HorizontalListView::VisibilityProperty" reason="DP declarations must be properties"/>
			<Member fullName="Windows.UI.Xaml.DependencyProperty Uno.UI.Controls.Legacy.HorizontalListView::NameProperty" reason="DP declarations must be properties"/>
			<Member fullName="Windows.UI.Xaml.DependencyProperty Uno.UI.Controls.Legacy.HorizontalListView::MarginProperty" reason="DP declarations must be properties"/>
			<Member fullName="Windows.UI.Xaml.DependencyProperty Uno.UI.Controls.Legacy.HorizontalListView::HorizontalAlignmentProperty" reason="DP declarations must be properties"/>
			<Member fullName="Windows.UI.Xaml.DependencyProperty Uno.UI.Controls.Legacy.HorizontalListView::VerticalAlignmentProperty" reason="DP declarations must be properties"/>
			<Member fullName="Windows.UI.Xaml.DependencyProperty Uno.UI.Controls.Legacy.HorizontalListView::WidthProperty" reason="DP declarations must be properties"/>
			<Member fullName="Windows.UI.Xaml.DependencyProperty Uno.UI.Controls.Legacy.HorizontalListView::HeightProperty" reason="DP declarations must be properties"/>
			<Member fullName="Windows.UI.Xaml.DependencyProperty Uno.UI.Controls.Legacy.HorizontalListView::MinWidthProperty" reason="DP declarations must be properties"/>
			<Member fullName="Windows.UI.Xaml.DependencyProperty Uno.UI.Controls.Legacy.HorizontalListView::MinHeightProperty" reason="DP declarations must be properties"/>
			<Member fullName="Windows.UI.Xaml.DependencyProperty Uno.UI.Controls.Legacy.HorizontalListView::MaxWidthProperty" reason="DP declarations must be properties"/>
			<Member fullName="Windows.UI.Xaml.DependencyProperty Uno.UI.Controls.Legacy.HorizontalListView::MaxHeightProperty" reason="DP declarations must be properties"/>
			<Member fullName="Windows.UI.Xaml.DependencyProperty Uno.UI.Controls.Legacy.HorizontalListView::TransitionsProperty" reason="DP declarations must be properties"/>
			<Member fullName="Windows.UI.Xaml.DependencyProperty Uno.UI.Controls.Legacy.HorizontalListView::TagProperty" reason="DP declarations must be properties"/>
			<Member fullName="Windows.UI.Xaml.DependencyProperty Uno.UI.Controls.Legacy.HorizontalListView::RenderTransformProperty" reason="DP declarations must be properties"/>
			<Member fullName="Windows.UI.Xaml.DependencyProperty Uno.UI.Controls.Legacy.HorizontalListView::RenderTransformOriginProperty" reason="DP declarations must be properties"/>
			<Member fullName="Windows.UI.Xaml.DependencyProperty Uno.UI.Controls.Legacy.HorizontalListView::DisplayMemberPathProperty" reason="DP declarations must be properties"/>
			<Member fullName="Windows.UI.Xaml.DependencyProperty Uno.UI.Controls.Legacy.HorizontalListView::DataContextProperty" reason="DP declarations must be properties"/>
			<Member fullName="Windows.UI.Xaml.DependencyProperty Uno.UI.Controls.Legacy.HorizontalListView::TemplatedParentProperty" reason="DP declarations must be properties"/>
			<Member fullName="Windows.UI.Xaml.DependencyProperty Uno.UI.Controls.Legacy.ListView::ItemTemplateProperty" reason="DP declarations must be properties"/>
			<Member fullName="Windows.UI.Xaml.DependencyProperty Uno.UI.Controls.Legacy.ListView::HeaderTemplateProperty" reason="DP declarations must be properties"/>
			<Member fullName="Windows.UI.Xaml.DependencyProperty Uno.UI.Controls.Legacy.ListView::FooterTemplateProperty" reason="DP declarations must be properties"/>
			<Member fullName="Windows.UI.Xaml.DependencyProperty Uno.UI.Controls.Legacy.ListView::ItemTemplateSelectorProperty" reason="DP declarations must be properties"/>
			<Member fullName="Windows.UI.Xaml.DependencyProperty Uno.UI.Controls.Legacy.ListView::HeaderProperty" reason="DP declarations must be properties"/>
			<Member fullName="Windows.UI.Xaml.DependencyProperty Uno.UI.Controls.Legacy.ListView::FooterProperty" reason="DP declarations must be properties"/>
			<Member fullName="Windows.UI.Xaml.DependencyProperty Uno.UI.Controls.Legacy.ListView::ItemsSourceProperty" reason="DP declarations must be properties"/>
			<Member fullName="Windows.UI.Xaml.DependencyProperty Uno.UI.Controls.Legacy.ListView::SelectionModeProperty" reason="DP declarations must be properties"/>
			<Member fullName="Windows.UI.Xaml.DependencyProperty Uno.UI.Controls.Legacy.ListView::SelectedItemsProperty" reason="DP declarations must be properties"/>
			<Member fullName="Windows.UI.Xaml.DependencyProperty Uno.UI.Controls.Legacy.ListView::SelectedItemProperty" reason="DP declarations must be properties"/>
			<Member fullName="Windows.UI.Xaml.DependencyProperty Uno.UI.Controls.Legacy.ListView::ItemContainerStyleProperty" reason="DP declarations must be properties"/>
			<Member fullName="Windows.UI.Xaml.DependencyProperty Uno.UI.Controls.Legacy.ListView::GroupStyleProperty" reason="DP declarations must be properties"/>
			<Member fullName="Windows.UI.Xaml.DependencyProperty Uno.UI.Controls.Legacy.ListView::IsItemClickEnabledProperty" reason="DP declarations must be properties"/>
			<Member fullName="Windows.UI.Xaml.DependencyProperty Uno.UI.Controls.Legacy.ListView::UnselectOnClickProperty" reason="DP declarations must be properties"/>
			<Member fullName="Windows.UI.Xaml.DependencyProperty Uno.UI.Controls.Legacy.ListView::BackgroundProperty" reason="DP declarations must be properties"/>
			<Member fullName="Windows.UI.Xaml.DependencyProperty Uno.UI.Controls.Legacy.ListView::OpacityProperty" reason="DP declarations must be properties"/>
			<Member fullName="Windows.UI.Xaml.DependencyProperty Uno.UI.Controls.Legacy.ListView::StyleProperty" reason="DP declarations must be properties"/>
			<Member fullName="Windows.UI.Xaml.DependencyProperty Uno.UI.Controls.Legacy.ListView::IsEnabledProperty" reason="DP declarations must be properties"/>
			<Member fullName="Windows.UI.Xaml.DependencyProperty Uno.UI.Controls.Legacy.ListView::IsHitTestVisibleProperty" reason="DP declarations must be properties"/>
			<Member fullName="Windows.UI.Xaml.DependencyProperty Uno.UI.Controls.Legacy.ListView::VisibilityProperty" reason="DP declarations must be properties"/>
			<Member fullName="Windows.UI.Xaml.DependencyProperty Uno.UI.Controls.Legacy.ListView::NameProperty" reason="DP declarations must be properties"/>
			<Member fullName="Windows.UI.Xaml.DependencyProperty Uno.UI.Controls.Legacy.ListView::MarginProperty" reason="DP declarations must be properties"/>
			<Member fullName="Windows.UI.Xaml.DependencyProperty Uno.UI.Controls.Legacy.ListView::HorizontalAlignmentProperty" reason="DP declarations must be properties"/>
			<Member fullName="Windows.UI.Xaml.DependencyProperty Uno.UI.Controls.Legacy.ListView::VerticalAlignmentProperty" reason="DP declarations must be properties"/>
			<Member fullName="Windows.UI.Xaml.DependencyProperty Uno.UI.Controls.Legacy.ListView::WidthProperty" reason="DP declarations must be properties"/>
			<Member fullName="Windows.UI.Xaml.DependencyProperty Uno.UI.Controls.Legacy.ListView::HeightProperty" reason="DP declarations must be properties"/>
			<Member fullName="Windows.UI.Xaml.DependencyProperty Uno.UI.Controls.Legacy.ListView::MinWidthProperty" reason="DP declarations must be properties"/>
			<Member fullName="Windows.UI.Xaml.DependencyProperty Uno.UI.Controls.Legacy.ListView::MinHeightProperty" reason="DP declarations must be properties"/>
			<Member fullName="Windows.UI.Xaml.DependencyProperty Uno.UI.Controls.Legacy.ListView::MaxWidthProperty" reason="DP declarations must be properties"/>
			<Member fullName="Windows.UI.Xaml.DependencyProperty Uno.UI.Controls.Legacy.ListView::MaxHeightProperty" reason="DP declarations must be properties"/>
			<Member fullName="Windows.UI.Xaml.DependencyProperty Uno.UI.Controls.Legacy.ListView::TransitionsProperty" reason="DP declarations must be properties"/>
			<Member fullName="Windows.UI.Xaml.DependencyProperty Uno.UI.Controls.Legacy.ListView::TagProperty" reason="DP declarations must be properties"/>
			<Member fullName="Windows.UI.Xaml.DependencyProperty Uno.UI.Controls.Legacy.ListView::RenderTransformProperty" reason="DP declarations must be properties"/>
			<Member fullName="Windows.UI.Xaml.DependencyProperty Uno.UI.Controls.Legacy.ListView::RenderTransformOriginProperty" reason="DP declarations must be properties"/>
			<Member fullName="Windows.UI.Xaml.DependencyProperty Uno.UI.Controls.Legacy.ListView::DisplayMemberPathProperty" reason="DP declarations must be properties"/>
			<Member fullName="Windows.UI.Xaml.DependencyProperty Uno.UI.Controls.Legacy.ListView::DataContextProperty" reason="DP declarations must be properties"/>
			<Member fullName="Windows.UI.Xaml.DependencyProperty Uno.UI.Controls.Legacy.ListView::TemplatedParentProperty" reason="DP declarations must be properties"/>
			<Member fullName="Windows.UI.Xaml.DependencyProperty Uno.UI.Behaviors.TextBoxBehavior::NextControlProperty" reason="DP declarations must be properties"/>
			<Member fullName="Windows.UI.Xaml.DependencyProperty Uno.UI.Behaviors.TextBoxBehavior::TextProperty" reason="DP declarations must be properties"/>
			<Member fullName="Windows.UI.Xaml.DependencyProperty Uno.UI.Toolkit.ElevatedView::ElevationProperty" reason="DP declarations must be properties"/>
			<Member fullName="Windows.UI.Xaml.DependencyProperty Uno.UI.Toolkit.ElevatedView::ShadowColorProperty" reason="DP declarations must be properties"/>
			<Member fullName="Windows.UI.Xaml.DependencyProperty Uno.UI.Toolkit.ElevatedView::ElevatedContentProperty" reason="DP declarations must be properties"/>
			<Member fullName="Windows.UI.Xaml.DependencyProperty Uno.UI.Toolkit.ElevatedView::BackgroundProperty" reason="DP declarations must be properties"/>
			<Member fullName="Windows.UI.Xaml.DependencyProperty Uno.UI.Toolkit.ElevatedView::CornerRadiusProperty" reason="DP declarations must be properties"/>
			<Member fullName="Windows.UI.Xaml.DependencyProperty Uno.UI.Toolkit.VisibleBoundsPadding::PaddingMaskProperty" reason="DP declarations must be properties"/>
			<Member fullName="Windows.UI.Xaml.DependencyProperty Windows.UI.Xaml.UIElement::DataContextProperty" reason="DP declarations must be properties"/>
			<Member fullName="Windows.UI.Xaml.DependencyProperty Windows.UI.Xaml.UIElement::TemplatedParentProperty" reason="DP declarations must be properties"/>
			<Member fullName="Windows.UI.Xaml.DependencyProperty Windows.UI.Xaml.Documents.Hyperlink::NavigationTargetProperty" reason="DP declarations must be properties"/>
			<Member fullName="Windows.UI.Xaml.DependencyProperty Windows.UI.Xaml.Controls.PivotItem::ImageProperty" reason="DP declarations must be properties"/>
			<Member fullName="Windows.UI.Xaml.DependencyProperty Windows.UI.Xaml.Controls.TextBox::ReturnKeyTypeProperty" reason="DP declarations must be properties"/>
			<Member fullName="Windows.UI.Xaml.DependencyProperty Windows.UI.Xaml.Controls.TextBox::KeyboardAppearanceProperty" reason="DP declarations must be properties"/>
			<Member fullName="Windows.UI.Xaml.DependencyProperty Windows.UI.Xaml.Controls.Picker::ItemsSourceProperty" reason="DP declarations must be properties"/>
			<Member fullName="Windows.UI.Xaml.DependencyProperty Windows.UI.Xaml.Controls.Picker::SelectedItemProperty" reason="DP declarations must be properties"/>
			<Member fullName="Windows.UI.Xaml.DependencyProperty Windows.UI.Xaml.Controls.Picker::SelectedIndexProperty" reason="DP declarations must be properties"/>
			<Member fullName="Windows.UI.Xaml.DependencyProperty Windows.UI.Xaml.Controls.Picker::ItemTemplateProperty" reason="DP declarations must be properties"/>
			<Member fullName="Windows.UI.Xaml.DependencyProperty Windows.UI.Xaml.Controls.Picker::ItemContainerStyleProperty" reason="DP declarations must be properties"/>
			<Member fullName="Windows.UI.Xaml.DependencyProperty Windows.UI.Xaml.Controls.Picker::ItemTemplateSelectorProperty" reason="DP declarations must be properties"/>
			<Member fullName="Windows.UI.Xaml.DependencyProperty Windows.UI.Xaml.Controls.Picker::DisplayMemberPathProperty" reason="DP declarations must be properties"/>
			<Member fullName="Windows.UI.Xaml.DependencyProperty Windows.UI.Xaml.Controls.Picker::PlaceholderProperty" reason="DP declarations must be properties"/>
			<Member fullName="Windows.UI.Xaml.DependencyProperty Windows.UI.Xaml.Controls.Picker::NameProperty" reason="DP declarations must be properties"/>
			<Member fullName="Windows.UI.Xaml.DependencyProperty Windows.UI.Xaml.Controls.Picker::MarginProperty" reason="DP declarations must be properties"/>
			<Member fullName="Windows.UI.Xaml.DependencyProperty Windows.UI.Xaml.Controls.Picker::HorizontalAlignmentProperty" reason="DP declarations must be properties"/>
			<Member fullName="Windows.UI.Xaml.DependencyProperty Windows.UI.Xaml.Controls.Picker::VerticalAlignmentProperty" reason="DP declarations must be properties"/>
			<Member fullName="Windows.UI.Xaml.DependencyProperty Windows.UI.Xaml.Controls.Picker::WidthProperty" reason="DP declarations must be properties"/>
			<Member fullName="Windows.UI.Xaml.DependencyProperty Windows.UI.Xaml.Controls.Picker::HeightProperty" reason="DP declarations must be properties"/>
			<Member fullName="Windows.UI.Xaml.DependencyProperty Windows.UI.Xaml.Controls.Picker::MinWidthProperty" reason="DP declarations must be properties"/>
			<Member fullName="Windows.UI.Xaml.DependencyProperty Windows.UI.Xaml.Controls.Picker::MinHeightProperty" reason="DP declarations must be properties"/>
			<Member fullName="Windows.UI.Xaml.DependencyProperty Windows.UI.Xaml.Controls.Picker::MaxWidthProperty" reason="DP declarations must be properties"/>
			<Member fullName="Windows.UI.Xaml.DependencyProperty Windows.UI.Xaml.Controls.Picker::MaxHeightProperty" reason="DP declarations must be properties"/>
			<Member fullName="Windows.UI.Xaml.DependencyProperty Windows.UI.Xaml.Controls.Picker::StyleProperty" reason="DP declarations must be properties"/>
			<Member fullName="Windows.UI.Xaml.DependencyProperty Windows.UI.Xaml.Controls.Picker::IsEnabledProperty" reason="DP declarations must be properties"/>
			<Member fullName="Windows.UI.Xaml.DependencyProperty Windows.UI.Xaml.Controls.Picker::OpacityProperty" reason="DP declarations must be properties"/>
			<Member fullName="Windows.UI.Xaml.DependencyProperty Windows.UI.Xaml.Controls.Picker::VisibilityProperty" reason="DP declarations must be properties"/>
			<Member fullName="Windows.UI.Xaml.DependencyProperty Windows.UI.Xaml.Controls.Picker::IsHitTestVisibleProperty" reason="DP declarations must be properties"/>
			<Member fullName="Windows.UI.Xaml.DependencyProperty Windows.UI.Xaml.Controls.Picker::TagProperty" reason="DP declarations must be properties"/>
			<Member fullName="Windows.UI.Xaml.DependencyProperty Windows.UI.Xaml.Controls.Picker::TransitionsProperty" reason="DP declarations must be properties"/>
			<Member fullName="Windows.UI.Xaml.DependencyProperty Windows.UI.Xaml.Controls.Picker::RenderTransformProperty" reason="DP declarations must be properties"/>
			<Member fullName="Windows.UI.Xaml.DependencyProperty Windows.UI.Xaml.Controls.Picker::RenderTransformOriginProperty" reason="DP declarations must be properties"/>
			<Member fullName="Windows.UI.Xaml.DependencyProperty Windows.UI.Xaml.Controls.Picker::BackgroundProperty" reason="DP declarations must be properties"/>
			<Member fullName="Windows.UI.Xaml.DependencyProperty Windows.UI.Xaml.Controls.Picker::DataContextProperty" reason="DP declarations must be properties"/>
			<Member fullName="Windows.UI.Xaml.DependencyProperty Windows.UI.Xaml.Controls.Picker::TemplatedParentProperty" reason="DP declarations must be properties"/>
			<Member fullName="Windows.UI.Xaml.DependencyProperty Windows.UI.Xaml.Controls.Popover::AnchorProperty" reason="DP declarations must be properties"/>
			<Member fullName="Windows.UI.Xaml.DependencyProperty Windows.UI.Xaml.Controls.MultilineTextBoxView::ForegroundProperty" reason="DP declarations must be properties"/>
			<Member fullName="Windows.UI.Xaml.DependencyProperty Windows.UI.Xaml.Controls.MultilineTextBoxView::NameProperty" reason="DP declarations must be properties"/>
			<Member fullName="Windows.UI.Xaml.DependencyProperty Windows.UI.Xaml.Controls.MultilineTextBoxView::MarginProperty" reason="DP declarations must be properties"/>
			<Member fullName="Windows.UI.Xaml.DependencyProperty Windows.UI.Xaml.Controls.MultilineTextBoxView::HorizontalAlignmentProperty" reason="DP declarations must be properties"/>
			<Member fullName="Windows.UI.Xaml.DependencyProperty Windows.UI.Xaml.Controls.MultilineTextBoxView::VerticalAlignmentProperty" reason="DP declarations must be properties"/>
			<Member fullName="Windows.UI.Xaml.DependencyProperty Windows.UI.Xaml.Controls.MultilineTextBoxView::WidthProperty" reason="DP declarations must be properties"/>
			<Member fullName="Windows.UI.Xaml.DependencyProperty Windows.UI.Xaml.Controls.MultilineTextBoxView::HeightProperty" reason="DP declarations must be properties"/>
			<Member fullName="Windows.UI.Xaml.DependencyProperty Windows.UI.Xaml.Controls.MultilineTextBoxView::MinWidthProperty" reason="DP declarations must be properties"/>
			<Member fullName="Windows.UI.Xaml.DependencyProperty Windows.UI.Xaml.Controls.MultilineTextBoxView::MinHeightProperty" reason="DP declarations must be properties"/>
			<Member fullName="Windows.UI.Xaml.DependencyProperty Windows.UI.Xaml.Controls.MultilineTextBoxView::MaxWidthProperty" reason="DP declarations must be properties"/>
			<Member fullName="Windows.UI.Xaml.DependencyProperty Windows.UI.Xaml.Controls.MultilineTextBoxView::MaxHeightProperty" reason="DP declarations must be properties"/>
			<Member fullName="Windows.UI.Xaml.DependencyProperty Windows.UI.Xaml.Controls.MultilineTextBoxView::StyleProperty" reason="DP declarations must be properties"/>
			<Member fullName="Windows.UI.Xaml.DependencyProperty Windows.UI.Xaml.Controls.MultilineTextBoxView::IsEnabledProperty" reason="DP declarations must be properties"/>
			<Member fullName="Windows.UI.Xaml.DependencyProperty Windows.UI.Xaml.Controls.MultilineTextBoxView::OpacityProperty" reason="DP declarations must be properties"/>
			<Member fullName="Windows.UI.Xaml.DependencyProperty Windows.UI.Xaml.Controls.MultilineTextBoxView::VisibilityProperty" reason="DP declarations must be properties"/>
			<Member fullName="Windows.UI.Xaml.DependencyProperty Windows.UI.Xaml.Controls.MultilineTextBoxView::IsHitTestVisibleProperty" reason="DP declarations must be properties"/>
			<Member fullName="Windows.UI.Xaml.DependencyProperty Windows.UI.Xaml.Controls.MultilineTextBoxView::TagProperty" reason="DP declarations must be properties"/>
			<Member fullName="Windows.UI.Xaml.DependencyProperty Windows.UI.Xaml.Controls.MultilineTextBoxView::TransitionsProperty" reason="DP declarations must be properties"/>
			<Member fullName="Windows.UI.Xaml.DependencyProperty Windows.UI.Xaml.Controls.MultilineTextBoxView::RenderTransformProperty" reason="DP declarations must be properties"/>
			<Member fullName="Windows.UI.Xaml.DependencyProperty Windows.UI.Xaml.Controls.MultilineTextBoxView::RenderTransformOriginProperty" reason="DP declarations must be properties"/>
			<Member fullName="Windows.UI.Xaml.DependencyProperty Windows.UI.Xaml.Controls.MultilineTextBoxView::BackgroundProperty" reason="DP declarations must be properties"/>
			<Member fullName="Windows.UI.Xaml.DependencyProperty Windows.UI.Xaml.Controls.MultilineTextBoxView::DataContextProperty" reason="DP declarations must be properties"/>
			<Member fullName="Windows.UI.Xaml.DependencyProperty Windows.UI.Xaml.Controls.MultilineTextBoxView::TemplatedParentProperty" reason="DP declarations must be properties"/>
			<Member fullName="Windows.UI.Xaml.DependencyProperty Windows.UI.Xaml.Controls.SinglelineTextBoxView::ForegroundProperty" reason="DP declarations must be properties"/>
			<Member fullName="Windows.UI.Xaml.DependencyProperty Windows.UI.Xaml.Controls.SinglelineTextBoxView::NameProperty" reason="DP declarations must be properties"/>
			<Member fullName="Windows.UI.Xaml.DependencyProperty Windows.UI.Xaml.Controls.SinglelineTextBoxView::MarginProperty" reason="DP declarations must be properties"/>
			<Member fullName="Windows.UI.Xaml.DependencyProperty Windows.UI.Xaml.Controls.SinglelineTextBoxView::HorizontalAlignmentProperty" reason="DP declarations must be properties"/>
			<Member fullName="Windows.UI.Xaml.DependencyProperty Windows.UI.Xaml.Controls.SinglelineTextBoxView::VerticalAlignmentProperty" reason="DP declarations must be properties"/>
			<Member fullName="Windows.UI.Xaml.DependencyProperty Windows.UI.Xaml.Controls.SinglelineTextBoxView::WidthProperty" reason="DP declarations must be properties"/>
			<Member fullName="Windows.UI.Xaml.DependencyProperty Windows.UI.Xaml.Controls.SinglelineTextBoxView::HeightProperty" reason="DP declarations must be properties"/>
			<Member fullName="Windows.UI.Xaml.DependencyProperty Windows.UI.Xaml.Controls.SinglelineTextBoxView::MinWidthProperty" reason="DP declarations must be properties"/>
			<Member fullName="Windows.UI.Xaml.DependencyProperty Windows.UI.Xaml.Controls.SinglelineTextBoxView::MinHeightProperty" reason="DP declarations must be properties"/>
			<Member fullName="Windows.UI.Xaml.DependencyProperty Windows.UI.Xaml.Controls.SinglelineTextBoxView::MaxWidthProperty" reason="DP declarations must be properties"/>
			<Member fullName="Windows.UI.Xaml.DependencyProperty Windows.UI.Xaml.Controls.SinglelineTextBoxView::MaxHeightProperty" reason="DP declarations must be properties"/>
			<Member fullName="Windows.UI.Xaml.DependencyProperty Windows.UI.Xaml.Controls.SinglelineTextBoxView::StyleProperty" reason="DP declarations must be properties"/>
			<Member fullName="Windows.UI.Xaml.DependencyProperty Windows.UI.Xaml.Controls.SinglelineTextBoxView::IsEnabledProperty" reason="DP declarations must be properties"/>
			<Member fullName="Windows.UI.Xaml.DependencyProperty Windows.UI.Xaml.Controls.SinglelineTextBoxView::OpacityProperty" reason="DP declarations must be properties"/>
			<Member fullName="Windows.UI.Xaml.DependencyProperty Windows.UI.Xaml.Controls.SinglelineTextBoxView::VisibilityProperty" reason="DP declarations must be properties"/>
			<Member fullName="Windows.UI.Xaml.DependencyProperty Windows.UI.Xaml.Controls.SinglelineTextBoxView::IsHitTestVisibleProperty" reason="DP declarations must be properties"/>
			<Member fullName="Windows.UI.Xaml.DependencyProperty Windows.UI.Xaml.Controls.SinglelineTextBoxView::TagProperty" reason="DP declarations must be properties"/>
			<Member fullName="Windows.UI.Xaml.DependencyProperty Windows.UI.Xaml.Controls.SinglelineTextBoxView::TransitionsProperty" reason="DP declarations must be properties"/>
			<Member fullName="Windows.UI.Xaml.DependencyProperty Windows.UI.Xaml.Controls.SinglelineTextBoxView::RenderTransformProperty" reason="DP declarations must be properties"/>
			<Member fullName="Windows.UI.Xaml.DependencyProperty Windows.UI.Xaml.Controls.SinglelineTextBoxView::RenderTransformOriginProperty" reason="DP declarations must be properties"/>
			<Member fullName="Windows.UI.Xaml.DependencyProperty Windows.UI.Xaml.Controls.SinglelineTextBoxView::BackgroundProperty" reason="DP declarations must be properties"/>
			<Member fullName="Windows.UI.Xaml.DependencyProperty Windows.UI.Xaml.Controls.SinglelineTextBoxView::DataContextProperty" reason="DP declarations must be properties"/>
			<Member fullName="Windows.UI.Xaml.DependencyProperty Windows.UI.Xaml.Controls.SinglelineTextBoxView::TemplatedParentProperty" reason="DP declarations must be properties"/>
			<Member fullName="Windows.UI.Xaml.DependencyProperty Uno.UI.Views.Controls.BindableUIActivityIndicatorView::DataContextProperty" reason="DP declarations must be properties"/>
			<Member fullName="Windows.UI.Xaml.DependencyProperty Uno.UI.Views.Controls.BindableUIActivityIndicatorView::TemplatedParentProperty" reason="DP declarations must be properties"/>
			<Member fullName="Windows.UI.Xaml.DependencyProperty Uno.UI.Views.Controls.BindableUIAlertView::DataContextProperty" reason="DP declarations must be properties"/>
			<Member fullName="Windows.UI.Xaml.DependencyProperty Uno.UI.Views.Controls.BindableUIAlertView::TemplatedParentProperty" reason="DP declarations must be properties"/>
			<Member fullName="Windows.UI.Xaml.DependencyProperty Uno.UI.Views.Controls.BindableUIButton::DataContextProperty" reason="DP declarations must be properties"/>
			<Member fullName="Windows.UI.Xaml.DependencyProperty Uno.UI.Views.Controls.BindableUIButton::TemplatedParentProperty" reason="DP declarations must be properties"/>
			<Member fullName="Windows.UI.Xaml.DependencyProperty Uno.UI.Views.Controls.BindableUIProgressView::DataContextProperty" reason="DP declarations must be properties"/>
			<Member fullName="Windows.UI.Xaml.DependencyProperty Uno.UI.Views.Controls.BindableUIProgressView::TemplatedParentProperty" reason="DP declarations must be properties"/>
			<Member fullName="Windows.UI.Xaml.DependencyProperty Uno.UI.Views.Controls.BindableUIScrollView::DataContextProperty" reason="DP declarations must be properties"/>
			<Member fullName="Windows.UI.Xaml.DependencyProperty Uno.UI.Views.Controls.BindableUIScrollView::TemplatedParentProperty" reason="DP declarations must be properties"/>
			<Member fullName="Windows.UI.Xaml.DependencyProperty Uno.UI.Views.Controls.BindableUISwitch::ThumbTintColorBrushProperty" reason="DP declarations must be properties"/>
			<Member fullName="Windows.UI.Xaml.DependencyProperty Uno.UI.Views.Controls.BindableUISwitch::OnTintColorBrushProperty" reason="DP declarations must be properties"/>
			<Member fullName="Windows.UI.Xaml.DependencyProperty Uno.UI.Views.Controls.BindableUISwitch::TintColorBrushProperty" reason="DP declarations must be properties"/>
			<Member fullName="Windows.UI.Xaml.DependencyProperty Uno.UI.Views.Controls.BindableUISwitch::IsOnProperty" reason="DP declarations must be properties"/>
			<Member fullName="Windows.UI.Xaml.DependencyProperty Uno.UI.Views.Controls.BindableUISwitch::DataContextProperty" reason="DP declarations must be properties"/>
			<Member fullName="Windows.UI.Xaml.DependencyProperty Uno.UI.Views.Controls.BindableUISwitch::TemplatedParentProperty" reason="DP declarations must be properties"/>
			<Member fullName="Windows.UI.Xaml.DependencyProperty Uno.UI.Views.Controls.StyleSelector2::DataContextProperty" reason="DP declarations must be properties"/>
			<Member fullName="Windows.UI.Xaml.DependencyProperty Uno.UI.Views.Controls.StyleSelector2::TemplatedParentProperty" reason="DP declarations must be properties"/>
			<Member fullName="Windows.UI.Xaml.DependencyProperty Uno.UI.Views.Controls.BindableUICollectionView::DataContextProperty" reason="DP declarations must be properties"/>
			<Member fullName="Windows.UI.Xaml.DependencyProperty Uno.UI.Views.Controls.BindableUICollectionView::TemplatedParentProperty" reason="DP declarations must be properties"/>
			<Member fullName="Windows.UI.Xaml.DependencyProperty Uno.UI.Controls.BindableSearchBar::DataContextProperty" reason="DP declarations must be properties"/>
			<Member fullName="Windows.UI.Xaml.DependencyProperty Uno.UI.Controls.BindableSearchBar::TemplatedParentProperty" reason="DP declarations must be properties"/>
			<Member fullName="Windows.UI.Xaml.DependencyProperty Uno.UI.Controls.BindableUISlider::DataContextProperty" reason="DP declarations must be properties"/>
			<Member fullName="Windows.UI.Xaml.DependencyProperty Uno.UI.Controls.BindableUISlider::TemplatedParentProperty" reason="DP declarations must be properties"/>
			<Member fullName="Windows.UI.Xaml.DependencyProperty Uno.UI.Controls.BindableUIView::DataContextProperty" reason="DP declarations must be properties"/>
			<Member fullName="Windows.UI.Xaml.DependencyProperty Uno.UI.Controls.BindableUIView::TemplatedParentProperty" reason="DP declarations must be properties"/>
			<Member fullName="Windows.UI.Xaml.DependencyProperty Uno.UI.Controls.NativeFramePresenter::IsNavigationBarHiddenProperty" reason="DP declarations must be properties"/>
			<Member fullName="Windows.UI.Xaml.DependencyProperty Uno.UI.Controls.StatePresenter::DataContextProperty" reason="DP declarations must be properties"/>
			<Member fullName="Windows.UI.Xaml.DependencyProperty Uno.UI.Controls.StatePresenter::TemplatedParentProperty" reason="DP declarations must be properties"/>
			<Member fullName="Windows.UI.Xaml.DependencyProperty Uno.UI.Controls.UnoNavigationBar::DataContextProperty" reason="DP declarations must be properties"/>
			<Member fullName="Windows.UI.Xaml.DependencyProperty Uno.UI.Controls.UnoNavigationBar::TemplatedParentProperty" reason="DP declarations must be properties"/>
			<Member fullName="Windows.UI.Xaml.DependencyProperty Uno.UI.Controls.Legacy.GridViewWrapGridLayout::ItemMaxWidthProperty" reason="DP declarations must be properties"/>
			<Member fullName="Windows.UI.Xaml.DependencyProperty Uno.UI.Controls.Legacy.GridViewWrapGridLayout::MaximumRowsOrColumnsProperty" reason="DP declarations must be properties"/>
			<Member fullName="Windows.UI.Xaml.DependencyProperty Uno.UI.Controls.Legacy.ListViewBase::ItemsSourceProperty" reason="DP declarations must be properties"/>
			<Member fullName="Windows.UI.Xaml.DependencyProperty Uno.UI.Controls.Legacy.ListViewBase::SelectedItemProperty" reason="DP declarations must be properties"/>
			<Member fullName="Windows.UI.Xaml.DependencyProperty Uno.UI.Controls.Legacy.ListViewBase::SelectedItemsProperty" reason="DP declarations must be properties"/>
			<Member fullName="Windows.UI.Xaml.DependencyProperty Uno.UI.Controls.Legacy.ListViewBase::SelectionModeProperty" reason="DP declarations must be properties"/>
			<Member fullName="Windows.UI.Xaml.DependencyProperty Uno.UI.Controls.Legacy.ListViewBase::HeaderProperty" reason="DP declarations must be properties"/>
			<Member fullName="Windows.UI.Xaml.DependencyProperty Uno.UI.Controls.Legacy.ListViewBase::FooterProperty" reason="DP declarations must be properties"/>
			<Member fullName="Windows.UI.Xaml.DependencyProperty Uno.UI.Controls.Legacy.ListViewBase::UnselectOnClickProperty" reason="DP declarations must be properties"/>
			<Member fullName="Windows.UI.Xaml.DependencyProperty Uno.UI.Controls.Legacy.ListViewBase::DisplayMemberPathProperty" reason="DP declarations must be properties"/>
			<Member fullName="Windows.UI.Xaml.DependencyProperty Uno.UI.Controls.Legacy.ListViewBase::NameProperty" reason="DP declarations must be properties"/>
			<Member fullName="Windows.UI.Xaml.DependencyProperty Uno.UI.Controls.Legacy.ListViewBase::MarginProperty" reason="DP declarations must be properties"/>
			<Member fullName="Windows.UI.Xaml.DependencyProperty Uno.UI.Controls.Legacy.ListViewBase::HorizontalAlignmentProperty" reason="DP declarations must be properties"/>
			<Member fullName="Windows.UI.Xaml.DependencyProperty Uno.UI.Controls.Legacy.ListViewBase::VerticalAlignmentProperty" reason="DP declarations must be properties"/>
			<Member fullName="Windows.UI.Xaml.DependencyProperty Uno.UI.Controls.Legacy.ListViewBase::WidthProperty" reason="DP declarations must be properties"/>
			<Member fullName="Windows.UI.Xaml.DependencyProperty Uno.UI.Controls.Legacy.ListViewBase::HeightProperty" reason="DP declarations must be properties"/>
			<Member fullName="Windows.UI.Xaml.DependencyProperty Uno.UI.Controls.Legacy.ListViewBase::MinWidthProperty" reason="DP declarations must be properties"/>
			<Member fullName="Windows.UI.Xaml.DependencyProperty Uno.UI.Controls.Legacy.ListViewBase::MinHeightProperty" reason="DP declarations must be properties"/>
			<Member fullName="Windows.UI.Xaml.DependencyProperty Uno.UI.Controls.Legacy.ListViewBase::MaxWidthProperty" reason="DP declarations must be properties"/>
			<Member fullName="Windows.UI.Xaml.DependencyProperty Uno.UI.Controls.Legacy.ListViewBase::MaxHeightProperty" reason="DP declarations must be properties"/>
			<Member fullName="Windows.UI.Xaml.DependencyProperty Uno.UI.Controls.Legacy.ListViewBase::StyleProperty" reason="DP declarations must be properties"/>
			<Member fullName="Windows.UI.Xaml.DependencyProperty Uno.UI.Controls.Legacy.ListViewBase::IsEnabledProperty" reason="DP declarations must be properties"/>
			<Member fullName="Windows.UI.Xaml.DependencyProperty Uno.UI.Controls.Legacy.ListViewBase::OpacityProperty" reason="DP declarations must be properties"/>
			<Member fullName="Windows.UI.Xaml.DependencyProperty Uno.UI.Controls.Legacy.ListViewBase::VisibilityProperty" reason="DP declarations must be properties"/>
			<Member fullName="Windows.UI.Xaml.DependencyProperty Uno.UI.Controls.Legacy.ListViewBase::IsHitTestVisibleProperty" reason="DP declarations must be properties"/>
			<Member fullName="Windows.UI.Xaml.DependencyProperty Uno.UI.Controls.Legacy.ListViewBase::TagProperty" reason="DP declarations must be properties"/>
			<Member fullName="Windows.UI.Xaml.DependencyProperty Uno.UI.Controls.Legacy.ListViewBase::TransitionsProperty" reason="DP declarations must be properties"/>
			<Member fullName="Windows.UI.Xaml.DependencyProperty Uno.UI.Controls.Legacy.ListViewBase::RenderTransformProperty" reason="DP declarations must be properties"/>
			<Member fullName="Windows.UI.Xaml.DependencyProperty Uno.UI.Controls.Legacy.ListViewBase::RenderTransformOriginProperty" reason="DP declarations must be properties"/>
			<Member fullName="Windows.UI.Xaml.DependencyProperty Uno.UI.Controls.Legacy.ListViewBase::BackgroundProperty" reason="DP declarations must be properties"/>
			<Member fullName="Windows.UI.Xaml.DependencyProperty Uno.UI.Controls.Legacy.ListViewBaseLayout::AreStickyGroupHeadersEnabledProperty" reason="DP declarations must be properties"/>
			<Member fullName="Windows.UI.Xaml.DependencyProperty Uno.UI.Controls.Legacy.ListViewBaseLayout::DataContextProperty" reason="DP declarations must be properties"/>
			<Member fullName="Windows.UI.Xaml.DependencyProperty Uno.UI.Controls.Legacy.ListViewBaseLayout::TemplatedParentProperty" reason="DP declarations must be properties"/>
			<Member fullName="Windows.UI.Xaml.DependencyProperty Windows.UI.Xaml.Controls.SecureTextBoxView::ForegroundProperty" reason="DP declarations must be properties"/>
			<Member fullName="Windows.UI.Xaml.DependencyProperty Windows.UI.Xaml.Controls.SecureTextBoxView::NameProperty" reason="DP declarations must be properties"/>
			<Member fullName="Windows.UI.Xaml.DependencyProperty Windows.UI.Xaml.Controls.SecureTextBoxView::MarginProperty" reason="DP declarations must be properties"/>
			<Member fullName="Windows.UI.Xaml.DependencyProperty Windows.UI.Xaml.Controls.SecureTextBoxView::HorizontalAlignmentProperty" reason="DP declarations must be properties"/>
			<Member fullName="Windows.UI.Xaml.DependencyProperty Windows.UI.Xaml.Controls.SecureTextBoxView::VerticalAlignmentProperty" reason="DP declarations must be properties"/>
			<Member fullName="Windows.UI.Xaml.DependencyProperty Windows.UI.Xaml.Controls.SecureTextBoxView::WidthProperty" reason="DP declarations must be properties"/>
			<Member fullName="Windows.UI.Xaml.DependencyProperty Windows.UI.Xaml.Controls.SecureTextBoxView::HeightProperty" reason="DP declarations must be properties"/>
			<Member fullName="Windows.UI.Xaml.DependencyProperty Windows.UI.Xaml.Controls.SecureTextBoxView::MinWidthProperty" reason="DP declarations must be properties"/>
			<Member fullName="Windows.UI.Xaml.DependencyProperty Windows.UI.Xaml.Controls.SecureTextBoxView::MinHeightProperty" reason="DP declarations must be properties"/>
			<Member fullName="Windows.UI.Xaml.DependencyProperty Windows.UI.Xaml.Controls.SecureTextBoxView::MaxWidthProperty" reason="DP declarations must be properties"/>
			<Member fullName="Windows.UI.Xaml.DependencyProperty Windows.UI.Xaml.Controls.SecureTextBoxView::MaxHeightProperty" reason="DP declarations must be properties"/>
			<Member fullName="Windows.UI.Xaml.DependencyProperty Windows.UI.Xaml.Controls.SecureTextBoxView::StyleProperty" reason="DP declarations must be properties"/>
			<Member fullName="Windows.UI.Xaml.DependencyProperty Windows.UI.Xaml.Controls.SecureTextBoxView::IsEnabledProperty" reason="DP declarations must be properties"/>
			<Member fullName="Windows.UI.Xaml.DependencyProperty Windows.UI.Xaml.Controls.SecureTextBoxView::OpacityProperty" reason="DP declarations must be properties"/>
			<Member fullName="Windows.UI.Xaml.DependencyProperty Windows.UI.Xaml.Controls.SecureTextBoxView::VisibilityProperty" reason="DP declarations must be properties"/>
			<Member fullName="Windows.UI.Xaml.DependencyProperty Windows.UI.Xaml.Controls.SecureTextBoxView::IsHitTestVisibleProperty" reason="DP declarations must be properties"/>
			<Member fullName="Windows.UI.Xaml.DependencyProperty Windows.UI.Xaml.Controls.SecureTextBoxView::TagProperty" reason="DP declarations must be properties"/>
			<Member fullName="Windows.UI.Xaml.DependencyProperty Windows.UI.Xaml.Controls.SecureTextBoxView::TransitionsProperty" reason="DP declarations must be properties"/>
			<Member fullName="Windows.UI.Xaml.DependencyProperty Windows.UI.Xaml.Controls.SecureTextBoxView::RenderTransformProperty" reason="DP declarations must be properties"/>
			<Member fullName="Windows.UI.Xaml.DependencyProperty Windows.UI.Xaml.Controls.SecureTextBoxView::RenderTransformOriginProperty" reason="DP declarations must be properties"/>
			<Member fullName="Windows.UI.Xaml.DependencyProperty Windows.UI.Xaml.Controls.SecureTextBoxView::BackgroundProperty" reason="DP declarations must be properties"/>
			<Member fullName="Windows.UI.Xaml.DependencyProperty Windows.UI.Xaml.Controls.SecureTextBoxView::DataContextProperty" reason="DP declarations must be properties"/>
			<Member fullName="Windows.UI.Xaml.DependencyProperty Windows.UI.Xaml.Controls.SecureTextBoxView::TemplatedParentProperty" reason="DP declarations must be properties"/>
			<Member fullName="Windows.UI.Xaml.DependencyProperty Uno.UI.Controls.BindableNSView::DataContextProperty" reason="DP declarations must be properties"/>
			<Member fullName="Windows.UI.Xaml.DependencyProperty Uno.UI.Controls.BindableNSView::TemplatedParentProperty" reason="DP declarations must be properties"/>
			<!-- ^^ DP Fields to properties -->
			<!-- Begin Skia Import -->
			<Member fullName="Windows.UI.Xaml.DependencyProperty Windows.UI.Xaml.FrameworkElement::WidthProperty" reason="Reference API does not contain this" />
			<Member fullName="Windows.UI.Xaml.DependencyProperty Windows.UI.Xaml.FrameworkElement::VerticalAlignmentProperty" reason="Reference API does not contain this" />
			<Member fullName="Windows.UI.Xaml.DependencyProperty Windows.UI.Xaml.FrameworkElement::TransitionsProperty" reason="Reference API does not contain this" />
			<Member fullName="Windows.UI.Xaml.DependencyProperty Windows.UI.Xaml.FrameworkElement::MinWidthProperty" reason="Reference API does not contain this" />
			<Member fullName="Windows.UI.Xaml.DependencyProperty Windows.UI.Xaml.FrameworkElement::MinHeightProperty" reason="Reference API does not contain this" />
			<Member fullName="Windows.UI.Xaml.DependencyProperty Windows.UI.Xaml.FrameworkElement::MaxWidthProperty" reason="Reference API does not contain this" />
			<Member fullName="Windows.UI.Xaml.DependencyProperty Windows.UI.Xaml.FrameworkElement::MaxHeightProperty" reason="Reference API does not contain this" />
			<Member fullName="Windows.UI.Xaml.DependencyProperty Windows.UI.Xaml.FrameworkElement::MarginProperty" reason="Reference API does not contain this" />
			<Member fullName="Windows.UI.Xaml.DependencyProperty Windows.UI.Xaml.FrameworkElement::HorizontalAlignmentProperty" reason="Reference API does not contain this" />
			<Member fullName="Windows.UI.Xaml.DependencyProperty Windows.UI.Xaml.FrameworkElement::HeightProperty" reason="Reference API does not contain this" />
			<Member fullName="Windows.UI.Xaml.DependencyProperty Windows.UI.Xaml.Documents.Hyperlink::NavigationTargetProperty" reason="Reference API does not contain this" />
			<Member fullName="Windows.UI.Xaml.DependencyProperty Windows.UI.Xaml.Controls.WebView::SourceProperty" reason="Reference API does not contain this" />
			<Member fullName="Windows.UI.Xaml.DependencyProperty Windows.UI.Xaml.Controls.WebView::IsScrollEnabledProperty" reason="Reference API does not contain this" />
			<Member fullName="Windows.UI.Xaml.DependencyProperty Windows.UI.Xaml.Controls.WebView::CanGoForwardProperty" reason="Reference API does not contain this" />
			<Member fullName="Windows.UI.Xaml.DependencyProperty Windows.UI.Xaml.Controls.WebView::CanGoBackProperty" reason="Reference API does not contain this" />
			<Member fullName="Windows.UI.Xaml.DependencyProperty Windows.UI.Xaml.Controls.Image::StretchProperty" reason="Reference API does not contain this" />
			<Member fullName="Windows.UI.Xaml.DependencyProperty Windows.UI.Xaml.Controls.Image::SourceProperty" reason="Reference API does not contain this" />
			<Member fullName="System.Action`1&lt;System.Action&gt; Windows.UI.Core.CoreDispatcher::DispatchOverride" reason="Reference API does not contain this" />
			<!-- End Skia Import -->
		</Fields>
	</IgnoreSet>
	<IgnoreSet baseVersion="3.0.17">
		<Types>
			<Member 
				fullName="Windows.Storage.StorageItem"
				reason="Not part of the UWP API"/>
		  </Types>
		<Methods>
			<Member 
				fullName="System.Void Windows.System.UserProfile.UserProfilePersonalizationSettings..ctor()"
				reason="Parameter-less ctor does not exist in UWP"/>
			<Member
				fullName="System.Void Windows.UI.Xaml.Controls.CalendarDatePickerDateChangedEventArgs..ctor()"
				reason="Parameter-less ctor does not exist in UWP"/>
			<Member
				fullName="System.Void Windows.UI.Notifications.BadgeUpdateManager..ctor()"
				reason="Parameter-less ctor does not exist in UWP"/>
			<Member
				fullName="System.Void Windows.ApplicationModel.Activation.ToastNotificationActivatedEventArgs..ctor()"
				reason="Parameter-less ctor does not exist in UWP"/>
			<Member
				fullName="System.Void Windows.Devices.Haptics.VibrationDevice..ctor()"
				reason="Parameter-less ctor does not exist in UWP"/>
			<Member
				fullName="System.Void Windows.Devices.Haptics.SimpleHapticsController..ctor()"
				reason="Parameter-less ctor does not exist in UWP"/>
			<Member
				fullName="System.Void Windows.Devices.Haptics.KnownSimpleHapticsControllerWaveforms..ctor()"
				reason="Parameter-less ctor does not exist in UWP"/>
			<Member
				fullName="System.Void Windows.Devices.Haptics.SimpleHapticsControllerFeedback..ctor()"
				reason="Parameter-less ctor does not exist in UWP"/>
			<Member
				fullName="System.Void Windows.Media.Capture.CapturedFrame.set_Size(System.UInt64 value)"
				reason="Not part of the UWP API"/>
			<Member
				fullName="System.Void Windows.Graphics.Imaging.ImageStream.set_Size(System.UInt64 value)"
				reason="Not part of the UWP API"/>
			<Member
				fullName="System.Void Windows.Devices.Enumeration.DeviceThumbnail.set_Size(System.UInt64 value)"
				reason="Not part of the UWP API"/>
			<Member
				fullName="System.Threading.Tasks.Task`1&lt;Windows.Storage.StorageFile&gt; Windows.Storage.StorageFile.GetFileFromPathAsync(System.String path)"
				reason="Not part of the UWP API"/>
			<Member
				fullName="System.Threading.Tasks.Task Windows.Storage.StorageFile.DeleteAsync(System.Threading.CancellationToken ct)"
				reason="Not part of the UWP API"/>
			<Member
				fullName="System.Threading.Tasks.Task`1&lt;System.IO.Stream&gt; Windows.Storage.StorageFile.OpenStreamForReadAsync(System.Threading.CancellationToken ct)"
				reason="Not part of the UWP API"/>
			<Member
				fullName="System.Threading.Tasks.Task`1&lt;Windows.Storage.StorageStreamTransaction&gt; Windows.Storage.StorageFile.OpenTransactedWriteAsync(System.Threading.CancellationToken ct)"
				reason="Not part of the UWP API"/>
			<Member
				fullName="System.Threading.Tasks.Task Windows.Storage.StorageFile.CopyAndReplaceAsync(System.Threading.CancellationToken ct, Windows.Storage.StorageFile destination)"
				reason="Not part of the UWP API"/>
			<Member
				fullName="System.Threading.Tasks.Task Windows.Storage.StorageFile.MoveAsync(System.Threading.CancellationToken ct, Windows.Storage.StorageFolder targetFolder)"
				reason="Not part of the UWP API"/>
			<Member
				fullName="System.Threading.Tasks.Task Windows.Storage.StorageFile.MoveAsync(System.Threading.CancellationToken ct, Windows.Storage.StorageFolder targetFolder, System.String desiredNewName)"
				reason="Not part of the UWP API"/>
			<Member
				fullName="System.Threading.Tasks.Task Windows.Storage.StorageFile.MoveAsync(System.Threading.CancellationToken ct, Windows.Storage.StorageFolder targetFolder, System.String desiredNewName, Windows.Storage.NameCollisionOption option)"
				reason="Not part of the UWP API"/>
			<Member
				fullName="System.Threading.Tasks.Task`1&lt;Windows.Storage.FileProperties.BasicProperties&gt; Windows.Storage.StorageFile.GetBasicPropertiesAsync(System.Threading.CancellationToken ct)"
				reason="Not part of the UWP API"/>
			<Member
				fullName="System.Void Windows.Storage.StorageStreamTransaction..ctor(Windows.Storage.StorageFile file)"
				reason="Not part of the UWP API"/>
			<Member
				fullName="System.IO.Stream Windows.Storage.StorageStreamTransaction.GetStream()"
				reason="Not part of the UWP API"/>
			<Member
				fullName="System.Threading.Tasks.Task Windows.Storage.StorageStreamTransaction.CommitAsync(System.Threading.CancellationToken ct)"
				reason="Not part of the UWP API"/>
			<Member
				fullName="System.Void Windows.Storage.StreamedFileDataRequest..ctor()"
				reason="Not part of the UWP API"/>
			<Member
				fullName="System.Void Windows.Storage.Streams.FileInputStream..ctor()"
				reason="Not part of the UWP API"/>
			<Member
				fullName="System.Void Windows.Storage.Streams.FileOutputStream..ctor()"
				reason="Not part of the UWP API"/>
			<Member
				fullName="System.Void Windows.Storage.Streams.FileRandomAccessStream.set_Size(System.UInt64 value)"
				reason="Not part of the UWP API"/>
			<Member
				fullName="System.Void Windows.Storage.Streams.FileRandomAccessStream..ctor()"
				reason="Not part of the UWP API"/>
			<Member
				fullName="System.Void Windows.Storage.Streams.InMemoryRandomAccessStream.set_Size(System.UInt64 value)"
				reason="Not part of the UWP API"/>
			<Member
				fullName="System.Void Windows.Storage.Streams.InputStreamOverStream..ctor()"
				reason="Not part of the UWP API"/>
			<Member
				fullName="System.Void Windows.Storage.Streams.IRandomAccessStream.set_Size(System.UInt64 value)"
				reason="Not part of the UWP API"/>
			<Member
				fullName="System.Void Windows.Storage.Streams.OutputStreamOverStream..ctor()"
				reason="Not part of the UWP API"/>
			<Member
				fullName="System.Void Windows.Storage.Streams.RandomAccessStreamOverStream.set_Size(System.UInt64 value)"
				reason="Not part of the UWP API"/>
			<Member
				fullName="System.Void Windows.Storage.Streams.RandomAccessStreamOverStream..ctor()"
				reason="Not part of the UWP API"/>
			<Member
				fullName="System.Void Windows.Storage.Streams.RandomAccessStreamReference..ctor()"
				reason="Not part of the UWP API"/>
			<Member
				fullName="System.Void Windows.Storage.StorageItem..ctor()"
				reason="Not part of the UWP API"/>
			<Member
				fullName="System.Void Windows.Storage.FileProperties.StorageItemThumbnail.set_Size(System.UInt64 value)"
				reason="Not part of the UWP API"/>
			<Member
				fullName="System.Void Windows.Media.SpeechSynthesis.SpeechSynthesisStream.set_Size(System.UInt64 value)"
				reason="Not part of the UWP API"/>
			<Member
				fullName="System.Void Windows.Media.Capture.CapturedFrame.set_Size(System.UInt64 value)"
				reason="Not part of the UWP API"/>
			<Member
				fullName="System.Void Windows.Graphics.Imaging.ImageStream.set_Size(System.UInt64 value)"
				reason="Not part of the UWP API"/>
			<Member
				fullName="System.Void Windows.Devices.Enumeration.DeviceThumbnail.set_Size(System.UInt64 value)"
				reason="Not part of the UWP API"/>
			<Member
<<<<<<< HEAD
				fullName="System.Void Windows.Storage.FileIO..ctor()"
				reason="Not part of the UWP API"/>
			<Member
				fullName="System.Void Windows.Storage.PathIO..ctor()"
=======
				fullName="System.Boolean Windows.UI.Xaml.DragEventArgs.get_Handled()"
				reason="Not part of the UWP API"/>
			<Member
				fullName="System.Void Windows.ApplicationModel.DataTransfer.DataPackageView..ctor()"
				reason="Not part of the UWP API"/>
			<Member
				fullName="System.Void Windows.ApplicationModel.DataTransfer.DataProviderDeferral..ctor()"
				reason="Not part of the UWP API"/>
			<Member
				fullName="System.Void Windows.ApplicationModel.DataTransfer.DataProviderRequest..ctor()"
				reason="Not part of the UWP API"/>
			<Member
				fullName="System.Void Windows.ApplicationModel.DataTransfer.DragDrop.Core.CoreDragDropManager..ctor()"
				reason="Not part of the UWP API"/>
			<Member
				fullName="System.Void Windows.ApplicationModel.DataTransfer.DragDrop.Core.CoreDragInfo..ctor()"
				reason="Not part of the UWP API"/>
			<Member
				fullName="System.Void Windows.ApplicationModel.DataTransfer.OperationCompletedEventArgs..ctor()"
				reason="Not part of the UWP API"/>
			<Member
				fullName="System.Void Windows.UI.Input.DraggingEventArgs..ctor()"
				reason="Not part of the UWP API"/>
			<Member
				fullName="System.Void Windows.UI.Xaml.DragEventArgs..ctor()"
				reason="Not part of the UWP API"/>
			<Member
				fullName="System.Void Windows.UI.Xaml.DragEventArgs.set_Handled(System.Boolean value)"
				reason="Not part of the UWP API"/>
			<Member
				fullName="System.Void Windows.UI.Xaml.DragOperationDeferral..ctor()"
				reason="Not part of the UWP API"/>
			<Member
				fullName="System.Void Windows.UI.Xaml.DragStartingEventArgs..ctor()"
				reason="Not part of the UWP API"/>
			<Member
				fullName="System.Void Windows.UI.Xaml.DragUIOverride..ctor()"
				reason="Not part of the UWP API"/>
			<Member
				fullName="System.Void Windows.UI.Xaml.DropCompletedEventArgs..ctor()"
>>>>>>> bfcfb791
				reason="Not part of the UWP API"/>
		</Methods>
		<Fields>
			<Member
				fullName="System.Int32 Windows.ApplicationModel.Contacts.ContactQuerySearchFields::value__"
				reason="The enum is backed by uint" />
			<Member
				fullName="System.Int32 Windows.Storage.Streams.InputStreamOptions::value__"
				reason="The enum is backed by uint"/>
			<Member
				fullName="System.Int32 Windows.Storage.Streams.InputStreamOptions::value__"
				reason="The enum is backed by uint"/>
			<Member
				fullName="System.Int32 Windows.ApplicationModel.DataTransfer.DataPackageOperation::value__"
				reason="The enum is backed by uint"/>
			<Member
				fullName="System.Int32 Windows.ApplicationModel.DataTransfer.DragDrop.DragDropModifiers::value__"
				reason="The enum is backed by uint"/>
		</Fields>
	</IgnoreSet>
  </IgnoreSets>
</DiffIgnore><|MERGE_RESOLUTION|>--- conflicted
+++ resolved
@@ -3197,12 +3197,12 @@
 				fullName="System.Void Windows.Devices.Enumeration.DeviceThumbnail.set_Size(System.UInt64 value)"
 				reason="Not part of the UWP API"/>
 			<Member
-<<<<<<< HEAD
 				fullName="System.Void Windows.Storage.FileIO..ctor()"
 				reason="Not part of the UWP API"/>
 			<Member
 				fullName="System.Void Windows.Storage.PathIO..ctor()"
-=======
+				reason="Not part of the UWP API"/>
+			<Member
 				fullName="System.Boolean Windows.UI.Xaml.DragEventArgs.get_Handled()"
 				reason="Not part of the UWP API"/>
 			<Member
@@ -3243,7 +3243,6 @@
 				reason="Not part of the UWP API"/>
 			<Member
 				fullName="System.Void Windows.UI.Xaml.DropCompletedEventArgs..ctor()"
->>>>>>> bfcfb791
 				reason="Not part of the UWP API"/>
 		</Methods>
 		<Fields>
