<?xml version="1.0" encoding="utf-8" ?>
<DiffIgnore>
  <IgnoreSets>
	<IgnoreSet baseVersion="1.43.1">
	  <Methods>
		<Member fullName="System.Void Windows.UI.Xaml.WindowCreatedEventArgs..ctor()"
                reason="Parameter-less ctor does not exist in UWP"/>

		<Member fullName="System.Void Windows.UI.Xaml.RoutedEvent..ctor()"
                reason="Parameter-less ctor does not exist in UWP"/>

		<Member
            fullName="System.Boolean Windows.UI.Xaml.Controls.TextBlock.OnTouchEvent(Android.Views.MotionEvent e)"
            reason="Removed as Routed Events implement it properly"/>
		<Member
            fullName="System.Boolean Windows.UI.Xaml.Controls.Primitives.Thumb.DispatchTouchEvent(Android.Views.MotionEvent e)"
            reason="Removed as Routed Events implement it properly"/>

		<Member fullName="Windows.Foundation.Rect Windows.UI.ViewManagement.InputPane.get_KeyboardRect()"
                reason="Unused Uno specific property"/>
		<Member fullName="Windows.Foundation.Rect Windows.UI.ViewManagement.InputPane.get_NavigationBarRect()"
                reason="Unused Uno specific property"/>

		<Member fullName="System.Void Uno.UI.IFragmentTracker.PushCreated(Android.App.Fragment fragment)"
                reason="Removed unused type"/>
		<Member fullName="System.Void Uno.UI.IFragmentTracker.PushStart(Android.App.Fragment fragment)"
                reason="Removed unused type"/>
		<Member fullName="System.Void Uno.UI.IFragmentTracker.PushPause(Android.App.Fragment fragment)"
                reason="Removed unused type"/>
		<Member fullName="System.Void Uno.UI.IFragmentTracker.PushResume(Android.App.Fragment fragment)"
                reason="Removed unused type"/>
		<Member fullName="System.Void Uno.UI.IFragmentTracker.PushViewCreated(Android.App.Fragment fragment)"
                reason="Removed unused type"/>
		<Member fullName="System.Void Uno.UI.IFragmentTracker.PushStop(Android.App.Fragment fragment)"
                reason="Removed unused type"/>
		<Member fullName="System.Void Uno.UI.IFragmentTracker.PushDestroyed(Android.App.Fragment fragment)"
                reason="Removed unused type"/>
		<Member
            fullName="Uno.UI.BaseFragment Uno.UI.Extensions.FragmentManagerExtensions.GetCurrentFragment(Android.App.FragmentManager fragmentManager)"
            reason="Removed unused type"/>

		<Member
            fullName="System.Void Windows.UI.Xaml.Controls.Canvas.add_PointerPressed(Windows.UI.Xaml.Input.PointerEventHandler value)"
            reason="Removed as Routed Events implement it properly"/>
		<Member
            fullName="System.Void Windows.UI.Xaml.Controls.Canvas.remove_PointerPressed(Windows.UI.Xaml.Input.PointerEventHandler value)"
            reason="Removed as Routed Events implement it properly"/>
		<Member
            fullName="System.Void Windows.UI.Xaml.Controls.Canvas.TouchesBegan(Foundation.NSSet touches, UIKit.UIEvent evt)"
            reason="Removed as Routed Events implement it properly"/>
		<Member
            fullName="System.Void Windows.UI.Xaml.Controls.TextBlock.TouchesBegan(Foundation.NSSet touches, UIKit.UIEvent evt)"
            reason="Removed as Routed Events implement it properly"/>
		<Member
            fullName="System.Void Windows.UI.Xaml.Controls.TextBlock.TouchesEnded(Foundation.NSSet touches, UIKit.UIEvent evt)"
            reason="Removed as Routed Events implement it properly"/>
		<Member
            fullName="System.Void Windows.UI.Xaml.Controls.TextBlock.TouchesCancelled(Foundation.NSSet touches, UIKit.UIEvent evt)"
            reason="Removed as Routed Events implement it properly"/>
		<Member
            fullName="System.Void Windows.UI.Xaml.Controls.TextBox.add_KeyUp(Windows.UI.Xaml.Input.KeyEventHandler value)"
            reason="Removed as Routed Events implement it properly"/>
		<Member
            fullName="System.Void Windows.UI.Xaml.Controls.TextBox.remove_KeyUp(Windows.UI.Xaml.Input.KeyEventHandler value)"
            reason="Removed as Routed Events implement it properly"/>
		<Member
            fullName="System.Void Windows.UI.Xaml.Controls.TextBox.add_KeyDown(Windows.UI.Xaml.Input.KeyEventHandler value)"
            reason="Removed as Routed Events implement it properly"/>
		<Member
            fullName="System.Void Windows.UI.Xaml.Controls.TextBox.remove_KeyDown(Windows.UI.Xaml.Input.KeyEventHandler value)"
            reason="Removed as Routed Events implement it properly"/>
		<Member
            fullName="System.Void Windows.UI.Xaml.Controls.Primitives.Thumb.TouchesEnded(Foundation.NSSet touches, UIKit.UIEvent evt)"
            reason="Removed as Routed Events implement it properly"/>
		<Member
            fullName="System.Void Windows.UI.Xaml.Controls.Primitives.Thumb.TouchesBegan(Foundation.NSSet touches, UIKit.UIEvent evt)"
            reason="Removed as Routed Events implement it properly"/>
		<Member
            fullName="System.Void Windows.UI.Xaml.Controls.Primitives.Thumb.TouchesMoved(Foundation.NSSet touches, UIKit.UIEvent evt)"
            reason="Removed as Routed Events implement it properly"/>

		<Member
            fullName="System.Boolean Uno.Foundation.WebAssemblyRuntime.InvokeJSUnmarshalled(System.String functionIdentifier, System.IntPtr arg0, System.IntPtr arg1, System.IntPtr arg2)"
            reason="Removed to improve the C#/JS call performance"/>

	  </Methods>

	  <Events>
		<Member
            fullName="Windows.UI.Xaml.Input.PointerEventHandler Windows.UI.Xaml.Controls.Canvas::PointerPressed"
            reason="Removed as Routed Events implement it properly"/>
		<Member fullName="Windows.UI.Xaml.Input.KeyEventHandler Windows.UI.Xaml.Controls.TextBox::KeyUp"
                reason="Removed as Routed Events implement it properly"/>
		<Member fullName="Windows.UI.Xaml.Input.KeyEventHandler Windows.UI.Xaml.Controls.TextBox::KeyDown"
                reason="Removed as Routed Events implement it properly"/>
	  </Events>

	  <Fields>
		<Member fullName="Windows.UI.Xaml.RoutedEventArgs Windows.UI.Xaml.RoutedEventArgs::Empty"
                reason="Type was incorrectly changed in 1.43.1"/>
		<Member
            fullName="Windows.UI.Xaml.DependencyProperty Windows.UI.Xaml.Controls.SymbolIcon::SymbolProperty"
            reason="Type was incorrectly changed in 1.43.1"/>
		<Member fullName="Windows.UI.Xaml.DependencyProperty Windows.UI.Xaml.Controls.TimePicker::TimeProperty"
                reason="Type was incorrectly marked as a field in 1.43.1"/>
	  </Fields>

	  <Properties>
		<Member fullName="Windows.Foundation.Rect Windows.UI.ViewManagement.InputPane::KeyboardRect()"
                reason="Unused Uno specific property"/>
		<Member fullName="Windows.Foundation.Rect Windows.UI.ViewManagement.InputPane::NavigationBarRect()"
                reason="Unused Uno specific property"/>
	  </Properties>
	</IgnoreSet>

	<IgnoreSet baseVersion="1.44.0">
	  <Types>
		<Member fullName="Windows.UI.Xaml.UIElementExtensions"
                reason="Moved to Uno.Extensions"/>
	  </Types>

	  <Methods>
		<Member
            fullName="System.Boolean Uno.Foundation.WebAssemblyRuntime.InvokeJSUnmarshalled(System.String functionIdentifier, System.IntPtr arg0, System.IntPtr arg1, System.IntPtr arg2)"
            reason="Removed to improve the C#/JS call performance"/>
	  </Methods>

	</IgnoreSet>

	<IgnoreSet baseVersion="1.44.1">
	  <Types>
		<Member fullName="Windows.UI.Xaml.UIElementExtensions"
                reason="Moved to Uno.Extensions"/>
	  </Types>

	  <Methods>
		<Member
            fullName="System.Boolean Uno.Foundation.WebAssemblyRuntime.InvokeJSUnmarshalled(System.String functionIdentifier, System.IntPtr arg0, System.IntPtr arg1, System.IntPtr arg2)"
            reason="Removed to improve the C#/JS call performance"/>

		<Member fullName="Windows.UI.Color Windows.UI.Xaml.Controls.ScrollViewer.get_BackgroundColor()"
                reason="This was a legacy mock done during initial Wasm POC, never implemented, never used."/>

		<Member
            fullName="System.Void Windows.UI.Xaml.Controls.ScrollViewer.set_BackgroundColor(Windows.UI.Color value)"
            reason="This was a legacy mock done during initial Wasm POC, never implemented, never used."/>

		<Member fullName="System.Void Windows.UI.Xaml.Shapes.Rectangle.LayoutSubviews()"
                reason="Removed to use ArrangeOverride for macOS compatibility"/>

		<Member fullName="System.Void Windows.UI.Xaml.Shapes.Rectangle.LayoutSubviews()"
                reason="Removed to use ArrangeOverride for macOS compatibility"/>

		<Member fullName="System.Void Windows.UI.Xaml.StateTriggerBase.SetActive(System.Boolean isActive)"
                reason="Aligned visibility with UWP"/>
		<Member fullName="System.Void Windows.UI.Xaml.UIElement.set_RenderSize(Windows.Foundation.Size value)"
                reason="Aligned visibility with UWP"/>

		<Member fullName="System.Void Uno.UI.UnoViewGroup.set_IsPointerCaptured(System.Boolean value)"
                reason="Aligned visibility with UWP"/>

		<Member fullName="System.Void Windows.UI.Xaml.FrameworkElement.OnLayoutUpdated()"
                reason="Invalid method visibility"/>
		<Member fullName="System.Void Windows.UI.Xaml.StateTriggerBase.SetActive(System.Boolean isActive)"
                reason="Invalid method visibility"/>
		<Member fullName="System.Void Windows.UI.Xaml.Controls.Image.OnLayoutUpdated()"
                reason="Invalid method visibility"/>
		<Member fullName="System.Void Windows.UI.Xaml.Controls.ProgressRing.OnLayoutUpdated()"
                reason="Invalid method visibility"/>
		<Member fullName="System.Void Windows.UI.Xaml.Controls.ScrollContentPresenter.OnLayoutUpdated()"
                reason="Invalid method visibility"/>
		<Member fullName="System.Void Windows.UI.Xaml.Controls.NativeListViewBase.OnLayoutUpdated()"
                reason="Invalid method visibility"/>
		<Member fullName="System.Void Windows.UI.Xaml.Controls.NativePagedView.OnLayoutUpdated()"
                reason="Invalid method visibility"/>
		<Member fullName="System.Void Windows.UI.Xaml.Controls.TextBoxView.OnLayoutUpdated()"
                reason="Invalid method visibility"/>
		<Member fullName="System.Void Uno.UI.Controls.Legacy.GridView.OnLayoutUpdated()"
                reason="Invalid method visibility"/>
		<Member fullName="System.Void Uno.UI.Controls.Legacy.HorizontalGridView.OnLayoutUpdated()"
                reason="Invalid method visibility"/>
		<Member fullName="System.Void Uno.UI.Controls.Legacy.HorizontalListView.OnLayoutUpdated()"
                reason="Invalid method visibility"/>
		<Member fullName="System.Void Uno.UI.Controls.Legacy.ListView.OnLayoutUpdated()"
                reason="Invalid method visibility"/>
		<Member fullName="System.Void Windows.UI.Xaml.Shapes.ArbitraryShapeBase.OnLayoutUpdated()"
                reason="Invalid method visibility"/>
		<Member fullName="System.Void Windows.UI.Xaml.Controls.Picker.OnLayoutUpdated()"
                reason="Invalid method visibility"/>
		<Member fullName="System.Void Windows.UI.Xaml.Controls.MultilineTextBoxView.OnLayoutUpdated()"
                reason="Invalid method visibility"/>
		<Member fullName="System.Void Windows.UI.Xaml.Controls.SinglelineTextBoxView.OnLayoutUpdated()"
                reason="Invalid method visibility"/>
		<Member fullName="System.Void Uno.UI.Controls.Legacy.ListViewBase.OnLayoutUpdated()"
                reason="Invalid method visibility"/>
	  </Methods>

	  <Fields>
		<Member
            fullName="Windows.UI.Xaml.TextWrapping Windows.UI.Xaml.TextWrapping::WordEllipsis"
            reason="Invalid enum value"/>
	  </Fields>

	  <Properties>
		<Member fullName="Windows.UI.Color Windows.UI.Xaml.Controls.ScrollViewer::BackgroundColor()"
                reason="This was a legacy mock done during initial Wasm POC, never implemented, never used."/>

		<Member
            fullName="System.Collections.Generic.IList`1&lt;Windows.UI.Xaml.Controls.MenuFlyoutItem&gt; Windows.UI.Xaml.Controls.MenuFlyout::Items()"
            reason="Changed because of invalid property type"/>
	  </Properties>

	</IgnoreSet>

	<IgnoreSet baseVersion="1.45.0">
	  <Types>
		<Member
              fullName="Uno.UI.IUnoViewParent"
              reason="Removed internal stuff."/>
		<Member
            fullName="Uno.UI.UnoGestureDetector"
            reason="Removed internal stuff."/>
		<Member
            fullName="Windows.UI.Xaml.Controls.UnoUIWebView"
            reason="UIWebView support has been removed by Apple"/>
	  </Types>

	  <Methods>
		<Member fullName="System.Void Windows.Phone.Devices.Notification.VibrationDevice..ctor()"
                reason="Parameter-less ctor does not exist in UWP"/>
		<Member fullName="System.Void Windows.Devices.Sensors.AccelerometerReadingChangedEventArgs..ctor()"
                reason="Parameter-less ctor does not exist in UWP"/>
		<Member fullName="System.Void Windows.Devices.Sensors.Accelerometer..ctor()"
                reason="Parameter-less ctor does not exist in UWP"/>
		<Member fullName="System.Void Windows.Devices.Sensors.AccelerometerShakenEventArgs..ctor()"
                reason="Parameter-less ctor does not exist in UWP"/>
		<Member fullName="System.Void Windows.Devices.Sensors.AccelerometerReading..ctor()"
                reason="Parameter-less ctor does not exist in UWP"/>
		<Member fullName="System.Void Windows.Devices.Sensors.MagnetometerReadingChangedEventArgs..ctor()"
                reason="Parameter-less ctor does not exist in UWP"/>
		<Member fullName="System.Void Windows.Devices.Sensors.Magnetometer..ctor()"
                reason="Parameter-less ctor does not exist in UWP"/>
		<Member fullName="System.Void Windows.Devices.Sensors.MagnetometerReading..ctor()"
                reason="Parameter-less ctor does not exist in UWP"/>
		<Member fullName="System.Void Windows.Devices.Sensors.Barometer..ctor()"
                reason="Parameter-less ctor does not exist in UWP"/>
		<Member fullName="System.Void Windows.Devices.Sensors.BarometerReading..ctor()"
                reason="Parameter-less ctor does not exist in UWP"/>
		<Member fullName="System.Void Windows.Devices.Sensors.BarometerReadingChangedEventArgs..ctor()"
                reason="Parameter-less ctor does not exist in UWP"/>
		<Member fullName="System.Void Windows.UI.Xaml.Controls.ComboBoxItem.OnLoaded()"
                reason="Removed no-longer-needed override. Uno-only protected method that shouldn't be called by user code."/>
		<Member fullName="System.Void Windows.UI.Xaml.Controls.ComboBoxItem.OnUnloaded()"
                reason="Removed no-longer-needed override. Uno-only protected method that shouldn't be called by user code."/>
		<Member fullName="System.Void Windows.UI.Xaml.Controls.ContentDialogButtonClickDeferral..ctor()"
                reason="ctor is internal in UWP"/>
		<Member fullName="System.Void Windows.UI.Xaml.Controls.ContentDialogButtonClickEventArgs..ctor()"
                reason="ctor is internal in UWP"/>
		<Member fullName="System.Void Windows.UI.Xaml.Controls.ContentDialogClosedEventArgs..ctor()"
                reason="ctor is internal in UWP"/>
		<Member fullName="System.Void Windows.UI.Xaml.Controls.ContentDialogClosingDeferral..ctor()"
                reason="ctor is internal in UWP"/>
		<Member fullName="System.Void Windows.UI.Xaml.Controls.ContentDialogClosingEventArgs..ctor()"
                reason="ctor is internal in UWP"/>
		<Member fullName="System.Void Windows.UI.Xaml.Controls.TextBoxView..ctor()"
                reason="Added required parameter to Android constructor. TextBoxView is internal on UWP, shouldn't normally be created or manipulated by user code."/>
		<Member fullName="System.Void Windows.UI.Xaml.Controls.TextBoxBeforeTextChangingEventArgs..ctor()"
                reason="Constructor is internal on UWP"/>
		<Member fullName="System.Void Windows.UI.Xaml.Controls.TextBoxTextChangingEventArgs..ctor()"
                reason="Constructor is internal on UWP"/>
		<Member fullName="System.Void Windows.UI.Xaml.Controls.TextChangedEventArgs..ctor()"
                reason="Constructor is internal on UWP"/>
		<Member fullName="System.String Windows.UI.Xaml.Controls.TextBoxView.get_BindableText()"
                reason="Removed obsolete property. TextBoxView is internal on UWP, shouldn't normally be created or manipulated by user code."/>
		<Member fullName="System.Void Windows.UI.Xaml.Controls.TextBoxView.set_BindableText(System.String value)"
                reason="Removed obsolete property. TextBoxView is internal on UWP, shouldn't normally be created or manipulated by user code."/>
		<Member fullName="System.Void Windows.UI.Xaml.Controls.TextBoxView.NotifyTextChanged()"
                reason="Removed obsolete method. TextBoxView is internal on UWP, shouldn't normally be created or manipulated by user code."/>
		<Member fullName="Android.Views.View Windows.UI.Xaml.Controls.Popup.get_Anchor()"
                reason="Invalid method visibility"/>
		<Member fullName="System.Void Windows.UI.Xaml.Controls.Popup.set_Anchor(Android.Views.View value)"
                reason="Invalid method visibility"/>
		<Member fullName="Windows.UI.Xaml.Controls.Popup Windows.UI.Xaml.Controls.ComboBoxItem.GetPopupControl()"
                reason="Removed no-longer-needed method. Implementation detail."/>
		<Member fullName="System.Void Windows.Media.Playback.MediaPlayer.ObserveValue(Foundation.NSString keyPath, Foundation.NSObject ofObject, Foundation.NSDictionary change, System.IntPtr context)"
                reason="Invalid method visibility"/>
		<Member fullName="System.Void Windows.Media.Playback.MediaPlayer.Dispose(System.Boolean disposing)"
                reason="Invalid method visibility"/>
		<Member fullName="System.Void Windows.UI.Xaml.Controls.VirtualizingPanelLayout.UpdateLayoutAttributesForItem(UIKit.UICollectionViewLayoutAttributes layoutAttributes)"
                reason="Implementation detail, made internal"/>
		<Member fullName="System.Void Windows.UI.StartScreen.JumpList..ctor()"
                reason="Constructor is internal on UWP" />
		<Member fullName="System.Void Windows.UI.StartScreen.JumpListItem..ctor()"
                reason="Constructor is internal on UWP" />
		<Member fullName="System.Boolean Uno.UI.UnoViewGroup.get_HasNonIdentityStaticTransformation()"
                reason="Removed unneeded pseudo-internal property" />
		<Member fullName="System.Boolean Uno.UI.UnoViewGroup.get_IsAnimationInProgress()"
                reason="Removed unneeded pseudo-internal property" />
		<Member fullName="System.Void Uno.UI.UnoViewGroup.set_IsAnimationInProgress(System.Boolean value)"
                reason="Removed unneeded pseudo-internal property" />
		<Member fullName="System.Boolean Uno.UI.UnoViewGroup.InvalidateTransformedHierarchy()"
                reason="Removed unneeded pseudo-internal method" />
		<Member
            fullName="System.Void Windows.UI.Xaml.Media.Imaging.BitmapSource.set_PixelHeight(System.Int32 value)"
            reason="Removed API not available in WinUI" />
		<Member
            fullName="System.Void Windows.UI.Xaml.Media.Imaging.BitmapSource.set_PixelWidth(System.Int32 value)"
            reason="Removed API not available in WinUI" />
		<Member
            fullName="System.Void Windows.Devices.Sensors.GyrometerReadingChangedEventArgs..ctor()"
            reason="Parameter-less ctor does not exist in UWP"/>
		<Member
            fullName="System.Void Windows.Devices.Sensors.Gyrometer..ctor()"
            reason="Parameter-less ctor does not exist in UWP"/>
		<Member
            fullName="System.Void Windows.Devices.Sensors.GyrometerReading..ctor()"
            reason="Parameter-less ctor does not exist in UWP"/>
		<Member
            fullName="System.Void Windows.UI.Xaml.Media.RenderingEventArgs..ctor()"
            reason="Constructor is internal on UWP" />
		<Member
            fullName="Windows.UI.Xaml.Style Uno.UI.GlobalStaticResources.get_EllipsisButton()"
            reason="Invalid global style renamed to align with CommandBar" />
		<Member
            fullName="Windows.UI.Xaml.Style Uno.UI.GlobalStaticResources.get___ImplicitStyle_Windows_UI_Xaml_Controls_AppBarToggleButton()"
            reason="Implicit style moved to GenericStyles.cs" />
		<Member
            fullName="Windows.UI.Xaml.Style Uno.UI.GlobalStaticResources.get___ImplicitStyle_Windows_UI_Xaml_Controls_AppBarSeparator()"
            reason="Implicit style moved to GenericStyles.cs" />
		<Member
            fullName="System.Void Windows.UI.Input.PointerPointProperties..ctor()"
            reason="Invalid visibility."/>
		<Member
            fullName="System.Void Windows.Devices.Input.PointerDevice..ctor()"
            reason="Invalid visibility."/>
		<Member
            fullName="Windows.Foundation.Point Windows.UI.Xaml.Input.PointerRoutedEventArgs.GetCurrentPoint()"
            reason="Method was missing a required parameter"/>
		<Member
            fullName="Windows.Foundation.Point[] Windows.UI.Xaml.Input.PointerRoutedEventArgs.GetIntermediatePoints()"
            reason="Method was missing a required parameter"/>
		<Member
            fullName="System.Void Windows.UI.Xaml.Controls.Primitives.ButtonBase.OnPointerMoved(Windows.UI.Xaml.Input.PointerRoutedEventArgs args)"
            reason="Binary issue, but not an API changed. Ignore it since we already have some other bin conflict."/>
		<Member
            fullName="System.Void Windows.UI.Xaml.Controls.Primitives.ButtonBase.OnPointerCanceled(Windows.UI.Xaml.Input.PointerRoutedEventArgs args)"
            reason="Binary issue, but not an API changed. Ignore it since we already have some other bin conflict."/>
		<Member
            fullName="System.Void Windows.UI.Xaml.Controls.Primitives.ButtonBase.OnPointerExited(Windows.UI.Xaml.Input.PointerRoutedEventArgs args)"
            reason="Binary issue, but not an API changed. Ignore it since we already have some other bin conflict."/>
		<Member
            fullName="System.Void Windows.UI.Xaml.Controls.Primitives.ButtonBase.OnTapped(Windows.UI.Xaml.Input.TappedRoutedEventArgs e)"
            reason="Binary issue, but not an API changed. Ignore it since we already have some other bin conflict."/>
		<Member
            fullName="System.Void Windows.UI.Xaml.Controls.Primitives.SelectorItem.OnPointerCanceled(Windows.UI.Xaml.Input.PointerRoutedEventArgs args)"
            reason="Binary issue, but not an API changed. Ignore it since we already have some other bin conflict."/>
		<Member
            fullName="System.Void Uno.UI.UnoViewGroup.set_IsAnimationInProgress(System.Boolean value)"
            reason="Removed internal stuff."/>
		<Member
            fullName="System.Boolean Uno.UI.UnoViewGroup.get_IsPointerCaptured()"
            reason="Removed internal stuff."/>
		<Member
            fullName="System.Single Uno.UI.UnoViewGroup.get_TransformedTouchX()"
            reason="Removed internal stuff."/>
		<Member
            fullName="System.Single Uno.UI.UnoViewGroup.get_TransformedTouchY()"
            reason="Removed internal stuff."/>
		<Member
            fullName="System.Void Uno.UI.UnoViewGroup.ClearCaptures()"
            reason="Removed internal stuff."/>
		<Member
            fullName="System.Boolean Uno.UI.UnoViewGroup.InvalidateTransformedHierarchy()"
            reason="Removed internal stuff."/>
		<Member
            fullName="System.Boolean Uno.UI.UnoViewGroup.IsCurrentPointer(Android.Views.MotionEvent e, System.Boolean isPointInView)"
            reason="Removed internal stuff."/>
		<Member
            fullName="System.Boolean Uno.UI.UnoViewGroup.IsLocalTouchPointInView(System.Single x, System.Single y)"
            reason="Removed internal stuff."/>
		<Member
            fullName="System.Void Uno.UI.UnoViewGroup.SetChildBlockedTouchEvent(System.Boolean childBlockedTouchEvent)"
            reason="Removed internal stuff."/>
		<Member
            fullName="System.Void Uno.UI.UnoViewGroup.SetChildHandledTouchEvent(System.Boolean childHandledTouchEvent)"
            reason="Removed internal stuff."/>
		<Member
            fullName="System.Void Uno.UI.UnoViewGroup.SetChildIsUnoViewGroup(System.Boolean childIsUnoViewGroup)"
            reason="Removed internal stuff."/>
		<Member
            fullName="System.Void Uno.UI.UnoRecyclerView.SetChildBlockedTouchEvent(System.Boolean childBlockedTouchEvent)"
            reason="Removed internal stuff."/>
		<Member
            fullName="System.Void Uno.UI.UnoRecyclerView.SetChildHandledTouchEvent(System.Boolean childHandledTouchEvent)"
            reason="Removed internal stuff."/>
		<Member
            fullName="System.Void Uno.UI.UnoRecyclerView.SetChildIsUnoViewGroup(System.Boolean childIsUnoViewGroup)"
            reason="Removed internal stuff."/>
		<Member
            fullName="System.Void Uno.UI.UnoViewGroup.SetNativeHitTestVisible(System.Boolean hitTestVisible)"
            reason="Removed internal stuff."/>
		<Member
            fullName="System.Void Uno.UI.UnoViewGroup.SetChildRenderTransform(Android.Views.View child, Android.Graphics.Matrix transform)"
            reason="Changed visibility of internal method."/>
		<Member
            fullName="System.Void Uno.UI.UnoViewGroup.RemoveChildRenderTransform(Android.Views.View child)"
            reason="Changed visibility of internal method."/>
		<Member
            fullName="System.Boolean Windows.UI.Xaml.Controls.NativeListViewBase.HitCheck()"
            reason="Not part of the UWP API."/>
		<Member
            fullName="System.Void Windows.UI.Core.CoreWindow..ctor()"
            reason="Invalid visibility."/>
		<Member
            fullName="System.Void Windows.UI.Xaml.Controls.Primitives.SelectorItem.UpdateCommonStates()"
            reason="Not part of the UWP API."/>
		<Member
            fullName="System.String Windows.UI.Xaml.RoutedEvent.get_Name()"
            reason="Not part of the UWP API."/>
		<Member
            fullName="System.Void Windows.UI.Xaml.Documents.Hyperlink.OnNavigateUriChanged()"
            reason="Not part of the UWP API."/>
		<Member
            fullName="System.Void Windows.UI.Xaml.ExceptionRoutedEventArgs..ctor(System.String errorMessage)"
            reason="Not part of the UWP API."/>
		<Member
            fullName="System.Void Windows.UI.Xaml.MediaFailedRoutedEventArgs..ctor()"
            reason="Not part of the UWP API."/>
		<Member
            fullName="Windows.UI.Xaml.RoutedEventArgs Windows.UI.Xaml.RoutedEventArgs.get_Empty()"
            reason="Not part of the UWP API."/>
		<Member
            fullName="System.Void Windows.UI.Xaml.RoutedEventArgs..ctor(System.Object originalSource)"
            reason="Not part of the UWP API."/>
		<Member
            fullName="System.Void Windows.UI.Xaml.SizeChangedEventArgs..ctor(Windows.Foundation.Size previousSize, Windows.Foundation.Size newSize)"
            reason="Not part of the UWP API."/>
		<Member
            fullName="System.Void Windows.UI.Xaml.Input.KeyRoutedEventArgs..ctor()"
            reason="Not part of the UWP API."/>
		<Member
            fullName="System.Void Windows.UI.Xaml.Controls.Primitives.RangeBaseValueChangedEventArgs..ctor()"
            reason="Not part of the UWP API."/>
		<Member
            fullName="System.Void Windows.Devices.Geolocation.StatusChangedEventArgs..ctor()"
            readson="Constructor is not public in UWP" />
		<Member
            fullName="System.Void Windows.UI.Input.ManipulationStartedEventArgs..ctor()"
            reason="Not part of the UWP API." />
		<Member
            fullName="System.Void Windows.UI.Input.ManipulationUpdatedEventArgs..ctor()"
            reason="Not part of the UWP API." />
		<Member
            fullName="System.Void Windows.UI.Input.ManipulationInertiaStartingEventArgs..ctor()"
            reason="Not part of the UWP API." />
		<Member
            fullName="System.Void Windows.UI.Input.ManipulationCompletedEventArgs..ctor()"
            reason="Not part of the UWP API." />
		<Member
            fullName="System.Boolean Windows.UI.Xaml.Input.ManipulationStartingRoutedEventArgs.get_Handled()"
            reason="Get/set methods removed as not part of the UWP API but property still present" />
		<Member
            fullName="System.Void Windows.UI.Xaml.Input.ManipulationStartingRoutedEventArgs.set_Handled(System.Boolean value)"
            reason="Get/set methods removed as not part of the UWP API but property still present" />
		<Member
            fullName="System.Boolean Windows.UI.Xaml.Input.ManipulationStartedRoutedEventArgs.get_Handled()"
            reason="Get/set methods removed as not part of the UWP API but property still present" />
		<Member
            fullName="System.Void Windows.UI.Xaml.Input.ManipulationStartedRoutedEventArgs.set_Handled(System.Boolean value)"
            reason="Get/set methods removed as not part of the UWP API but property still present" />
		<Member
            fullName="System.Boolean Windows.UI.Xaml.Input.ManipulationDeltaRoutedEventArgs.get_Handled()"
            reason="Get/set methods removed as not part of the UWP API but property still present" />
		<Member
            fullName="System.Void Windows.UI.Xaml.Input.ManipulationDeltaRoutedEventArgs.set_Handled(System.Boolean value)"
            reason="Get/set methods removed as not part of the UWP API but property still present" />
		<Member
            fullName="System.Boolean Windows.UI.Xaml.Input.ManipulationInertiaStartingRoutedEventArgs.get_Handled()"
            reason="Get/set methods removed as not part of the UWP API but property still present" />
		<Member
            fullName="System.Void Windows.UI.Xaml.Input.ManipulationInertiaStartingRoutedEventArgs.set_Handled(System.Boolean value)"
            reason="Get/set methods removed as not part of the UWP API but property still present" />
		<Member
            fullName="System.Boolean Windows.UI.Xaml.Input.ManipulationCompletedRoutedEventArgs.get_Handled()"
            reason="Get/set methods removed as not part of the UWP API but property still present" />
		<Member
            fullName="System.Void Windows.UI.Xaml.Input.ManipulationCompletedRoutedEventArgs.set_Handled(System.Boolean value)"
            reason="Get/set methods removed as not part of the UWP API but property still present" />
		<Member
            fullName="System.Void Windows.System.Profile.AnalyticsInfo..ctor()"
            reason="Not part of the UWP API." />
		<Member
            fullName="System.Void Windows.System.Profile.AnalyticsVersionInfo..ctor()"
            reason="Not part of the UWP API." />
		<Member
            fullName="System.Void Windows.Devices.Lights.Lamp..ctor()"
            reason="Parameter-less ctor does not exist in UWP" />
		<Member
            fullName="Windows.UI.Xaml.ResourceDictionary[] Windows.UI.Xaml.ResourceDictionary.get_MergedDictionaries()"
            reason="Aligned API" />
		<Member
            fullName="Windows.Foundation.IAsyncOperation`1&lt;Windows.Devices.Geolocation.Geoposition&gt; Windows.Devices.Geolocation.Geolocator.GetGeopositionAsync()"
            reason="Aligned API" />
		<Member
            fullName="Windows.Foundation.IAsyncOperation`1&lt;Windows.Devices.Geolocation.Geoposition&gt; Windows.Devices.Geolocation.Geolocator.GetGeopositionAsync(System.TimeSpan maximumAge, System.TimeSpan timeout)"
            reason="Aligned API" />
		<Member
            fullName="Windows.Foundation.IAsyncOperation`1&lt;Windows.Devices.Geolocation.GeolocationAccessStatus&gt; Windows.Devices.Geolocation.Geolocator.RequestAccessAsync()"
            reason="Aligned API" />
		<Member
            fullName="System.Void Windows.UI.Xaml.RoutedEvent..ctor(System.String name)"
            reason="Not part of the UWP API." />
		<Member
            fullName="Windows.Foundation.Point Windows.UI.Xaml.Input.DoubleTappedRoutedEventArgs.GetPosition()"
            reason="Not part of the UWP API." />
		<Member
            fullName="Windows.Foundation.Point Windows.UI.Xaml.Input.TappedRoutedEventArgs.GetPosition()"
            reason="Not part of the UWP API." />
	  </Methods>

	  <Fields>
		<Member
            fullName="System.Int32 Windows.UI.Input.GestureSettings::value__"
            reason="Enum was a int instead of uint like UWP"/>
		<Member
            fullName="System.Int32 Windows.System.VirtualKeyModifiers::value__"
            reason="Enum was a int instead of uint like UWP"/>
		<Member
            fullName="System.Int32 Windows.UI.Xaml.Input.ManipulationModes::value__"
            reason="Enum was a int instead of uint like UWP"/>
	  </Fields>

	  <Properties>
		<Member
            fullName="Android.Views.View Windows.UI.Xaml.Controls.Popup::Anchor()"
            reason="Invalid property visibility"/>
		<Member
            fullName="System.String Windows.UI.Xaml.Controls.TextBoxView::BindableText()"
            reason="Removed obsolete method. TextBoxView is internal on UWP, shouldn't normally be created or manipulated by user code."/>
		<Member
            fullName="System.Boolean Uno.UI.UnoViewGroup::HasNonIdentityStaticTransformation()"
            reason="Removed unneeded pseudo-internal property" />
		<Member
            fullName="System.Boolean Uno.UI.UnoViewGroup::IsAnimationInProgress()"
            reason="Removed unneeded pseudo-internal property" />
		<Member
            fullName="Windows.UI.Xaml.ResourceDictionary[] Windows.UI.Xaml.ResourceDictionary::MergedDictionaries()"
            reason="Property type fixed to match UWP" />
		<Member
            fullName="Windows.UI.Xaml.Style Uno.UI.GlobalStaticResources::EllipsisButton()"
            reason="Invalid global style renamed to align with CommandBar" />
		<Member
            fullName="Windows.UI.Xaml.Style Uno.UI.GlobalStaticResources::__ImplicitStyle_Windows_UI_Xaml_Controls_AppBarToggleButton()"
            reason="Implicit style moved to GenericStyles.cs" />
		<Member
            fullName="Windows.UI.Xaml.Style Uno.UI.GlobalStaticResources::__ImplicitStyle_Windows_UI_Xaml_Controls_AppBarSeparator()"
            reason="Implicit style moved to GenericStyles.cs" />
		<Member
            fullName="System.Boolean Uno.UI.UnoViewGroup::IsPointerCaptured()"
            reason="Removed internal stuff."/>
		<Member
            fullName="System.Single Uno.UI.UnoViewGroup::TransformedTouchX()"
            reason="Removed internal stuff."/>
		<Member
            fullName="System.Single Uno.UI.UnoViewGroup::TransformedTouchY()"
            reason="Removed internal stuff."/>
		<Member
            fullName="System.Boolean Windows.UI.Xaml.UIElement::IsPointerCaptured()"
            reason="Not part of the UWP API."/>
		<Member
            fullName="System.String Windows.UI.Xaml.RoutedEvent::Name()"
            reason="Not part of the UWP API."/>
		<Member
            fullName="Windows.UI.Xaml.RoutedEventArgs Windows.UI.Xaml.RoutedEventArgs::Empty()"
            reason="Not part of the UWP API."/>
	  </Properties>
	</IgnoreSet>

	<IgnoreSet baseVersion="2.0.532">
	  <Methods>
		<Member
            fullName="System.Void Windows.UI.Xaml.RoutedEvent..ctor(System.String name)"
            reason="Not part of the WinUI API." />
		<Member
            fullName="Android.Graphics.Path Windows.UI.Xaml.Shapes.ArbitraryShapeBase.GetPath()"
            reason="Not part of the WinUI API, breaking change should not have repercussion outside Uno.UI" />
		<Member
            fullName="CoreGraphics.CGPath Windows.UI.Xaml.Shapes.ArbitraryShapeBase.GetPath()"
            reason="Not part of the WinUI API, breaking change should not have repercussion outside Uno.UI" />
		<Member
            fullName="Windows.Foundation.Point Windows.UI.Xaml.Input.DoubleTappedRoutedEventArgs.GetPosition()"
            reason="Not part of the WinUI API." />
		<Member
            fullName="Windows.Foundation.Point Windows.UI.Xaml.Input.TappedRoutedEventArgs.GetPosition()"
            reason="Not part of the WinUI API." />
		<Member
            fullName="System.Void Windows.UI.ViewManagement.ApplicationViewTitleBar..ctor()"
            reason="Parameter-less ctor does not exist in WinUI" />

		<Member
            fullName="CoreGraphics.CGSize Windows.UI.Xaml.Controls.VirtualizingPanelLayout.GetItemSizeForIndexPath(Foundation.NSIndexPath indexPath)"
            reason="Made internal, shouldn't normally be called by consumer code"/>
		<Member
            fullName="CoreGraphics.CGSize Windows.UI.Xaml.Controls.ListViewBaseSource.GetItemSize(UIKit.UICollectionView collectionView, Foundation.NSIndexPath indexPath)"
            reason="Made internal, shouldn't normally be called by consumer code"/>

		<Member
			fullName="System.Boolean Windows.UI.Xaml.Input.RightTappedRoutedEventArgs.get_Handled()"
			reason="Auto property"/>
		<Member
			fullName="System.Void Windows.UI.Xaml.Input.RightTappedRoutedEventArgs.set_Handled(System.Boolean value)"
			reason="Auto property"/>
		<Member
			fullName="System.Void Windows.UI.Input.RightTappedEventArgs..ctor()"
			reason="Not part of the WinUI API."/>
		<Member
			fullName="System.Boolean Windows.UI.Xaml.Input.HoldingRoutedEventArgs.get_Handled()"
			reason="Auto property"/>
		<Member
			fullName="System.Void Windows.UI.Xaml.Input.HoldingRoutedEventArgs.set_Handled(System.Boolean value)"
			reason="Auto property"/>
		<Member
			fullName="System.Void Windows.UI.Input.HoldingEventArgs..ctor()"
			reason="Not part of the WinUI API."/>
		<Member
			fullName="System.Void Windows.System.DispatcherQueue..ctor()"
			reason="Not part of the WinUI API."/>
		<Member
			fullName="System.Void Windows.System.DispatcherQueueTimer..ctor()"
			reason="Not part of the WinUI API."/>
		<Member
			fullName="System.Void Windows.ApplicationModel.DataTransfer.Clipboard..ctor()"
			reason="Not part of the WinUI API."/>
		<Member
			fullName="System.Void Windows.Storage.KnownFolders..ctor()"
			reason="Not part of the WinUI API."/>
		<Member
			fullName="System.Void Windows.UI.Xaml.Controls.ListViewBase..ctor()"
			reason="Ctor is protected in WinUI."/>
		<Member
			fullName="System.Void Windows.Devices.Sensors.HingeAngleSensorReadingChangedEventArgs..ctor()"
			reason="Parameter-less ctor does not exist in UWP"/>
		<Member
			fullName="System.Void Windows.Devices.Sensors.HingeAngleSensor..ctor()"
			reason="Parameter-less ctor does not exist in UWP"/>
		<Member
			fullName="System.Void Windows.Devices.Sensors.HingeAngleReading..ctor()"
			reason="Parameter-less ctor does not exist in UWP"/>
		<Member
			fullName="System.Void Windows.System.Profile.AnalyticsInfo..ctor()"
			reason="Not part of the WinUI API." />
		<Member
			fullName="System.Void Windows.System.Profile.AnalyticsVersionInfo..ctor()"
			reason="Not part of the WinUI API." />
		<Member
			fullName="System.Void Windows.ApplicationModel.DataTransfer.DataPackage.SetText(System.String text)"
			reason="UWP uses 'value' as the parameter name" />
		<Member
			fullName="System.Void Windows.UI.Xaml.Controls.IconElement.AddIconElementView(Windows.UI.Xaml.UIElement child)"
			reason="macOS requires NSView as AddIconElementView parameter" />
		<Member
			fullName="System.Void Windows.UI.Xaml.Controls.IconElement.AddIconElementView(Android.Views.View child)"
			reason="Not part of UWP API" />
		<Member
			fullName="System.Void Windows.UI.Xaml.Controls.IconElement.AddIconElementView(UIKit.UIView child)"
			reason="Not part of UWP API" />
		<Member
			fullName="System.Void Windows.ApplicationModel.Calls.PhoneCallManager..ctor()"
			reason="Class is static in UWP" />
		<Member
			fullName="System.Void Windows.UI.Xaml.Controls.DatePickerSelectedValueChangedEventArgs..ctor()"
			reason="Not part of the WinUI API." />
		<Member
			fullName="System.Void Windows.UI.Xaml.Controls.DatePickerValueChangedEventArgs..ctor(System.DateTimeOffset newDate, System.DateTimeOffset oldDate)"
			reason="Not part of the WinUI API." />
		<Member
			fullName="Windows.UI.Xaml.Style Uno.UI.GlobalStaticResources.get___ImplicitStyle_Windows_UI_Xaml_Controls_DatePickerSelector()"
			reason="Style removed from monoandroid (xamarin:Style with only ios:Setter)" />
		<Member
			fullName="Windows.UI.Color Windows.UI.Xaml.Media.Brush.GetColorWithOpacity(Windows.UI.Color referenceColor)"
			reason="Not part of the WinUI API." />
		<Member
			fullName="System.Void Uno.UI.Toolkit.UIElementExtensions.SetElevation(Windows.UI.Xaml.UIElement element, System.Double Elevation)"
			reason="Naming uniformization, not a binary breaking change." />
		<Member
			fullName="System.Void Windows.UI.Xaml.Controls.Control.OnFocusStateChanged(Windows.UI.Xaml.FocusState oldValue, Windows.UI.Xaml.FocusState newValue)"
			reason="Not part of the WinUI API, Uno-specific implementation detail." />
		<Member
			fullName="System.Boolean Windows.UI.Xaml.Controls.TextBox.FocusTextView()"
			reason="Not part of the WinUI API, Uno-specific implementation detail." />
		<Member
			fullName="System.Void Windows.Devices.Sensors.PedometerReadingChangedEventArgs..ctor()"
			reason="Parameter-less ctor does not exist in UWP"/>
		<Member
			fullName="System.Void Windows.Devices.Sensors.Pedometer..ctor()"
			reason="Parameter-less ctor does not exist in UWP"/>
		<Member
			fullName="System.Void Windows.Devices.Sensors.PedometerReading..ctor()"
			reason="Parameter-less ctor does not exist in UWP"/>

		<Member
			fullName="CoreGraphics.CGSize Windows.UI.Xaml.IFrameworkElementHelper.Measure(AppKit.NSView element, Windows.Foundation.Size availableSize)"
			reason="macOS only unused extension method"/>

		<Member
			fullName="System.Void Windows.UI.Xaml.Controls.ScrollViewer.Add(Windows.UI.Xaml.UIElement view)"
			reason="macOS only breaking change"/>

		<Member
			fullName="System.Void Windows.UI.Xaml.Controls.ScrollViewer.Add(Windows.UI.Xaml.UIElement view)"
			reason="macOS only breaking change"/>
	  </Methods>
	  <Properties>
		<Member
			fullName="Windows.UI.Xaml.Style Uno.UI.GlobalStaticResources::__ImplicitStyle_Windows_UI_Xaml_Controls_DatePickerSelector()"
			reason="Style removed from monoandroid (xamarin:Style with only ios:Setter)" />
	  </Properties>
	</IgnoreSet>

		<IgnoreSet baseVersion="2.1.37">
			<Types>
			</Types>

			<Methods>
				<Member
					fullName="System.Void Windows.UI.Xaml.Controls.DatePickerSelectedValueChangedEventArgs..ctor()"
					reason="Not part of the WinUI API." />
				<Member
					fullName="System.Void Windows.UI.Xaml.Controls.DatePickerValueChangedEventArgs..ctor(System.DateTimeOffset newDate, System.DateTimeOffset oldDate)"
					reason="Not part of the WinUI API." />
				<Member
					fullName="System.Boolean Windows.UI.Xaml.Controls.TextBox.FocusTextView()"
					reason="Not part of the WinUI API, Uno-specific implementation detail." />
				<Member
					fullName="System.Void Windows.UI.Xaml.Controls.Control.OnFocusStateChanged(Windows.UI.Xaml.FocusState oldValue, Windows.UI.Xaml.FocusState newValue)"
					reason="Not part of the WinUI API, Uno-specific implementation detail." />
				<Member
					fullName="Windows.UI.Xaml.Style Uno.UI.GlobalStaticResources.get___ImplicitStyle_Windows_UI_Xaml_Controls_DatePickerSelector()"
					reason="Style removed from monoandroid (xamarin:Style with only ios:Setter)" />

		<Member
			fullName="System.Void Windows.UI.Xaml.Controls.Primitives.DragCompletedEventArgs..ctor(System.Object originalSource, System.Double horizontalChange, System.Double verticalChange, System.Boolean canceled)"
			reason="Updated internal signature"/>

		<Member
			fullName="System.Void Windows.Devices.Sensors.PedometerReadingChangedEventArgs..ctor()"
			reason="Parameter-less ctor does not exist in UWP"/>
		<Member
			fullName="System.Void Windows.Devices.Sensors.Pedometer..ctor()"
			reason="Parameter-less ctor does not exist in UWP"/>
		<Member
			fullName="System.Void Windows.Devices.Sensors.PedometerReading..ctor()"
			reason="Parameter-less ctor does not exist in UWP"/>

		<Member
			fullName="CoreGraphics.CGSize Windows.UI.Xaml.IFrameworkElementHelper.Measure(AppKit.NSView element, Windows.Foundation.Size availableSize)"
			reason="macOS only unused extension method"/>

		<Member
			fullName="System.Void Windows.UI.Xaml.Controls.ScrollViewer.Add(Windows.UI.Xaml.UIElement view)"
			reason="macOS only breaking change"/>

		<Member
			fullName="System.Void Windows.UI.Xaml.Controls.ScrollViewer.Add(Windows.UI.Xaml.UIElement view)"
			reason="macOS only breaking change"/>

		<Member
			fullName="System.Void Windows.UI.Xaml.Controls.TextBox.SetIsPassword(System.Boolean isPassword)"
			reason="macOS only breaking change, internal API"/>

				<Member
					fullName="System.Object Windows.UI.Xaml.Controls.ScrollContentPresenter.get_DataContext()"
					reason="macOS ScrollContentPresenter implements IDataContextProvider"/>
				<Member
					fullName="System.Void Windows.UI.Xaml.Controls.ScrollContentPresenter.set_DataContext(System.Object value)"
					reason="macOS ScrollContentPresenter implements IDataContextProvider"/>
				<Member
					fullName="Windows.UI.Xaml.DependencyObject Windows.UI.Xaml.Controls.ScrollContentPresenter.get_TemplatedParent()"
					reason="macOS ScrollContentPresenter implements IDataContextProvider"/>
				<Member
					fullName="System.Void Windows.UI.Xaml.Controls.ScrollContentPresenter.set_TemplatedParent(Windows.UI.Xaml.DependencyObject value)"
					reason="macOS ScrollContentPresenter implements IDataContextProvider"/>
				<Member
					fullName="System.Void Windows.UI.Xaml.Controls.Control.OnPointerPressed(Windows.UI.Xaml.Input.PointerRoutedEventArgs args)"
					reason="Wrong parameter name, restored the WinUI one"/>
				<Member
					fullName="System.Void Windows.UI.Xaml.Controls.Control.OnPointerReleased(Windows.UI.Xaml.Input.PointerRoutedEventArgs args)"
					reason="Wrong parameter name, restored the WinUI one"/>
				<Member
					fullName="System.Void Windows.UI.Xaml.Controls.Control.OnPointerEntered(Windows.UI.Xaml.Input.PointerRoutedEventArgs args)"
					reason="Wrong parameter name, restored the WinUI one"/>
				<Member
					fullName="System.Void Windows.UI.Xaml.Controls.Control.OnPointerExited(Windows.UI.Xaml.Input.PointerRoutedEventArgs args)"
					reason="Wrong parameter name, restored the WinUI one"/>
				<Member
					fullName="System.Void Windows.UI.Xaml.Controls.Control.OnPointerMoved(Windows.UI.Xaml.Input.PointerRoutedEventArgs args)"
					reason="Wrong parameter name, restored the WinUI one"/>
				<Member
					fullName="System.Void Windows.UI.Xaml.Controls.Control.OnPointerCanceled(Windows.UI.Xaml.Input.PointerRoutedEventArgs args)"
					reason="Wrong parameter name, restored the WinUI one"/>
				<Member
					fullName="System.Void Windows.UI.Xaml.Controls.Control.OnPointerCaptureLost(Windows.UI.Xaml.Input.PointerRoutedEventArgs args)"
					reason="Wrong parameter name, restored the WinUI one"/>

			</Methods>
			<Properties>
				<Member
					fullName="Windows.UI.Xaml.Style Uno.UI.GlobalStaticResources::__ImplicitStyle_Windows_UI_Xaml_Controls_DatePickerSelector()"
					reason="Style removed from monoandroid (xamarin:Style with only ios:Setter)" />

			</Properties>
			<Fields>
			</Fields>
		</IgnoreSet>
		<IgnoreSet baseVersion="2.2.0">
			<Methods>
				<Member
					fullName="System.Void Windows.Data.Xml.Dom.DtdEntity..ctor()"
					reason="Not part of UWP"/>
				<Member
					fullName="System.Void Windows.Data.Xml.Dom.DtdNotation..ctor()"
					reason="Not part of UWP"/>
				<Member
					fullName="System.Void Windows.Data.Xml.Dom.XmlAttribute..ctor()"
					reason="Not part of UWP"/>
				<Member
					fullName="System.Void Windows.Data.Xml.Dom.XmlCDataSection..ctor()"
					reason="Not part of UWP"/>
				<Member
					fullName="System.Void Windows.Data.Xml.Dom.XmlComment..ctor()"
					reason="Not part of UWP"/>
				<Member
					fullName="System.Void Windows.Data.Xml.Dom.XmlDocumentFragment..ctor()"
					reason="Not part of UWP"/>
				<Member
					fullName="System.Void Windows.Data.Xml.Dom.XmlDocumentType..ctor()"
					reason="Not part of UWP"/>
				<Member
					fullName="System.Void Windows.Data.Xml.Dom.XmlDomImplementation..ctor()"
					reason="Not part of UWP"/>
				<Member
					fullName="System.Void Windows.Data.Xml.Dom.XmlElement..ctor()"
					reason="Not part of UWP"/>
				<Member
					fullName="System.Void Windows.Data.Xml.Dom.XmlEntityReference..ctor()"
					reason="Not part of UWP"/>
				<Member
					fullName="System.Void Windows.Data.Xml.Dom.XmlNamedNodeMap..ctor()"
					reason="Not part of UWP"/>
				<Member
					fullName="System.Void Windows.Data.Xml.Dom.XmlNodeList..ctor()"
					reason="Not part of UWP"/>
				<Member
					fullName="System.Void Windows.Data.Xml.Dom.XmlProcessingInstruction..ctor()"
					reason="Not part of UWP"/>
				<Member
					fullName="System.Void Windows.Data.Xml.Dom.XmlText..ctor()"
					reason="Not part of UWP"/>
        <Member
					fullName="System.Void Windows.UI.Xaml.Controls.AnimatedVisualPlayer.set_IsPlaying(System.Boolean value)"
					reason="Refactoring, not part of WinUI contract anyway." />
		<Member
			fullName="System.Void Windows.UI.Xaml.Controls.IAnimatedVisualSource.Play(System.Boolean looped)"
			reason="Refactoring, not part of WinUI contract anyway." />

		<Member
			fullName="System.Void Windows.UI.Xaml.Controls.TextBox..ctor(System.Boolean isPassword)"
			reason="macOS only breaking change" />

		<Member
			fullName="Windows.UI.Xaml.Media.GradientStopCollection Windows.UI.Xaml.Media.LinearGradientBrush.get_GradientStops()"
			reason="GradientStops/MappingMode moved to base GradientBrush to follow UWP/WinUI hierarchy"/>
		<Member
			fullName="System.Void Windows.UI.Xaml.Media.LinearGradientBrush.set_GradientStops(Windows.UI.Xaml.Media.GradientStopCollection value)"
			reason="GradientStops/MappingMode moved to base GradientBrush to follow UWP/WinUI hierarchy"/>
		<Member
			fullName="Windows.UI.Xaml.DependencyProperty Windows.UI.Xaml.Media.GradientBrush.get_GradientStopsProperty()"
			reason="GradientStops/MappingMode moved to base GradientBrush to follow UWP/WinUI hierarchy"/>
		<Member
			fullName="Windows.UI.Xaml.Media.GradientBrush.get_MappingModeProperty()"
			reason="GradientStops/MappingMode moved to base GradientBrush to follow UWP/WinUI hierarchy"/>
		<Member
			fullName="Windows.UI.Xaml.DependencyProperty Windows.UI.Xaml.Media.GradientBrush.get_MappingModeProperty()"
			reason="GradientStops/MappingMode moved to base GradientBrush to follow UWP/WinUI hierarchy"/>

		<!-- Begin AndroidX updates-->
		<Member
			fullName="Windows.UI.Xaml.Controls.VirtualizingPanelLayout/Line Windows.UI.Xaml.Controls.VirtualizingPanelLayout.CreateLine(Windows.UI.Xaml.Controls.Primitives.GeneratorDirection fillDirection, System.Int32 extentOffset, System.Int32 breadthOffset, System.Int32 availableBreadth, Android.Support.V7.Widget.RecyclerView/Recycler recycler, Android.Support.V7.Widget.RecyclerView/State state, Uno.UI.IndexPath nextVisibleItem, System.Boolean isNewGroup)"
			reason="AndroidX update" />
		<Member
			fullName="System.Void Windows.UI.Xaml.Controls.PivotAdapter..ctor(Android.Support.V4.App.FragmentManager fragmentManager, Windows.UI.Xaml.Controls.NativePivotPresenter pivot)"
			reason="AndroidX update" />
		<Member
			fullName="System.Void Windows.UI.Xaml.Controls.PivotAdapter..ctor(Android.Support.V4.App.FragmentManager fm)"
			reason="AndroidX update" />
		<Member
			fullName="System.IObservable`1&lt;Android.Support.V4.App.Fragment&gt; Uno.UI.IFragmentTracker.ObserveCreated()"
			reason="AndroidX update" />
		<Member
			fullName="System.IObservable`1&lt;Android.Support.V4.App.Fragment&gt; Uno.UI.IFragmentTracker.ObserveStart()"
			reason="AndroidX update" />
		<Member
			fullName="System.IObservable`1&lt;Android.Support.V4.App.Fragment&gt; Uno.UI.IFragmentTracker.ObservePause()"
			reason="AndroidX update" />
		<Member
			fullName="System.IObservable`1&lt;Android.Support.V4.App.Fragment&gt; Uno.UI.IFragmentTracker.ObserveResume()"
			reason="AndroidX update" />
		<Member
			fullName="System.IObservable`1&lt;Android.Support.V4.App.Fragment&gt; Uno.UI.IFragmentTracker.ObserveViewCreated()"
			reason="AndroidX update" />
		<Member
			fullName="System.IObservable`1&lt;Android.Support.V4.App.Fragment&gt; Uno.UI.IFragmentTracker.ObserveStop()"
			reason="AndroidX update" />
		<Member
			fullName="System.IObservable`1&lt;Android.Support.V4.App.Fragment&gt; Uno.UI.IFragmentTracker.ObserveDestroyed()"
			reason="AndroidX update" />
		<Member
			fullName="System.Threading.Tasks.Task`1&lt;Android.Support.V4.App.Fragment&gt; Uno.UI.IFragmentTracker.GetCurrent(System.Threading.CancellationToken ct)"
			reason="AndroidX update" />
		<Member
			fullName="System.Void Uno.UI.IFragmentTracker.PushCreated(Android.Support.V4.App.Fragment fragment)"
			reason="AndroidX update" />
		<Member
			fullName="System.Void Uno.UI.IFragmentTracker.PushStart(Android.Support.V4.App.Fragment fragment)"
			reason="AndroidX update" />
		<Member
			fullName="System.Void Uno.UI.IFragmentTracker.PushPause(Android.Support.V4.App.Fragment fragment)"
			reason="AndroidX update" />
		<Member
			fullName="System.Void Uno.UI.IFragmentTracker.PushResume(Android.Support.V4.App.Fragment fragment)"
			reason="AndroidX update" />
		<Member
			fullName="System.Void Uno.UI.IFragmentTracker.PushViewCreated(Android.Support.V4.App.Fragment fragment)"
			reason="AndroidX update" />
		<Member
			fullName="System.Void Uno.UI.IFragmentTracker.PushStop(Android.Support.V4.App.Fragment fragment)"
			reason="AndroidX update" />
		<Member
			fullName="System.Void Uno.UI.IFragmentTracker.PushDestroyed(Android.Support.V4.App.Fragment fragment)"
			reason="AndroidX update" />
		<Member
			fullName="Uno.UI.BaseFragment Uno.UI.Extensions.FragmentManagerExtensions.GetCurrentFragment(Android.Support.V4.App.FragmentManager fragmentManager)"
			reason="AndroidX update" />
		<Member
			fullName="Android.Views.View Uno.UI.Extensions.RecyclerExtensions.GetViewForPosition(Android.Support.V7.Widget.RecyclerView/Recycler recycler, System.Int32 position, Android.Support.V7.Widget.RecyclerView/State state)"
			reason="AndroidX update" />
		<Member
			fullName="Android.Graphics.Color Uno.UI.Extensions.ToolbarExtensions.GetTitleTextColor(Android.Support.V7.Widget.Toolbar toolbar)"
			reason="AndroidX update" />
		<Member
			fullName="System.Void Uno.UI.Controls.SlidingTabLayout.SetOnPageChangeListener(Android.Support.V4.View.ViewPager/IOnPageChangeListener listener)"
			reason="AndroidX update" />
		<Member
			fullName="System.Void Uno.UI.Controls.SlidingTabLayout.SetViewPager(Android.Support.V4.View.ViewPager viewPager)"
			reason="AndroidX update" />
		<!-- End AndroidX updates-->
	  </Methods>
	  <Events>
	  </Events>
	  <Fields>
		<Member
			fullName="Windows.UI.Xaml.DependencyProperty Windows.UI.Xaml.Media.LinearGradientBrush::GradientStopsProperty"
			reason="GradientStops/MappingMode moved to base GradientBrush to follow UWP/WinUI hierarchy"/>
	  </Fields>
	  <Properties>
		<Member
			fullName="Windows.UI.Xaml.Media.GradientStopCollection Windows.UI.Xaml.Media.LinearGradientBrush::GradientStops()"
			reason="GradientStops/MappingMode moved to base GradientBrush to follow UWP/WinUI hierarchy"/>
		<Member
			fullName="Windows.UI.Xaml.DependencyProperty Windows.UI.Xaml.Media.GradientBrush::GradientStopsProperty()"
			reason="GradientStops/MappingMode moved to base GradientBrush to follow UWP/WinUI hierarchy"/>
		<Member
			fullName="Windows.UI.Xaml.DependencyProperty Windows.UI.Xaml.Media.GradientBrush::MappingModeProperty()"
			reason="GradientStops/MappingMode moved to base GradientBrush to follow UWP/WinUI hierarchy"/>
	  </Properties>
	</IgnoreSet>

	<IgnoreSet baseVersion="2.4.4">
		<Types>
			<Member
				fullName="Windows.Gaming.UI.GameMonitor"
				reason="Removed UWP type"/>
			<Member
				fullName="Windows.Gaming.UI.GameMonitoringPermission"
				reason="Removed UWP type"/>
			<Member
				fullName="Microsoft.UI.Xaml.Controls.AnimatedVisualPlayer.ILottieVisualSourceProvider"
				reason="Incorrect namespace"/>
			<Member
				fullName="Windows.UI.Xaml.Shapes.ArbitraryShapeBase"
				reason="iOS only, not part of the WinUI API." />
			<!-- Styles overhaul -->
			<Member
				fullName="Uno.UI.GlobalStaticResources"
				reason="Resources defined in XAML are no longer converted to public properties on GlobalStaticResources. The type itself is still present." />
			<Member
				fullName="Uno.UI.Toolkit.GlobalStaticResources"
				reason="Resources defined in XAML are no longer converted to public properties on GlobalStaticResources. The type itself is still present." />
			<Member
				fullName="Windows.UI.Xaml.GenericStyles"
				reason="Removed obsolete non-standard type (Styles are now all defined in XAML)." />
			<Member
				fullName="Windows.UI.Xaml.Style`1"
				reason="Removed unused non-standard generic version of Style." />
			<Member
				fullName="Uno.UI.Controls.BindableSearchView"
				reason="Removed unused Uno-only legacy control." />
			<!-- ^^ Styles overhaul -->
		</Types>

		<Events>
		</Events>

		<Methods>
			<Member
				fullName="System.Void Windows.UI.Xaml.Controls.Maps.MapTileSource..ctor()"
				reason="UWP does not have this ctor"/>
			<Member
				fullName="System.Void Windows.UI.Xaml.Automation.AutomationAnnotation..ctor()"
				reason="UWP does not have this ctor"/>
			<Member
				fullName="System.Void Windows.UI.Xaml.Automation.Peers.AutomationPeerAnnotation..ctor()"
				reason="UWP does not have this ctor"/>
			<Member
 				fullName="System.Void Windows.Networking.Connectivity.ConnectionCost..ctor()"
				reason="Not in UWP" />
			<Member
				fullName="System.Void Windows.Networking.Connectivity.ConnectionProfile..ctor()"
				reason="Not in UWP" />
			<Member
				fullName="System.Void Windows.Networking.Connectivity.NetworkInformation..ctor()"
				reason="Not in UWP" />
			<Member
				fullName="System.Void Windows.ApplicationModel.Activation.ProtocolActivatedEventArgs..ctor()"
				reason="Parameter-less ctor does not exist in UWP"/>
			<Member
				fullName="System.Void Windows.ApplicationModel.SuspendingDeferral..ctor()"
				reason="Parameter-less ctor does not exist in UWP"/>
			<Member
				fullName="System.Void Windows.ApplicationModel.SuspendingOperation..ctor(System.DateTimeOffset offset)"
				reason="Parameter-less ctor does not exist in UWP"/>
			<Member
				fullName="System.Void Windows.UI.Xaml.Shapes.Shape.OnFillChanged(Windows.UI.Xaml.Media.Brush newValue)"
				reason="Not part of the WinUI API." />
			<Member
				fullName="System.Void Windows.UI.Xaml.Shapes.Shape.OnFillUpdated(Windows.UI.Xaml.Media.Brush newValue)"
				reason="Not part of the WinUI API." />
			<Member
				fullName="System.Void Windows.UI.Xaml.Shapes.Shape.OnStrokeUpdated(Windows.UI.Xaml.Media.Brush newValue)"
				reason="Not part of the WinUI API." />
			<Member
				fullName="System.Void Windows.UI.Xaml.Shapes.Shape.OnStretchUpdated(Windows.UI.Xaml.Media.Stretch newValue)"
				reason="Not part of the WinUI API." />
			<Member
				fullName="System.Void Windows.UI.Xaml.Shapes.Shape.OnStrokeThicknessUpdated(System.Double newValue)"
				reason="Not part of the WinUI API." />
			<Member
				fullName="System.Void Windows.UI.Xaml.Shapes.Shape.OnStrokeDashArrayUpdated(Windows.UI.Xaml.Media.DoubleCollection newValue)"
				reason="Not part of the WinUI API." />
			<Member
				fullName="System.Void Windows.UI.Xaml.Shapes.Shape.RefreshShape(System.Boolean forceRefresh)"
				reason="Not part of the WinUI API." />
			<Member
					fullName="Windows.Foundation.IAsyncOperation`1&lt;Windows.Storage.StorageFile&gt; Windows.Storage.StorageFolder.CreateFileAsync(System.String path, Windows.Storage.CreationCollisionOption option)"
					reason="UWP alignment" />
			<!-- Styles overhaul -->
			<Member
				fullName="System.Void Windows.UI.Xaml.FrameworkElement.OnStyleChanged(Windows.UI.Xaml.Style oldStyle, Windows.UI.Xaml.Style newStyle)"
				reason="Removed non-standard protected method"/>
			<Member
				fullName="System.Func`2&lt;System.String,System.Object&gt; Windows.UI.Xaml.ResourceDictionary.get_DefaultResolver()"
				reason="Removed non-standard property that's no longer used by Xaml-generated code with new resources handling"/>
			<Member
				fullName="System.Void Windows.UI.Xaml.ResourceDictionary.set_DefaultResolver(System.Func`2&lt;System.String,System.Object&gt; value)"
				reason="Removed non-standard property that's no longer used by Xaml-generated code with new resources handling"/>
			<Member
				fullName="System.Void Windows.UI.Xaml.Style..ctor(System.Type targetType, Windows.UI.Xaml.Style basedOn)"
				reason="Removed non-standard Style constructor"/>
			<Member
				fullName="System.Void Windows.UI.Xaml.Style.ApplyTo(Windows.UI.Xaml.DependencyObject o)"
				reason="Made non-standard method internal, shouldn't normally be called from consumer code"/>
			<Member
				fullName="System.Void Windows.UI.Xaml.Style.RegisterDefaultStyleForType(System.Type type, Windows.UI.Xaml.Style style)"
				reason="Removed unused overload. This is public to be callable from Xaml-generated code, but should never be called by consumer code."/>
			<Member
				fullName="Windows.UI.Xaml.Style Windows.UI.Xaml.Style.DefaultStyleForType(System.Type type)"
				reason="Made non-standard method internal"/>
			<Member
				fullName="Windows.UI.Xaml.Style Windows.UI.Xaml.Documents.TextElement.get_Style()"
				reason="Removed unused non-standard property"/>
			<Member
				fullName="System.Void Windows.UI.Xaml.Documents.TextElement.set_Style(Windows.UI.Xaml.Style value)"
				reason="Removed unused non-standard property"/>
			<Member
				fullName="System.Void Windows.UI.Xaml.Documents.TextElement.OnStyleChanged()"
				reason="Removed unused non-standard property"/>
			<Member
				fullName="Windows.UI.Xaml.Style Windows.UI.Xaml.Controls.NativePage.get_Style()"
				reason="Removed unused non-standard property"/>
			<Member
				fullName="System.Void Windows.UI.Xaml.Controls.NativePage.set_Style(Windows.UI.Xaml.Style value)"
				reason="Removed unused non-standard property"/>
			<Member
				fullName="System.Void Windows.UI.Xaml.NativeApplication..ctor(Windows.UI.Xaml.Application app, System.IntPtr javaReference, Android.Runtime.JniHandleOwnership transfer)"
				reason="This ctor is superceded by the version that takes a function. It's removed because it causes a crash with the new theme handling."/>
			<Member
				fullName="System.Object Windows.UI.Xaml.ResourceDictionary.Lookup(System.Object key)"
				reason="Not a public WinUI method (in the .NET projection)"/>
			<!-- ^^ Styles overhaul -->
<<<<<<< HEAD
			  <Member
				  fullName="System.Void Windows.UI.Core.Preview.SystemNavigationCloseRequestedPreviewEventArgs..ctor()"
				  reason="This ctor does not exist in UWP"/>
			  <Member
				  fullName="System.Void Windows.UI.Core.Preview.SystemNavigationManagerPreview..ctor()"
				  reason="This ctor does not exist in UWP"/>
	  </Methods>
	  <Properties>
=======
			<Member 
				fullName="System.Void Windows.UI.Text.FontWeight..ctor(System.Int32 weight)"
				reason="Changed from int to ushort to replicate uwp definition"/>
			<Member 
				fullName="System.Int32 Windows.UI.Text.FontWeight.get_Weight()"
				reason="Changed from int to ushort to replicate uwp definition"/>
			<Member
				fullName="System.Void Windows.Devices.Sensors.HingeAngleSensor..ctor()"
				reason="Constructor not part of UWP API" />
			<Member
				fullName="System.Void Windows.Devices.Sensors.Pedometer..ctor()"
				reason="Constructor not part of UWP API" />
			<Member
				fullName="System.Void Windows.Devices.Sensors.Accelerometer..ctor()"
				reason="Constructor not part of UWP API" />
			<Member
				fullName="System.Void Windows.Devices.Sensors.Barometer..ctor()"
				reason="Constructor not part of UWP API" />
			<Member
				fullName="System.Void Windows.Devices.Sensors.Gyrometer..ctor()"
				reason="Constructor not part of UWP API" />
			<Member
				fullName="System.Void Windows.Devices.Sensors.Magnetometer..ctor()"
				reason="Constructor not part of UWP API" />
			<Member
				fullName="System.Void Windows.Media.Playback.MediaPlaybackSession..ctor()"
				reason="Constructor not part of UWP API" />
			<Member
				fullName="System.Boolean Windows.UI.Xaml.Controls.MediaTransportControls.get_FastPlayFallbackBehaviour()"
				reason="Changed from boolean to Windows.UI.Xaml.Media.FastPlayFallbackBehaviour to replicate uwp definition" />
			<Member
				fullName="System.Void Windows.UI.Xaml.Controls.MediaTransportControls.set_FastPlayFallbackBehaviour(System.Boolean value)"
				reason="Changed from boolean to Windows.UI.Xaml.Media.FastPlayFallbackBehaviour to replicate uwp definition" />				
		</Methods>
>>>>>>> b7a03d6a

		<Properties>
			<!-- Styles overhaul -->
			<Member
				fullName="System.Func`2&lt;System.String,System.Object&gt; Windows.UI.Xaml.ResourceDictionary::DefaultResolver()"
				reason="Removed non-standard property that's no longer used by Xaml-generated code with new resources handling"/>
			<Member
				fullName="Windows.UI.Xaml.Style Windows.UI.Xaml.Documents.TextElement::Style()"
				reason="Removed unused non-standard property"/>
			<Member
				fullName="Windows.UI.Xaml.Style Windows.UI.Xaml.Controls.NativePage::Style()"
				reason="Removed unused non-standard property"/>
			<!-- ^^ Styles overhaul -->
			<Member 
				fullName="System.Int32 Windows.UI.Text.FontWeight::Weight()"
				reason="Changed from int to ushort to replicate uwp definition"/>	
			<Member
				fullName="System.Boolean Windows.UI.Xaml.Controls.MediaTransportControls::FastPlayFallbackBehaviour()"
				reason="Changed from boolean to Windows.UI.Xaml.Media.FastPlayFallbackBehaviour to replicate uwp definition"/>
		</Properties>

		<Fields>
			<Member
				fullName="Windows.UI.Xaml.DependencyProperty Windows.UI.Xaml.Shapes.Shape::FillProperty"
				reason="Converted as property, as WinUI." />
			<Member
				fullName="Windows.UI.Xaml.DependencyProperty Windows.UI.Xaml.Shapes.Shape::StrokeProperty"
				reason="Converted as property, as WinUI." />
			<Member
				fullName="Windows.UI.Xaml.DependencyProperty Windows.UI.Xaml.Shapes.Shape::StrokeThicknessProperty"
				reason="Converted as property, as WinUI." />
			<Member
				fullName="Windows.UI.Xaml.DependencyProperty Windows.UI.Xaml.Shapes.Shape::StretchProperty"
				reason="Converted as property, as WinUI." />
			<Member
				fullName="Windows.UI.Xaml.DependencyProperty Windows.UI.Xaml.Shapes.Shape::StrokeDashArrayProperty"
				reason="Converted as property, as WinUI." />
			<!-- Styles overhaul -->
			<Member
				fullName="Windows.UI.Xaml.DependencyProperty Windows.UI.Xaml.Documents.TextElement::StyleProperty"
				reason="Removed unused non-standard DependencyProperty"/>
			<!-- ^^ Styles overhaul -->
		</Fields>
	</IgnoreSet>
  </IgnoreSets>
</DiffIgnore><|MERGE_RESOLUTION|>--- conflicted
+++ resolved
@@ -1107,16 +1107,12 @@
 				fullName="System.Object Windows.UI.Xaml.ResourceDictionary.Lookup(System.Object key)"
 				reason="Not a public WinUI method (in the .NET projection)"/>
 			<!-- ^^ Styles overhaul -->
-<<<<<<< HEAD
 			  <Member
 				  fullName="System.Void Windows.UI.Core.Preview.SystemNavigationCloseRequestedPreviewEventArgs..ctor()"
 				  reason="This ctor does not exist in UWP"/>
 			  <Member
 				  fullName="System.Void Windows.UI.Core.Preview.SystemNavigationManagerPreview..ctor()"
 				  reason="This ctor does not exist in UWP"/>
-	  </Methods>
-	  <Properties>
-=======
 			<Member 
 				fullName="System.Void Windows.UI.Text.FontWeight..ctor(System.Int32 weight)"
 				reason="Changed from int to ushort to replicate uwp definition"/>
@@ -1151,9 +1147,8 @@
 				fullName="System.Void Windows.UI.Xaml.Controls.MediaTransportControls.set_FastPlayFallbackBehaviour(System.Boolean value)"
 				reason="Changed from boolean to Windows.UI.Xaml.Media.FastPlayFallbackBehaviour to replicate uwp definition" />				
 		</Methods>
->>>>>>> b7a03d6a
-
-		<Properties>
+
+    <Properties>
 			<!-- Styles overhaul -->
 			<Member
 				fullName="System.Func`2&lt;System.String,System.Object&gt; Windows.UI.Xaml.ResourceDictionary::DefaultResolver()"
