parameters:
  poolName: ''

jobs:
- job: netcoremobile_win_build
  displayName: 'Build .NET Mobile Binaries'
  timeoutInMinutes: 90

  pool: ${{ parameters.poolName }}
  
  dependsOn: winui_convert_tree

  strategy:
    matrix:
      UWP_NET6:
        UNO_UWP_BUILD: true
        XAML_FLAVOR_BUILD: UWP
        UnoDisableNet7Mobile: true
        ZipFileTargetFramework: net6

      WinUI_NET6:
        UNO_UWP_BUILD: false
        XAML_FLAVOR_BUILD: WinUI 
        UnoDisableNet7Mobile: true
        ZipFileTargetFramework: net6

      UWP_NET7:
        UNO_UWP_BUILD: true
        XAML_FLAVOR_BUILD: UWP
        UnoDisableNet6Mobile: true
        ZipFileTargetFramework: net7

      WinUI_NET7:
        UNO_UWP_BUILD: false
        XAML_FLAVOR_BUILD: WinUI 
        UnoDisableNet6Mobile: true
        ZipFileTargetFramework: net7

  variables:
    CombinedConfiguration: Release|Any CPU
    CI_Build: true

    # Disable .NET 5 build on CI for package generation
    # Build validation is performed on other jobs
    UnoUIDisableNet7Build: true

    # Disable trimming for packages creation
    PublishTrimmed: false

    # Disable AOT for this job
    AotAssemblies: false

    # This is required to be able to use hard links as much as possible
    NUGET_PACKAGES: $(Agent.WorkFolder)\.nuget

  steps:
  - checkout: self
    clean: true

  - template: templates/nuget-cache.yml
    parameters:
      nugetPackages: $(NUGET_PACKAGES)

  - template: templates/download-winui-converted-tree.yml

  - template: templates/gitversion.yml

  - template: templates/dotnet6-mobile-install-windows.yml
  - template: templates/dotnet7-mobile-install-windows.yml

  - template: templates/install-windows-sdk.yml

<<<<<<< HEAD
=======
  - powershell: |
        cp $(build.sourcesdirectory)\src\global-netcoremobile.json $(build.sourcesdirectory)\src\global.json
    displayName: Change active .NET SDK

>>>>>>> ad99f332
  # This task is required to run in separately to avoid hitting targets file
  # caching issues with msbuild 17.3 or later
  - task: DotNetCoreCLI@2
    inputs:
      workingDirectory: Build
      arguments: Uno.UI.Build.csproj /nr:false /r /m /t:PrepareBuildAssets "/p:CombinedConfiguration=$(CombinedConfiguration)" /detailedsummary /bl:$(build.artifactstagingdirectory)\build-$(GitVersion.FullSemVer)-netcoremobile-$(ZipFileTargetFramework)-prepare-$(UNO_UWP_BUILD).binlog

  - task: DotNetCoreCLI@2
    inputs:
      workingDirectory: Build
      arguments: Uno.UI.Build.csproj /r /m /t:BuildCINet6 "/p:CombinedConfiguration=$(CombinedConfiguration)" /detailedsummary /bl:$(build.artifactstagingdirectory)\build-$(GitVersion.FullSemVer)-netcoremobile-$(ZipFileTargetFramework)-$(UNO_UWP_BUILD).binlog

  - template: templates/copy-package-assets.yml

  - task: ArchiveFiles@2
    inputs:
      rootFolderOrFile: $(build.sourcesdirectory)\build-artifacts\bin-$(XAML_FLAVOR_BUILD)
      includeRootFolder: false
      archiveType: 'zip'
      archiveFile: '$(Build.ArtifactStagingDirectory)/windows-netcoremobile-$(ZipFileTargetFramework)-bin-$(XAML_FLAVOR_BUILD).zip'

  - task: PublishBuildArtifacts@1
    condition: always()
    inputs:
      PathtoPublish: $(build.artifactstagingdirectory)
      ArtifactName: NugetPackages-Artifacts-netcoremobile
      ArtifactType: Container<|MERGE_RESOLUTION|>--- conflicted
+++ resolved
@@ -7,7 +7,7 @@
   timeoutInMinutes: 90
 
   pool: ${{ parameters.poolName }}
-  
+
   dependsOn: winui_convert_tree
 
   strategy:
@@ -20,7 +20,7 @@
 
       WinUI_NET6:
         UNO_UWP_BUILD: false
-        XAML_FLAVOR_BUILD: WinUI 
+        XAML_FLAVOR_BUILD: WinUI
         UnoDisableNet7Mobile: true
         ZipFileTargetFramework: net6
 
@@ -32,7 +32,7 @@
 
       WinUI_NET7:
         UNO_UWP_BUILD: false
-        XAML_FLAVOR_BUILD: WinUI 
+        XAML_FLAVOR_BUILD: WinUI
         UnoDisableNet6Mobile: true
         ZipFileTargetFramework: net7
 
@@ -70,13 +70,6 @@
 
   - template: templates/install-windows-sdk.yml
 
-<<<<<<< HEAD
-=======
-  - powershell: |
-        cp $(build.sourcesdirectory)\src\global-netcoremobile.json $(build.sourcesdirectory)\src\global.json
-    displayName: Change active .NET SDK
-
->>>>>>> ad99f332
   # This task is required to run in separately to avoid hitting targets file
   # caching issues with msbuild 17.3 or later
   - task: DotNetCoreCLI@2
