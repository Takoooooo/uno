# Building Uno.UI

This article explains how to build Uno.UI locally, for instance if you wish to contribute a bugfix or new feature.

## Prerequisites

- Visual Studio 2022 (17.3 or later)
    - `Visual Studio extensions development` (for the VSIX projects)
    - `MAUI`
    - `Xamarin development` (Under the MAUI optional components)
    - `ASP.NET and Web Development`
    - `.NET Core cross-platform development`
    - `UWP Development`, install all recent UWP SDKs, starting from 10.0.18362 (or above or equal to `TargetPlatformVersion` line [in this file](https://github.com/unoplatform/uno/blob/master/src/Uno.CrossTargetting.props))
- Install (**Tools** / **Android** / **Android SDK manager**) all Android SDKs starting from 7.1 (or the Android versions `TargetFrameworks` [list used here](https://github.com/unoplatform/uno/blob/master/src/Uno.UI.BindingHelper.Android/Uno.UI.BindingHelper.Android.csproj))
- Run [Uno.Check](https://github.com/unoplatform/uno.check) on your dev machine to setup .NET 6 Android/iOS workloads

## Recommended Windows hardware

Loading and building the Uno.UI solution is a resource intensive task. As a result, opening it in Visual Studio 2022 requires a minimum hardware configuration to avoid spending time waiting for builds.

**Minimum configuration:**
- Intel i7 (8th gen) or equivalent
- 16 GB of RAM
- 250GB of Fast SSD

**Optimal configuration:**
- Intel i9 or equivalent
- 32 GB of RAM
- 500GB M2 SSD

## Building Uno.UI for a single target platform

This is the **recommended** approach to building the Uno.UI solution. It will build a single set of binaries for a particular platform (eg Android, iOS, WebAssembly, etc).

Building for a single target platform is considerably faster, much less RAM-intensive, and generally more reliable.

It involves two things - setting an override for the target framework that will be picked up by the (normally multi-targeted) projects inside the Uno solution; and opening a preconfigured [solution filter](https://docs.microsoft.com/en-us/visualstudio/ide/filtered-solutions) which will only load the projects needed for the current platform.

The step by step process is:

1. Clone the Uno.UI repository locally, and ensure using a short target path, e.g. _D:\uno_ etc.
This is due to limitations in the legacy .NET versions used by Xamarin projects. This issue has been addressed in .NET 5, and will come to the rest of the projects in the future.
1. Make sure you don't have the Uno.UI solution opened in any Visual Studio instances. (Visual Studio may crash or behave inconsistently if it's open when the target override is changed.)
1. Make a copy of the [`src/crosstargeting_override.props.sample`](https://github.com/unoplatform/uno/blob/master/src/crosstargeting_override.props.sample) file and name this copy `src/crosstargeting_override.props`.
1. In `crosstargeting_override.props`, uncomment the line `<UnoTargetFrameworkOverride>netstandard2.0</UnoTargetFrameworkOverride>`
1. Set the build target inside ``<UnoTargetFrameworkOverride></UnoTargetFrameworkOverride>`` to the identifier for the target platform you wish to build for (Identifiers for each platform are listed in the `crosstargeting_override.props` file), then save the file.
1. In the `src` folder, look for the solution filter (`.slnf` file) corresponding to the target platform override you've set, which will be named `Uno.UI-[Platform]-only.slnf` (or the name listed in `crosstargeting_override.props` for the selected `UnoTargetFrameworkOverride`), and open it.
1. To confirm that everything works:
   - For iOS/Android/macOS you can right-click on the `Uno.UI` project in the Solution Explorer and 'Build'.
   - For WebAssembly and Skia you can right-click on the `Uno.UI.Runtime.WebAssembly` or `Uno.UI.Runtime.Skia.[Gtk|Wpf]` project in the Solution Explorer and 'Build'.

Once you've built successfully, for the next steps, [consult the guide here](debugging-uno-ui.md) for debugging Uno.UI.

> [!IMPORTANT]
> You will need to repeat the above steps 2. and subsequent when changing the active `UnoTargetFrameworkOverride` value.

If you've followed the steps above, you have your environment set up with the listed prerequisites, and you still encounter errors when you try to build the solution, you can reach out to the core team on Uno's [Discord channel #uno-platform](https://discord.gg/eBHZSKG).

### Windows and long paths issues
If the build tells you that `LongPath` is not enabled, you may enable it on Windows 10 by using :
```bash
reg ADD HKEY_LOCAL_MACHINE\SYSTEM\CurrentControlSet\Control\FileSystem /v LongPathsEnabled /t REG_DWORD /d 1
```
If for some reason you cannot modify the registry, you can disable this warning by adding `<UnoUIDisableLongPathWarning>false</UnoUIDisableLongPathWarning>` to the project.

Note that long paths may be required when building Uno, and invalid paths errors may arise.

## Building Uno.UI for all available targets

It's recommended to build using the single-target approach, but it's also possible to build for all targets at once, if you wish.

1. If you've previously followed the single-target steps, comment out the `<UnoTargetFrameworkOverride />` line in your `crosstargeting_override.props` file.
2. Open the [Uno.UI.sln](https://github.com/unoplatform/uno/blob/master/src/Uno.UI.sln)
3. Select the `Uno.UI` project
4. Build

Inside Visual Studio, the number of platforms is restricted to limit the compilation time.

## Building Uno.UI for macOS using Visual Studio for Mac

See [instructions here](building-uno-macos.md) for building Uno.UI for the macOS platform.

## Troubleshooting build issues
Here are some tips when building the Uno solution and failures happen:
- Make sure to be on the latest master commit
- Try to close VS 2022, delete the `src/.vs` folder, then try rebuilding the solution
- If the `.vs` deletion did not help, run `git clean -fdx` (after having closed visual studio) before building again
- Make sure to have a valid `UnoTargetFrameworkOverride` which matches your solution filter
- Make sure to have the Windows SDK `18362` installed

## Other build-related topics

### Building the reference assemblies for Skia and WebAssembly

<<<<<<< HEAD
Skia and WebAssembly use a custom bait-and-switch technique for assemblies for which the `netstandard2.0` target framework assemblies (called reference assemblies) found in nuget packages (`lib` folder) are only used for building applications. At the end of a head build, those reference assemblies are replaced by public API compatible assemblies located in the `uno-runtime` folder of nuget packages.
=======
Skia and WebAssembly use a custom bait-and-switch technique for assemblies for which the `net7.0` and `netstandard2.0` target framework assemblies (called reference assemblies) found in nuget packages (`lib` folder) are only used for building applications. At the end of a head build, those referene assemblies are replaced by public API compatible assemblies located in the `uno-runtime\[target-framework]` folder of nuget packages.
>>>>>>> c79f2e24

When developing a feature using solution filters, if new public APIs are added, building the Uno.UI solution will not update the reference assemblies, causing applications or libraries using the overridden nuget cache to be unable to use those newly added APIs.

In order to update those reference assemblies, set `<UnoTargetFrameworkOverride>...</UnoTargetFrameworkOverride>` to `net7.0` or `netstandard2.0`, then open the `Uno.UI-Reference-Only.slnf` filter. You can now build the `Uno.UI` project. Doing this will generate the proper assemblies with the new APIs to be used in application or libraries using the nuget cache override.

### Using the Package Diff tool

Refer to the [guidelines for breaking changes](../contributing/guidelines/breaking-changes.md) document.

### Updating the Nuget packages used by the Uno.UI solution
The versions used are centralized in the [Directory.Build.targets](https://github.com/unoplatform/uno/blob/master/src/Directory.Build.targets) file, and all the
locations where `<PackageReference />` are used.

When updating the versions of nuget packages, make sure to update all the .nuspec files in the [Build folder](https://github.com/unoplatform/uno/tree/master/build).

### Running the SyncGenerator tool

Uno Platform uses a tool which synchronizes all WinRT and WinUI APIs with the type implementations already present in Uno. This ensures that all APIs are present for consumers of Uno, even if some are not implemented.

The synchronization process takes the APIs provided by the WinMD files referenced by the `Uno.UWPSyncGenerator.Reference` project and generates stubbed classes for types in the `Generated` folders of Uno.UI, Uno.Foundation and Uno.WinRT projects. If the generated classes have been partially implemented in Uno (in the non-Generated folders), the tool will automatically skip those implemented methods.

The tool needs to be run on Windows because of its dependency on the Windows SDK WinMD files.

To run the synchronization tool:
- Open a `Developer Command Prompt for Visual Studio` (2019 or 2022)
- Go the the `uno\build` folder (not the `uno\src\build` folder)
- Run the `run-api-sync-tool.cmd` script; make sure to follow the instructions

Note that as of Uno 3.10, the tool is manually run for the UWP part of the build and automatically run as part of the CI during the WinUI part of the build.

### Android Resources ID generation

To workaround a performance issue, all `Resource.designer.cs` generation is disabled for class libraries in this repo.

If you need to add a new `@(AndroidResource)` value to be used from C# code inside of Uno.UI libraries:

1. Comment out the `<PropertyGroup>` in `Directory.Build.targets` that sets `$(AndroidGenerateResourceDesigner)` and `$(AndroidUseIntermediateDesignerFile)` to `false`.

2. Build Uno.UI as you normally would. You will get compiler errors about duplicate fields, but `obj\Debug\net6.0-android\Resource.designer.cs` should now be generated.

3. Open `obj\Debug\net6.0-android\Resource.designer.cs`, and find the
   field you need such as:

```csharp
// aapt resource value: 0x7F010000
public static int foo = 2130771968;
```

4. Copy this field to the `Resource.designer.cs` checked into source
   control, such as: `src/Uno.UI/Resources/Resource.designer.g.Android.cs`

5. Restore the commented code in `Directory.Build.targets`.

_This performance optimization is inspired by @jonathanpeppers's performance work done in https://github.com/dotnet/maui/pull/2606. Thanks Jonathan!_<|MERGE_RESOLUTION|>--- conflicted
+++ resolved
@@ -92,11 +92,7 @@
 
 ### Building the reference assemblies for Skia and WebAssembly
 
-<<<<<<< HEAD
-Skia and WebAssembly use a custom bait-and-switch technique for assemblies for which the `netstandard2.0` target framework assemblies (called reference assemblies) found in nuget packages (`lib` folder) are only used for building applications. At the end of a head build, those reference assemblies are replaced by public API compatible assemblies located in the `uno-runtime` folder of nuget packages.
-=======
-Skia and WebAssembly use a custom bait-and-switch technique for assemblies for which the `net7.0` and `netstandard2.0` target framework assemblies (called reference assemblies) found in nuget packages (`lib` folder) are only used for building applications. At the end of a head build, those referene assemblies are replaced by public API compatible assemblies located in the `uno-runtime\[target-framework]` folder of nuget packages.
->>>>>>> c79f2e24
+Skia and WebAssembly use a custom bait-and-switch technique for assemblies for which the `net7.0` and `netstandard2.0` target framework assemblies (called reference assemblies) found in nuget packages (`lib` folder) are only used for building applications. At the end of a head build, those reference assemblies are replaced by public API compatible assemblies located in the `uno-runtime\[target-framework]` folder of nuget packages.
 
 When developing a feature using solution filters, if new public APIs are added, building the Uno.UI solution will not update the reference assemblies, causing applications or libraries using the overridden nuget cache to be unable to use those newly added APIs.
 
