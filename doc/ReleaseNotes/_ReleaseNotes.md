# Release notes

## Next version

### Features
* Add support for `ChatMessageManager.ShowComposeSmsMessageAsync` (and `ChatMessage` `Body` and `Recipients` properties) on iOS and Android
* Add support for the following `DisplayInformation` properties on iOS and Android:
    - CurrentOrientation
    - LogicalDpi
    - NativeOrientation
    - RawDpiX
    - RawDpiY
    - ResolutionScale
    - StereoEnabled
    - RawPixelsPerViewPixel
    - DiagonalSizeInInches
    - ScreenHeightInRawPixels
    - ScreenWidthInRawPixels
    - AutoRotationPreferences
* Performance improvements
	- Use `Span<T>` for Grid layout
	- Optimize Wasm text measuring
	- Performance improvements in `TSInteropMarshaller.InvokeJS`
* [Wasm] Improve TextBlock measure performance
* [Wasm] Improve PivotItem template pooling
* 150233 [Android] fixed status-bar, keyboard, nav-bar layout on android
* Add support for Brush implicit conversion (Fixes #730)
* Add `XamlReader` support for top level `ResourceDictionary` (#640)
* Add support for IDictionary objects in XAM (#729)
* Add support for Binding typed property (#731)
* Add support for `RelativeSource.Self` bindings
* 149377 Improve performance of `TimePicker` and `DatePicker` on iOS.
* 145203 [iOS] Support ScrollViewer.ChangeView() inside TextBox
* 150793 [iOS] Add ListView.UseCollectionAnimations flag to allow disabling native insert/delete animations
* 150882 [iOS] Fix visual glitch when setting new RenderTransform on a view
* [Wasm] Add support of hardware/browser back button in `SystemNavigationManager.BackRequested`
* [Wasm] Added support for custom DOM events
* WebAssembly UI tests are now integrated in the CI
* Enable support for macOS head development
* [Wasm] Add NativeXXX styles (which are aliases to the XamlXXX styles)
* [Wasm] Enable persistence for all ApplicationData folders
* [Wasm] Add Samples App UI Screenshots diffing tool with previous builds
<<<<<<< HEAD
* 152504 [Android] Pointer captures weren't informing gestures of capture, fixes Slider capture issue
=======
* Add `PasswordVault` on supported platfrosm
>>>>>>> c9b6d000

### Breaking Changes
* The `WebAssemblyRuntime.InvokeJSUnmarshalled` method with three parameters has been removed.
* `NavigationBarHelper` has been removed.

### Bug fixes
* The `HAS_UNO` define is now not defined in `uap10.0.x` target frameworks.
* The `XamlReader` fails when a property has no getter
* `Click` and `Tapped` events were not working property for `ButtonBase` on Android and iOS.
* 146790 [Android] AndroidUseManagedLoadedUnloaded causes partial item shuffling in ListView
* 150143 [Android] Toggling `TextBox.IsReadOnly` from true to false no longer breaks the cursor
* `WasmHttpHandler` was broken because of a change in the internal Mono implementation.
* 140946 [Android] Upon modifying a list, incorrect/duplicated items appear
* 150489 [Android] PointerCanceled not called on scrolling for views with a RenderTransform set
* 150469 [iOS] Virtualized ListView items don't always trigger their multi-select VisualStates
* 1580172 ToggleSwitch wasn't working after an unload/reload: caused by routedevent's unregistration not working.
* 145203 [Android] Fix overflow on LogicalToPhysicalPixels(double.MaxValue), allowing ScrollViewer.ChangeView(double.MaxValue,...) to work
* 150679 [iOS] Fix path issue with Media Player not being able to play local files.
* Adjust support for `StaticResource.ResourceKey`
* 151081 [Android] Fix Keyboard not always dismissed when unfocusing a TextBox
* [WASM] Support `not_wasm` prefix properly. (#784)
* 151282 [iOS] Fixed Slider not responding on second navigation, fixed RemoveHandler for RoutedEvents removing all instances of handler
* 151497 [iOS/Android] Fixed Slider not responding, by ^ RemoveHandler fix for RoutedEvents
* 151674 [iOS] Add ability to replay a finished video from media player
* 151524 [Android] Cleaned up Textbox for android to remove keyboard showing/dismissal inconsistencies
* Fix invalid code generation for `x:Name` entries on `Style` in resources
* [Wasm] Fix incorrect `TextBlock` measure with constrains
* 151676 [iOS] The keyboard is closing when tap on the webview or toolbar
* 151655 [TimePicker][iOS] First time you open time picker it initializes the existing value to current time
* 151656 [TimePicker][iOS] Time picker always shows +1 minute than selected value
* 151657 [DatePicker][iOS] Date picker flyout displays 1 day earlier than selected value
* 151430 [Android] Prevent touch event being dispatched to invisible view
* Fixed overflow errors in Grid.Row/Column and Grid.RowSpan may fail in the Grid layouter.
* 151547 Fix animation not applied correctly within transformed hierarchy
* Setting the `.SelectedValue` on a `Selector` now update the selection and the index
* [WASM] Fix ListView contents not remeasuring when ItemsSource changes.
* [WASM] Dismissable popup & flyout is closing when tapping on content.

## Release 1.44.0

### Features
* Add support for `ICollectionView.CopyTo`
* Add support for `ViewBox`
* Add support for `AutoSuggestBox.ItemsSource`
* Add support for `Selector.SelectedValuePath` (e.g. useful for ComboBox)
* Add support for JS unhandled exception logging for CoreDispatcher (support for Mixed mode troubleshooting)
* [WASM] Improve element arrange and transform performance
* Restore original SymbolIcon.SymbolProperty as a C# property
* Add support for `MediaPlaybackList`
* Update Uno.SourceGenerationTasks to improve build performance
    - Move to the latest Uno.SourceGenerationTasks to improve project parsing performance, and allows for the removal of unused targets caused by nventive/Uno.SourceGeneration#2. Uno.Xaml and Uno.UI.BindingHelpers now only build the required targets.
    - Move to net461 for test projects so the the Uno.Xaml project can be referenced properly
    - Use the latest MSBuild.Sdk.Extras for actual parallel cross-targeted builds
    - Move the nuget package versions to the Directory.Build.targets file so it's easier to change all versions at once.
* Add support for NavigationView Top Navigation
* Adjust `SystemChromeMediumHighColor` to use the Light theme
* Add support for `FrameworkElement.GoToStateCore`
* Adjust `ListView` measure/arrange for dynamic content
* Add some missing default UWP styles
* The `FrameworkElement.IsLoaded` property is now public
* Improve XAML generation error messages for unknown symbols
* Added default console logging for all platforms
* Add support for `Application.OnWindowCreated`
* Added non-throwing stubs for `AutomationProperty`
* Add missing system resources
* Add support for x:Bind in StaticResources (#696)
* Add support for x:Name late binding support to adds proper support for CollectionViewSource in Resources (#696)
* `PointerRelease` events are now marked as handled by the `TextBox`
* `KeyDown` events that are changing the cursor position (left/right/top/bottom/home/end) are now marked as handled by the `TextBox`
* `RoutedEventArgs.IsGenerated` returns `false` as generating events with Uno is not yet supported
* `AutomationPeer.ListenerExists` returns `false` as we cannot generating events with Uno is not yet supported
* `KeyUp` event properly sends `KeyEventArgs` to the controls
* Add ItemsSource CollectionViewSource update support (#697)
* Add support for the `CollectionViewSource.ItemsPath` property
* Fixed support for dots in resource names (#700)
* Add support for `BindingExpression.UpdateSource()`
* Updated Android version to target Android 9.0
* The CI validates for API breaking changes
* Added samples application BenchmarkDotNet support.
* `MediaTransportControls` buttons now use Tapped event instead of Click
* Fixed Pointer capture issues on sliders on iOS

### Breaking changes
* Make `UIElement.IsPointerPressed` and `IsPointerOver` internal
* You will not be able to build projects targeting Android 8.0 locally anymore. Change your Android target to Android 9.0 or replace MonoAndroid90 by MonoAndroid80 in the TargetFrameworks of your projects files.
* 1.43.1 breaking changes rollback to 1.42.0:
    - `ObservableVector<T>` is now internal again
    - `TimePicker.Time` and `TimePicker.MinuteIncrement` are now back for `netstandard2.0`
    - `MediaPlaybackItem.Source` is back as a readonly property
    - `MediaPlaybackList.Items` is back to an `IObservableVector`

### Bug fixes
 * Transforms are now fully functionnal
 * [Wasm] Fixed ListView infinite loop when using custom containers
 * [Wasm] Use Uno.UI Assembly for namespace type lookup in `XamlReader`
 * [Wasm] Fixed `System.UriConverter` is being linked out
 * 145075 [Android] [Wasm] Android and Wasm don't match all specific UWP behaviors for the Image control.
 * [Wasm] Don't fail if the dispatcher queue is empty
 * 146648 [Android] fixed ListView grouped items corruption on scroll
 * [Wasm] Fix `ListView` recycling when the `XamlParent` is not available for `AutoSuggestBox`
 * 147405 Fix NRE on some MediaTransportControl controls
 * #139 Update Uno.SourceGenerationTasks to improve build performance
 * Update `Uno.UI.Toolkit` base UWP sdk to 17763
 * [Wasm] Fixes items measured after being removed from their parent appear in the visual tree, on top of every other items.
 * [Wasm] Fixes lements may not be removed form the global active DOM elements tracking map
 * [Wasm] Disable the root element scrolling (bounce) on touch devices
 * Fixed invalid iOS assets folder. `ImageAsset` nodes must not be `<Visible>false</Visible>` to be copied to the generated project.
 * Make CollectionViewSource.View a proper DependencyProperty (#697)
 * Fixed support for string support for `Path.Data` (#698)
 * 150018 Fix nullref in `Pivot` when using native style
 * 149312 [Android] Added `FeatureConfiguration.NativeListViewBase.RemoveItemAnimator` to remove the ItemAnimator that crashes when under stress
 * 150156 Fix `ComboBox` not working when using `Popover`.

## Release 1.43.1

### Features
* [Wasm] Improve general performance and memory pressure by removing Javascript interop evaluations.
* Add support for Windows 10 SDK 17763 (1809)
* Improve the Uno.UI solution memory consumption for Android targets
* Add support for GridLength conversion from double
* Raise exceptions on missing styles in debug configuration
* Add working ViewBox stub
* `Path.Data` property now invalidates measure and arrange
* Wasm `Image` logs Opened and Failed events
* Add UpToDateCheckInput to avoid VS invalid incremental rebuilds
* 35178 Added recipe for copying text to clipboard
* Added ToogleSwitch documentation in Uno/Doc/Controls.
* Added new properties for ToggleSwitch Default Native Styles.
  [iOS] For BindableUISwitch : TintColorBrush property was added to be able to tint the outline of the switch when it is turned off.
  [Android] For BindableSwitchCompat : - Text property was added in order to change the ToggleSwitch label.
                                       - TextColor property was added in order to change the ToggleSwitch label color.
                                       - ThumbTint property was added in order to change the Thumb color.
                                       - TrackTint property was added in order to change the Track color.
* Samples apps now contain a Unit Tests page
* Added missing resources for NavigationViewItem
* All Nuget and VSIX artifacts are now Authenticode signed
* Resource strings are now loaded from `upri` files for faster resolution
* Add `FeatureConfiguration.Interop.ForceJavascriptInterop` to enable JS Eval fallback in Wasm mode.
* Add support for 1809 NavigationView
* Add support for runtime conversion of global static resources unknown at compile time
* Fixed fallback support for Style property set via ThemeResource
* Add support for multiple resw folders with upri resource generation
* Add support for `ThicknessHelper`
* ResourceLoader adjustments …
  * CurrentUICulture and CurrentCulture are set when setting ResourceLoader .DefaultCulture
  * upri load now ignores resources not used by the current culture
* Add BrushConverter support for Color input
* Add SplitView support for PaneOpened and PaneOpening
* Add CoreApplication.GetCurrentView() Dispatcher and TitleBar stubs support
* Add support for IsItemItsOwnContainer iOS ListView
* Add missing Android Sample App symbols font
* Add SampleControl for Samples app for easier browsing and UI Testing of samples
* Import Border samples
* Improve UIElement inner Children enumeration performance and memory usage
* Add `FeatureConfiguration.FrameworkElement.AndroidUseManagedLoadedUnloaded` to control the native or managed propagation performance of Loaded/Unloaded events through the visual tree
* Raise Application.UnhandledException event on failed navigation
* Adjusts the `Microsoft.NETCore.UniversalWindowsPlatform` version in the UWP head template to avoid assembly loading issues when using the Uno library template in the sample solution.
* [Android] Add support for ListViewItem instances provided via the ItemsSource property
* Added support to disable accessibility feature of larger text on iOS and Android by adjusting the FeatureConfiguration.Font.IgnoreTextScaleFactor flag. Please note that Apple [recommends to keep text sizes dynamic](https://developer.apple.com/videos/play/wwdc2017/245) for a variety of reasons and to allow users to adjust their text size preferences.
* [Wasm] Code for `Path.Stretch` has been moved to `Shape` and works well now for all shapes.
* Add support for `DynamicObject` data binding, to enable support for `Elmish.Uno`.
* Add support for VS2019 VSIX installation
* Improved Xaml generation speed, and incremental build performance
* [Wasm] Fix `CoreDispatcher` `StackOverflowException` when running on low stack space environments (e.g. iOS)
* Add support for `ResourceLoader.GetForViewIndependentUse(string)` and named resource files
* [Wasm] Load events are now raised directly from managed code. You can restore the previous behavior (raised from native) by setting `FeatureConfiguration.FrameworkElement.WasmUseManagedLoadedUnloaded = false`.
* Updated memory profiling documentation
* Updated default app template iOS GC settings
* Add support for WebAssembly Web Projects
* Add support for WebAssembly debugging with Chrome
* Add support for XAML `x:FieldModifier`
* Add Uno.UI linker definition files
* Adjust FlyoutPresenter default template
* Add support for Flyout anchor
* Improved XAML designer support
* Improved DependencyObject performance under AOT (JS dynCalls for overrides/delegates inside of EH blocks)
* Add support for MatrixTransform, UIElement.TransformToVisual now returns a MatrixTransform
* 140564 [Android] Added workaround for inverted ListView fling issue on Android P

### Breaking changes
* Refactored ToggleSwitch Default Native XAML Styles. (cf. 'NativeDefaultToggleSwitch' styles in Generic.Native.xaml)
  [iOS] For BindableUISwitch : Background property was changed for OnTintColorBrush and Foreground property for ThumbTintColorBrush.
  [Android] BindableSwitch was renamed BindableSwitchCompat in order to avoid confusion with the Switch control.
* Remove invalid Windows.UI.Xaml.Input.VirtualKeyModifiers
* Time picker flyout default styles has been changed to include done and cancel buttons
* DataTemplateSelector implementations are now called using the 2 parameters overload first with a fallback to the 1 parameter overload on null returned value.
  Old behavior could be restored using `FeatureConfiguration.DataTemplateSelector.UseLegacyTemplateSelectorOverload = true`.
* Using "/n" directly in the XAML for a text/content property is not supported anymore in order to match the UWP behavior.
  You can use "&#x0a;" instead in the text/content properties or a carriage return where you need it in the localized resources.
* The `ResourcesGeneration` msbuild target has been renamed to `UnoResourcesGeneration`
  If your csproj is using this target explicily, change it to the new name.

### Bug fixes
 * MediaPlayerElement [iOS] Subtitles are not disable on initial launch anymore
 * MediaPlayerElement [Android]Player status is now properly updated on media end
 * MediaPlayerElement [Android]Fix issue when video metadata reports a width or height of 0
 * #388 Slider: NRE when vertical template is not defined
 * 138117 [Android] Removing a bookmarked/downloaded lesson can duplicate the assets of a different lesson.
 * [Wasm] Fix VirtualizingPanelAdapter measure and arrange
 * 137892 [Android] Fixed FontFamily, FontSize and FontWeight are not applied anymore on the TextBox's content.
 * Don't fail on empty grid ArrangeOverride
 * Don't generate the Bindable attribute if already present
 * Adjust .NET template projects versions to 4.6.1
 * Adjust Microsoft.CodeAnalysis versions to avoid restore conflicts
 * Fix element name matching existing types fails to compile (e.g. ContentPresenter)
 * 138735 [Android] Fixed broken DatePicker
 * Multi-selection Check Boxes in ListViewItems are appearing brielfly (https://github.com/nventive/Uno/issues/403)
 * 140721 [Android] FlipView not visible when navigating back to page
 * 138537 [iOS] App freezes after State selection causing infinite load on every subsequent launch
 * Fix invalid Border Content type for macOS
 * Don't fail iOS ListView if item Content is null
 * [Wasm] Implement naive refresh for items manipulation in the ListViewBase
 * 3326 [iOS][ItemsControl] ItemsControl in FlipView does not restore items properly
 * Fix NRE in Slider when no template is applied
 * Fix `Frame` does not unset `Page.Frame` when a page is removed
 * Add Wasm PlatformNotSupportedException for System.IO after CoreFX merge in mono
 * Border properties now invalidates measure and arrange on all platforms
 * 141907 [Android] [iOS] The toggle switch is half missing.
 * 142937 [Android] [iOS] Some Button ThemeBrushes are missing.
 * 143527 [Android] Fixed broken TimePicker Flyout on android devices.
 * 143596 [Wasm] Images stretching is incorrect
 * 143595 [Wasm] Wasm ListView Resizing is not working - Limitation: items can't change its size yet, but it's now getting measured/arranged correctly.
 * 143527 [Android] Fixed broken TimePicker Flyout on android devices.
 * 143598 [Wasm] Wasm Animation rotation center is incorrect
 * Fixes invalid parsing of custom types containing `{}` in their value (#455)
 * Add workaround for iOS stackoverflow during initialization.
 * Improve the file locking issues of Uno.UI.Tasks MSBuild task
 * Fix `VisibleBoundsPadding` memory leak
 * [ios] Time picker missing "OK" confirmation button
 * #87 / 124046 ComboBox incorrect behavior when using Items property
 * [Wasm] ComboBox wasn't working anymore since few versions
 * Fix memory leak with defining event handlers in XAML documents
 * Fix memory leak in `CommandBar`
 * Fix memory leak when using `x:Name` in XAML documents
 * 143170 [iOS] [WatermarkedDatePicker] When the Maxyear boundary is reached the first time, the calendar goes back two days instead of one
 * #491 DataTemplateSelector.SelectTemplate is not called on iOS and Android. The behavior is now closer to UWP.
 * 144268 / #493 : Resources outside of 'en' folder not working
 * Support for duplicate XAML `AutomationProperties.Name`
 * `ListViewBase.SelectedItems` is updated on selection change in Single selection mode
 * #528 ComboBoxes are empty when no datacontext
 * Ensure that Uno.UI can be used with VS15.8 and earlier (prevent the use of VS15.9 and later String APIs)
 * [Android] Listview Items stay visually in a pressed state,(can click multiple) when you click then scroll down, click another item, and scroll back up
 * 144101 fixed `ListView` group headers messed up on item update
 * #527 Fix for `Selector.SelectionChanged` is raised twice on updated selection
 * [iOS] Add fail-safe on `FrameworkElement.WillMoveToSuperview` log to `Application.Current.UnhandledException`
 * Flyout were not presented correctly on Wasm

## Release 1.42

### Features
* Add base infrastructure platform for macOS
* 136259 Add a behavior so that tap makes controls fade out
* 135985 [Android], [iOS] ListViewBase Support [MultiSelectStates](https://msdn.microsoft.com/en-us/library/windows/apps/mt299136.aspx?f=255&MSPPError=-2147217396) on ListViewItem. This allows the item container to visually adapt when multiple selection is enabled or disabled.
* #325 Add support for `NavigationView` control
* Add support for `SymbolIcon` control for WebAssembly
* Add support for `UIElement.Clip` for WebAssembly
* Add support for inner-Uno.UI strings localization
* Add stubs for RichTextBlock
* Add `BitmapIcon` support
* Add `BitmapIcon.ShowAsMonochrome` support
* Add support for `Windows.Foundation.UniversalApiContract` in `IsApiContractPresent`
* Add support for ContentProperty on UserControl
* Add `DelegateCommand<T>`
* #131258 Added support for _RoutedEvents_. See [routed-events.md documentation](../articles/routed-events.md).
* [WASM] #234 Support virtualization in ListView

### Breaking changes
* 132002 [Android] The collapsible button bar is now taken into account by visible bounds calculation. Apps which use VisibleBoundsPadding or have command bars will therefore see an adjustment to the height of their windows on Android.

### Bug fixes
 * 135258 [Android] Fixed ImageBrush flash/flickering occurs when transitioning to a new page for the first time.
 * 131768 [iOS] Fixed bug where stale ScrollIntoView() request could overwrite more recent request
 * 136092 [iOS] ScrollIntoView() throws exception for ungrouped lists
 * 136199 [Android] TextBlock.Text isn't visually updated if it changes while device is locked
 * Fix Android and iOS may fail to break on breakpoints in `.xaml.cs` if the debugging symbol type is Full in projects created from templates
 * 136210 [Android] Path is cut off by a pixel
 * 132004 [Android] Window bounds incorrect for screen with rounded corners
 * #312 [Wasm] Text display was chopped on Wasm.
 * 135839 `WebView` No longer raises NavigationFailed and NavigationCompleted events when navigation is cancelled on iOS.
 * 136188 [Android] Page elements are aligned differently upon back navigation
 * 136114 [iOS] Image inside Frame doesn't respond to orientation changes
 * Fix crash when a `VisualState` does not have a valid `Name`
 * Adjust compiled binding application ordering when loading controls
 * Ensure the SplitView templated parent is propagated properly for FindName
 * Fix infinite loop when parsing empty Attached Properties on macOS
 * 137137 [iOS] Fixed `DatePickerSelector` not propagating coerced initial value
 * 103116 [iOS] Navigating to a _second_ local html file with `WebView` doesn't work.
 * 134573 CommandBar doesn't take the proper space on iOS phones in landscape
 * Image with partial size constraint now display properly under Wasm.
 * 138297 [iOS][TextBlock] Measurement is always different since we use Math.Ceiling
 * 137204 [iOS] ListView - fix bug where item view is clipped
 * 137979 [Android] Incorrect offset when applying RotateTransform to stretched view
 * Now supports internal object in desource dictionaries
 * 134573 CommandBar doesn't take the proper space on iOS phones in landscape
 * #26 The explicit property <Style.Setters> does not intialize style setters properly
 * 104057 [Android] ListView shows overscroll effect even when it doesn't need to scroll
 * #376 iOS project compilation fails: Can't resolve the reference 'System.Void Windows.UI.Xaml.Documents.BlockCollection::Add(Windows.UI.Xaml.Documents.Block)
 * 138099, 138463 [Android] fixed `ListView` scrolls up when tapping an item at the bottom of screen
 * 140548 [iOS] fixed `CommandBar` not rendering until reloaded
 * [147530] Add a missing `global::` qualifier in the `BindableMetadataGenerator`
 * [WASM] Add workaround for mono linker issue in AOT mode in `ObservableVectorWrapper`

## Release 1.41

### Features

* [#154](https://github.com/nventive/Uno/issues/154) Implement the MediaPlayerElement control
* 135799 Implemented MediaPlayer.Dispose()

### Bug fixes

 * 129762 - Updated Android SimpleOrientationSensor calculations based on SensorType.Gravity or based on single angle orientation when the device does not have a Gyroscope.
 * 134189 [iOS] The Time Picker flyout placement is not always respected
 * 134132 [Android] Fix loading of ItemsPresenter
 * 134104 [iOS] Fixed an issue when back swiping from a page with a collapsed CommandBar
 * 134026 [iOS] Setting a different DP from TextBox.TextChanging can cause an infinite 'ping pong' of changing Text values
 * 134415 [iOS] MenuFlyout was not loaded correctly, causing templates containing a MenuFlyout to fail
 * 133247 [iOS] Image performance improvements
 * 135192 [iOS] Fixed ImageBrush flash/flickering occurs when transitioning to a new page.
 * 135112 [Android] Fix crash in UpdateItemsPanelRoot() in the ItemsControl class.
 * 132014, 134103 [Android] Set the leading edge considering header can push groups out off the screen
 * 131998 [Android] Window bounds set too late
 * 131768 [iOS] Improve ListView.ScrollIntoView() when ItemTemplateSelector is set
 * 135202, 131884 [Android] Content occasionally fails to show because binding throws an exception
 * 135646 [Android] Binding MediaPlayerElement.Source causes video to go blank
 * 136093, 136172 [iOS] ComboBox does not display its Popup
 * 134819, 134828 [iOS] Ensures the back gesture is enabled and disabled properly when the CommandBar is visible, collapsed, visible with a navigation command and collapsed with a navigation command.
 * 137081 Xaml generator doesn't support setting a style on the root control
 * 148228 [Android] Right theme (clock or spinner) is selected for specific time increments
 * 148229 [Android] Right time is picked and rounded to nearest time increment in clock mode
 * 148241 [Android] won't open if `MinuteIncrement` is not set
 * 148582 Time picker initial time when using time increment is using initial time seconds when rounding.. it should ignore seconds..
 * 148285 [iOS] TimePicker is clipped off screen when ios:FlyoutPlacement isnt set

## Release 1.40

This release is the first non-experimental release of the Uno Platform since the initial public version in May 2018. Lot of bug fixes and features have been added since then, and lots more are coming.

A lot of those changes where included to support these libraries : [MVVMLight](https://github.com/nventive/uno.mvvmlight), [ReactiveUI](https://github.com/nventive/Uno.ReactiveUI), [Prism](https://github.com/nventive/Uno.Prism), [Rx.NET](https://github.com/nventive/Uno.Rx.NET), [Windows Community Toolkit](https://github.com/nventive/Uno.WindowsCommunityToolkit), [Xamarin.Forms UWP](https://github.com/nventive/Uno.Xamarin.Forms).

Here are some highlights of this release:

- General improvement in the memory consumption of the `ListView` control
- Many Wasm rendering and support updates
    - Invalid images support
    - Text and images measuring fixes
    - Add support for AppManifest.displayName
- Support for the `Pivot` control
- Support for inline XAML event handlers in `DataTemplate`
- Support for implicit styles in the `XamlReader`
- Support for `ThreadPoolTimer`
- Add support for implicit `bool` to `Visibility` conversion
- Support for `AutoSuggestBox`
- SourceLink, Reference Assemblies and deterministic builds are enabled
- Support for `x:Name` reference in `x:Bind` markup
- Support for `WriteableBitmap` for all platforms
- Added support for `Cross-platform Library` template in vsix
- Added support for `StaticResource` as top level `ResourceDictionary` element
- Added support for `AutomationPeer`
- Android status bar height is now included in `Window.Bounds`
- Add support for `Underline` in `HyperLinkButton`
- Add support for TextBlock.TextDecorations
- TextBlock base class is now `FrameworkElement` on iOS, instead of `UILabel`
- Auto generated list of views implemented in Uno in the documentation
- Add support for string to `Type` conversion in XAML generator and binding engine
- Support for Attached Properties localization
- Added `ItemsControl.OnItemsChanged` support
- Added support for ListView GroupStyle.HeaderTemplateSelector for iOS/Android

Here's the full change log:

- Fixes for VisualTransition.Storyboard lazy bindings [#12](https://github.com/nventive/Uno/pull/12)
- ListView fixes [#22](https://github.com/nventive/Uno/pull/22)
    - Improve Path parser compatibility
    - Update assets generation documentation
    - Fix ItemsWrapGrid layout when ItemHeight/ItemWidth are not set
    - Adjust for invalid AnchorPoint support for iOS (#16)
    - Fix for ListView initialization order issue
- Default styles clearing fixes [#23](https://github.com/nventive/Uno/pull/23)
- Compatibility and stability fixes [#37](https://github.com/nventive/Uno/pull/37)
    - Wasm SplitView fixes
    - Enum fast converters
    - TextBox InputScope fixes
    - Improved ListViewBase stability
    - SimpleOrientationSensor fixes
    - PathMarkupParser: Add support for whitespace following FillRule command
    - Fix DependencyObjectStore.PopCurrentlySettingProperty
    - Raised navigation completed after setting CanGoBack/Forward
    - Fix layouting that sometimes misapplies margin
    - Selector: Coerce SelectedItem to ensure its value is always valid
    - Remove legacy panel default constructor restriction
    - Wasm image support improvements
    - Add support for forward slash in image source
    - Add support for CollectionViewSource set directly on ItemsControl.ItemSource
    - Fix Pane template binding for SplitView
    - Add support for Object as DependencyProperty owner
    - Add Wasm support for UIElement.Tapped
    - Fix iOS UnregisterDoubleTapped stack overflow
- Compatibility and stability fixes [#43](https://github.com/nventive/Uno/pull/43)
    - Adjust WASM thickness support for children arrange
    - Fix support for inline text content using ContentProperty
    - Fix memory leaks in ScrollViewer
    - Adjust for missing styles in UWP Styles FeatureConfiguration
    - Fix for Source Generation race condition on slow build servers
- Compatibility and stability fixes [#53](https://github.com/nventive/Uno/pull/53)
    - Adjust for WASM Support for local images [#1](https://github.com/nventive/Uno/issues/1)
    - Fixes x:Bind support for Wasm
    - Fix invalid deserialization of ApplicationDataContainer for iOS
    - Fix error for ApplicationView.Title for WASM
    - Remove glib conversion errors in WASM
- UWP API Alignments for Wasm [#70](https://github.com/nventive/Uno/pull/70)
    - Add support for Application.Start() to provide a proper SynchronizationContext for error management
    - Fix for ImplicitStyles support in XamlReader
    - Add support for the Pivot control using the default UWP Xaml style
    - Adjust body background color after the splash screen removal
    - Adjust the materialization of Control templates to not be lazy
- Add support for Xaml file defined event handlers [#71](https://github.com/nventive/Uno/pull/71)
- API Compatibility Updates [#75](https://github.com/nventive/Uno/pull/75)
    - Add support for implicit bool to Visibility conversion
    - Fix default Style constructor does not set the proper property precedence
    - Add more DependencyObjectStore logging
    - Align ItemsControl.Items behavior with UWP (#34)
    - Fix invalid uri parsing when set through BitmapImage.UriSource
- [WASM] Fix text measure when not connected to DOM [#76](https://github.com/nventive/Uno/pull/76)
- Pivot, AutoSuggestBox, TextBox, XamlReader updates [#77](https://github.com/nventive/Uno/pull/77)
    - Added missing TransformGroup ContentProperty
    - Fixed invalid namespace attribution of attached properties in XamlReader
    - Fixed BitmapImage.UriSource updates not being applied on Wasm
    - Add basic implementation of AutoSuggestBox
    - Fixed focus stealing issues with inactive PivotItem content
    - Add ThreadPoolTimer support
    - Fix for iOS popup not appearing
    - Fix for Wasm textbox not properly updating while not loaded
- [WASM] Add suport for TextBlock.Padding property [#88](https://github.com/nventive/Uno/pull/88)
- [WASM] Fixed measuring support with Polyfill for Node.isConnected [#89](https://github.com/nventive/Uno/pull/88), [#91](https://github.com/nventive/Uno/pull/91)
- Misc fixes [#93](https://github.com/nventive/Uno/pull/93)
    - Fixed iOS `SimpleOrientationSensor` default queue management
    - Fixed multiple memory leaks in `ListView`, `ScrollViewer`
    - Implemented `CacheLength` for Android `ListViewBase`
    - Fixed for `DependencyObject` properties inheritance race condition
    - Fix for empty Path reporting an infinite size
    - Fix Title  not appearing in CommandBar
- Add support for WebAssembly AppManifest.displayName [#94](https://github.com/nventive/Uno/pull/94)
- Enable SourceLink, Reference Assemblies, Deterministic build [#100](https://github.com/nventive/Uno/pull/100)
- Binding Engine Alignments [#113](https://github.com/nventive/Uno/pull/113)
    - Use Portable symbols for Xamarin debugging stability
    - Enable x:Name reference in x:Bind markup. This requires for a failed BindableMetadata lookup to fall through reflection lookup.
    - Assume ".Value" binding path on a primitive is equivalent to self, to enable nullable bindings.
    - Adjust unit tests logging
    - Enables auto "LogicalChild" treatment to allow for DependencyObjectCollection members to be databound
    - Enable parent reset for "LogicalChild" assignations
- Implement the CoreWindow.Dispatcher property [#117](https://github.com/nventive/Uno/pull/117)
- Misc Fixes [#120](https://github.com/nventive/Uno/pull/120)
    - Fix for CommandBar back button icon
    - Improve HyperLinks hit-testing for iOS
    - Fixed android PaintDrawable opacity
    - Adjust Unloaded event for ToggleButton
    - Adjust for brightness support
    - Adjust touch support for rotated elements
    - Adjust MinWidth/MinHeight support in Grid
    - Adjust PasswordBox custom font for during password reveal
    - ListView, ContentControl memory improvements
    - Style behavior adjustements
- Update for android animation reliability [#123](https://github.com/nventive/Uno/pull/123)
- Add support for WriteableBitmap [#125](https://github.com/nventive/Uno/pull/125)
- Updated vsix structure [#128](https://github.com/nventive/Uno/pull/128)
- Multiple enhancements for WCT 4.0 [#131](https://github.com/nventive/Uno/pull/131)
    - Adds support for `IconElement` fast conversion
    - Adds stubs for `ToggleSwitchTemplateSettings`, `PackageId`, `UISettings`
    - Adjust `XamlObjectBuilder` logging
    - Add implicit conversion for `KeyTime` and `Duration`
    - Add support for top level `StaticResource` resource dictionary elements
    - Implement FindFirstParent for net46/netstd2.0
    - Adds ElementNotAvailableException and ElementNotEnabledException
    - Fix invalid measure for empty wasm images
    - Add size/rect checks for measure/arrange wasm
    - Improve XamlReader error reporting
- Add support for Cross-platform library template in VSIX [#132](https://github.com/nventive/Uno/pull/132)
- Add support for AutomationPeer [#141](https://github.com/nventive/Uno/pull/141)
- Improved support for UWP resources [#149](https://github.com/nventive/Uno/pull/149)
    - Projects no longer need to define `XamlCodeGenerationFiles` (fixes #144)
    - Projects no longer need to define `ResourcesDirectory` (fixes #106)
    - Projects no longer need to initialize `ResourceHelper.ResourcesService` (fixes #142)
    - `ResourceLoader.GetString` is now supported (fixes #142)
- Updates rollup [#151](https://github.com/nventive/Uno/pull/151)
    - Fixed `VisualState` not updated when `TextBox` is focused
    - Improve `ListView` and `Selector` memory footprint
    - Adjust GenericStyles application sequence for Android
    - Add diagnostics methods for `BinderReferenceHolder`
    - Include android status bar height in `Window.Bounds`
    - Fixed `Grid` items size when `MinHeight` and `MinHeight` are used
    - Fixed android race condition during visual tree cleanup
    - Add support for underline in `HyperLinkButton`
    - Fixed `ScrollContentPresenter` margin issue
    - Adjust `MessageDialog` behavior for android
    - `ContentControl` Data Context is now properly unset
    - Add `EmailNameOrAddress` InputScope for `TextBox`
    - Fixed duplicated resw entry support
    - Fixed `ComboBox` popup touch issue
    - Add support for TextBlock.TextDecorations
    - TextBlock base class from UILabel to FrameworkElement
- Auto-generate list of views implemented in Uno [#152](https://github.com/nventive/Uno/pull/152)
- Add support for string to `Type` conversion in Xaml generator and Binding engine. [#159](https://github.com/nventive/Uno/pull/159)
- Add support for attached properties localization [#156](https://github.com/nventive/Uno/pull/156)
- Added `ItemsControl.OnItemsChanged` support [#175](https://github.com/nventive/Uno/pull/175)
- Added support for XAML inline collections declaration [#184](https://github.com/nventive/Uno/pull/184)
- Adjust the sequence of control template materialization [#192](https://github.com/nventive/Uno/pull/192)
- Support for ListView.ScrollIntoView with leading alignment
- Added support for ListView GroupStyle.HeaderTemplateSelector
- [IOS-ANDROID] Added support for time picker minute increment<|MERGE_RESOLUTION|>--- conflicted
+++ resolved
@@ -40,11 +40,8 @@
 * [Wasm] Add NativeXXX styles (which are aliases to the XamlXXX styles)
 * [Wasm] Enable persistence for all ApplicationData folders
 * [Wasm] Add Samples App UI Screenshots diffing tool with previous builds
-<<<<<<< HEAD
+* Add `PasswordVault` on supported platfrosm
 * 152504 [Android] Pointer captures weren't informing gestures of capture, fixes Slider capture issue
-=======
-* Add `PasswordVault` on supported platfrosm
->>>>>>> c9b6d000
 
 ### Breaking Changes
 * The `WebAssemblyRuntime.InvokeJSUnmarshalled` method with three parameters has been removed.
