--- conflicted
+++ resolved
@@ -58,13 +58,10 @@
 * Changing the `DataContext` of an element to a new value were pushing the properties default
   value on data bound properties before setting the new value.
 * [Android] `.Click` on a `ButtonBase` were not raising events properly
-<<<<<<< HEAD
 * #1350 Vertical Slider was inverting value when tapped
-=======
 * TemplateReuse not called when dataContext is set
 * [WASM] #1167 Apply `IsEnabled` correctly to `TextBox` (inner `TextBoxView` is now correctly disabled)
 * [Android/WASM] Fix MaxLength not respected or overwriting text
->>>>>>> 59a911c4
 
 ## Release 1.45.0
 ### Features
