# Release notes

### Features
<<<<<<< HEAD

- Support for `PointerEntered`, `PointerExited` and `PointerMoved` events on macOS
=======
- Support for `Launcher` API on macOS, support for special URIs
>>>>>>> 65af07fa
- Support for `EmailManager.ShowComposeNewEmailAsync`
- Add support for `StorageFolder.CreateFileAsync(string path)`
- Add support for ApplicationViewTitleBar.BackgroundColor on WASM
- Add support for Automation SetDependencyPropertyValue in Uno.UITest
- Added support for using a `string` value in a `StaticResource` when using `CreateFromStringAttribute'
- [Android] Adds support for `FeatureConfiguration.ScrollViewer.AndroidScrollbarFadeDelay`
- Add support for `Grid.ColumnSpacing` and `Grid.RowSpacing`
- Add clarification in [documentation](../articles/uno-development/working-with-the-samples-apps.md) for adding automated UI tests
- Add support for `Popup.LightDismissOverlayMode`, as well as `DatePicker.LightDismissOverlayMode` and `Flyout.LightDismissOverlayMode`
- `TransformToVisual` now returns a real transform to convert coordinates between views (was only returning a translate transform to offset the origin of controls)
- Multiple pointers at same time on screen (a.k.a. Multi-touch) are now supported
- Add support for WinUI 2.3 [`NumberBox`](https://docs.microsoft.com/en-us/uwp/api/microsoft.ui.xaml.controls.numberbox?view=winui-2.3)
- Add support of the `UIElement.RightTapped` event

### Breaking changes
-

### Bug fixes
<<<<<<< HEAD

- [#2465] Raising macOS Button Click event
=======
- [#2506] `DesignMode.DesignMode2Enabled` no longer throws (is always `false` on non-UWP platforms)
>>>>>>> 65af07fa
- [#915] FontFamily values are now properly parsed on WebAssembly, updated docs with new info
- [#2213] Fixed `ApplicationData` on MacOS, added support for `LocalSettings`
- Made macOS Samples app skeleton runnable (temporarily removed ApplicationData check on startup, fixed reference), added xamarinmacos20 to crosstargeting_override sample
- [#2230] `DisplayInformation` leaks memory
- [WASM] Shapes now update when their Fill brush's Color changes
- [WASM] Fix bug where changing `IsEnabled` from false to true on `Control` inside another `Control` didn't work
- [Wasm] Add arbitrary delay in Safari macOS to avoid StackOverflow issues
- #2227 fixed Color & SolidColorBrush literal values generation
- [Android] Fix bug where setting Canvas.ZIndex would apply shadow effect in some cases
- #2287 Vertical `ListView` containing a horizontal `ScrollViewer`: horizontal scrolling is difficult, only works when the gesture is perfectly horizontal
- #2130 Grid - fix invalid measure when total star size is 0
- [iOS] Fix invalid image measure on constrained images with `Margin`
- `ViewBox` no longer alters its child's `RenderTransform`
- [#2033] Add Missing `LostFocus` Value to `UpdateSourceTrigger` Enum
- [Android] Fix Image margin calculation on fixed size
- [Android] Native views weren't clipped correctly
- [iOS] #2361 ListView would measure children with infinite width
- [iOS] Fix crash when using ComboBox template with native Picker and changing ItemsSource to null after SelectedItem was set
- [#2398] Fully qualify the `MethodName` value for `CreateFromStringAttribute' if it's not fully qualified it the code
- [WASM] Fix bug where changing a property could remove the required clipping on a view
- [Android] Fix unconstrained Image loading issue when contained in a ContentControl template
- Enable partial `NavigationView.ItemSource` scenario (https://github.com/unoplatform/uno/issues/2477)
- [Wasm] Fail gracefully if IDBFS is not enabled in emscripten

## Release 2.0

### Features
* [#2040] Support for ms-settings:// special URIs on Android and iOS, Launcher API alignments to match UWP behavior
* [#2029](https://github.com/unoplatform/uno/pull/2029) Support for MenuFlyoutItem.Click
* support /[file]/[name] format in ResourceLoader.GetForCurrentView().GetString()
* [#2039] Added support for Xaml type conversions using `CreateFromStringAttribute`.
* [#] Support for `Windows.Devices.Lights.Lamp` on iOS, Android.
* [#1970](https://github.com/unoplatform/uno/pull/1970) Added support for `AnalyticsInfo` properties on iOS, Android and WASM
* [#1207] Implemented some `PackageId` properties
* [#1919](https://github.com/unoplatform/uno/pull/1919) Support for `PathGeometry` on WASM.
* Support for `Geolocator` on WASM, improvements for support on Android, iOS
* [#1813](https://github.com/unoplatform/uno/pull/1813) - Added polyline support for WASM and samples for all shapes
* [#1743](https://github.com/unoplatform/uno/pull/1743) - Added a change to make the `MarkupExtensionReturnType` optional
* Added Dark and HighContrast theme resources, reacts to Dark/Light theme on iOS, Android and WASM automatically during the startup of the app if `RequestedTheme` is not set in `App.xaml`
* Support for `Gyrometer` on Android, iOS and WASM
   * `ReadingChanged`
   * `ReportInterval`
* Support for `Launcher.QueryUriSupportAsync` method on Android and iOS
* [#1493](https://github.com/unoplatform/uno/pull/1493) - Implemented the `Windows.Input.PointerUpdateKind` Enum.
*  [#1428](https://github.com/unoplatform/uno/issues/1428) - Add support for horizontal progressbars to `BindableProgressBar` on Android.
* Add support for `Windows.Devices.Sensors.Magnetometer` APIs on iOS, Android and WASM
   * `ReadingChanged`
   * `ReportInterval`
* Add support for `Windows.UI.StartScreen.JumpList` APIs on Android and iOS
   * Includes `Logo`, `DisplayName` and `Arguments`
   * The activation proceeds through the `OnLaunched` method same as on UWP
* Refactored `DrawableHelper` to the `Uno` project
* Add full implementation of `Windows.UI.Xaml.Input.InputScopeNameValue` on all platforms.
* Add support for `Windows.Devices.Sensors.Accelerometer` APIs on iOS, Android and WASM
   * `ReadingChanged`
   * `Shaken`
   * `ReportInterval`
* Align `ApplicationData.Current.LocalSettings.Add` behavior with UWP for `null` and repeated adds
* Add support for `Windows.ApplicationModel.Calls.PhoneCallManager`
* Add support for `Windows.Phone.Devices.Notification.VibrationDevice` API on iOS, Android and WASM
* Basic support for `Windows.Devices.Sensors.Barometer`
* Support setting `Style` inline (e.g. `<TextBlock><TextBlock.Style><Style TargetType="TextBlock"><Setter>...`)
* [Wasm] Add support for `DisplayInformation` properties `LogicalDpi`, `ResolutionScale`, `ScreenWidthInRawPixels`, `RawPixelsPerViewPixel` , and `ScreenHeightInRawPixels`¸
* Permit `DependencyProperty` to be set reentrantly. E.g. this permits `TextBox.TextChanged` to modify the `Text` property (previously this could only be achieved using `Dispatcher.RunAsync()`).
* Add support for filtered solutions development for Uno.UI contributions.
* 132984 [Android] Notch support on Android
* Add support for Android UI Tests in PRs for improved regression testing
* Add static support for **ThemeResources**: `Application.Current.RequestedTheme` is supported
  - `Dark` and `Light` are supported.
  - **Custom Themes** are supported. This let you specify `HighContrast` or any other custom themes.
    (this is a feature not supported in UWP)
    ``` csharp
    // Put that somewhere during app initialization...
    Uno.UI.ApplicationHelper.RequestedCustomTheme = "MyCustomTheme";
    ```
  - `FrameworkElement.RequestedTheme ` is ignored for now.
  - Should be set when the application is starting (before first request to a static resource).
* Prevent possible crash with `MediaPlayerElement` (tentative)
* Add support for `ContentDialog`, including `Closing` and `Closed` events
* Permit `DependencyProperty` to be set reentrantly. E.g. this permits `TextBox.TextChanging` to modify the `Text` property (previously this could only be achieved using `Dispatcher.RunAsync()`).
* Implement `TextBox.TextChanging` and `TextBox.BeforeTextChanging`. As on UWP, this allows the text to be intercepted and modified before the UI is updated. Previously on Android using the `TextChanged` event would lead to laggy response and dropped characters when typing rapidly; this is no longer the case with `TextChanging`.
* [WASM] `ComboBox`'s dropdown list (`CarouselPanel`) is now virtualized (#1012)
* Improve Screenshot comparer tool, CI test results now contain Screenshots compare data
* Updated Xamarin.GooglePlayServices.* packages to 60.1142.1 for Target MonoAndroid80
* Updated Xamarin.GooglePlayServices.* packages to 71.1600.0 for Target MonoAndroid90
* `<ContentPresenter>` will now - as a fallback when not set - automatically bind to
  `TemplatedParent`'s `Content` when this one is a `ContentControl`.
  You can deactivate this behavior like this:
  ```
  FeatureConfiguration.ContentPresenter.UseImplicitContentFromTemplatedParent = false;
  ```
* Add support for `Selector.IsSynchronizedWithCurrentItem`
* Add support for `CoreApplication.MainView` and `CoreApplication.Views`
* Add support for resolution of merged and theme resources from `ResourceDictionary` in code
* Add non-failing StatusBar BackgroundOpacity and BackgroundColor getters
* Relax DependencyProperty owner validation for non-FrameworkElement
* `ToolTip` & `ToolTipService` are now implemented.
* [#1352](https://github.com/unoplatform/uno/issues/1352) Add support for `ThemeResource`s with different types (e.g.: mixing `SolidColorBrush` and `LinearGradientBrush`)
* Add support for BitmapSource.PixelWidth and Height
* Preliminary support for `ColumnDefinition.ActualWidth` and `RowDefinition.ActualHeight`.
* Updated VisualTree of an app with Visibility for each items.
* Add support for `CompositionTarget.Rendering` event.
* Add support for `IObservableVector<T>` in `ItemsControl`
* [#1559] [#1167] Wasm: make the IsEnabled property inheritable.
* Full support of pointer events cf. [routed events documentation](../articles/features/routed-events.md)
* Add support of manipulation events cf. [routed events documentation](../articles/features/routed-events.md)
* Update CheckBox style to 10.0.17763
* Adds the support for `AutomationProperties.AutomationId`
* [#1328](https://github.com/unoplatform/uno/issues/1328) Basic ProgressRing implementation for WASM
* Add support for `Windows.UI.Xaml.Controls.Primitives.LayoutInformation.GetAvailableSize`
* Add support for Runtime Tests that require UI integration
* Enable iOS UI Tests
* Add support for `PersonPicture`
* Add support for `VisualState` `Setter` data binding, static resources and complex objects
* Clipping to bounds of control is now more similar to UWP
* The _feature flag_ `FeatureConfiguration.UseLegacyClipping` is now deprecated and not used anymore
* XAML Hot Reload support for iOS, Android and Windows
* Add support for GitPod Workspace and prebuilds
* #880 Added added implicit conversion for double to Thickness
* Add Android support for `CoreApplication.GetCurrentView().TitleBar.ExtendViewIntoTitleBar` to programatically draw under the status bar
* [WASM] `ScrollViewer.ChangeView` is now supported
* [Wasm] Add the ability to focus a TextBox by clicking its header
* Add support for `ToggleButton.IsThreeState` and `ToggleButton.Indeterminate`
* [Wasm] Add support for `TextBox.IsReadonly`
* [iOS] [WASM] `Path` now supports `LinearGradientBrush` as `Fill`
* A feature flag has been added to change the default preferred placement mode fo the drop down of the `ComboBox` (cf. ../articles/control/ComboBox.md)

### Breaking changes
* `TextBox` no longer raises TextChanged when its template is applied, in line with UWP.
* `TextBox.TextChanged` is now called asynchronously after the UI is updated, in line with UWP. For most uses `TextChanging` should be preferred.
* [Android] `TextBox.IsSpellCheckEnabled = false` is now enforced in a way that may cause issues in certain use cases (see https://stackoverflow.com/a/5188119/1902058). The old behavior can be restored by setting `ShouldForceDisableSpellCheck = false`, per `TextBox`.
* `TextBox.Text = null` will now throw an exception, as on UWP. Pushing `null` via a binding is still valid.
* Projects targeting Android 8 must now use Xamarin.GooglePlayServices.* 60.1142.1 (60.1142.0 has been unlisted)
* Projects targeting Android 9 must now use Xamarin.GooglePlayServices.* 71.1600.0
* [iOS] UIWebView is deprecated and replaced with WKWebView (ITMS-90809: Deprecated API Usage - Apple will stop accepting submissions of apps that use UIWebView APIs . See https://developer.apple.com/documentation/uikit/uiwebview for more information.)
* [iOS] If you set the `ManipulationMode` to something else than `System` or `All`, the [DelaysContentTouches](https://developer.apple.com/documentation/uikit/uiscrollview/1619398-delayscontenttouches) is going to be disabled on all parent `ScrollViewer`
* [#1237] Static resources defined in App.xaml were not processed and registered properly
    > This change might break the compilation for projects that define duplicate resources in other globally accessible resource dictionaries. Adjustments to remove duplicate resources may be necessary.
 * [WASM] The tranform returned by `UIElement.TransformToVisual` is now including scale, rotation or any custom transformation that was declard on a parent element (transform was only including translate components)

### Bug fixes
* [#2186](https://github.com/unoplatform/uno/pull/2186) Fix Canvas Measurement to behave like UWP
* [#2093](https://github.com/unoplatform/uno/pull/2093) Fix missing measurement option for polyline and polygon
* Font size, used for ComboBoxItems, are same as in ComboBox content (not smaller)
* [#2023](https://github.com/unoplatform/uno/pull/2023) Android WebView.NavigateToString doesn't throw exception even when string is very long.
* [#2020](https://github.com/unoplatform/uno/pull/2020) `ContentControl` no longer display the datacontext type when ContentTemplate and content are empty
* [#1987](https://github.com/unoplatform/uno/pull/1987) Missing XML comment warnings are disabled on generated code
* [#1939](https://github.com/unoplatform/uno/pull/1939) Handles nullables types in XAML file generator
* [#1741](https://github.com/unoplatform/uno/issues/1741) On Android, `ApplicationData.Current.[LocalFolder|RoamingFolder]` can now be used in the ctor of App.xaml.cs
    > This change introduces a new constructor in `Windows.UI.Xaml.NativeApplication` that requests a delegate. In the Visual Studio Templates for Uno Platform, the `Main.cs` for the Android, the constructor now provides `() => new App()` instead of `new App()`, you can do the same in your existing application. See [this file](https://github.com/unoplatform/uno/blob/master/src/SolutionTemplate/UnoSolutionTemplate/Droid/Main.cs) for an example.
* [#1767] Invalid `this` keyword generated for `Storyboard.SetTarget`
* [#1781] WASM Images are no longer draggable and selectable by default to match UWP
* [#1771](https://github.com/unoplatform/uno/pull/1771) Fix ".Uno" in project names resulted in build errors.
* [#1531](https://github.com/unoplatform/uno/pull/1531) Fix an issue with VirtualizePanelAdaptater by adding a cache where the ItemSources length change and created a OutOfRangeException
* [WASM] #1518 Fix Navigation Issue Where SystemNavigationManager.enable() is called twice and clear the stack history
* [#1278](https://github.com/unoplatform/uno/pull/1278) the XAML sourcegenerator now always uses the fully qualified type name to prevent type conflicts.
* [#1392](https://github.com/unoplatform/uno/pull/1392) Resolved exceptions while changing cursor color on Android P.
* [#1383](https://github.com/unoplatform/uno/pull/1383) resolve Android compilation errors related to Assets filenames: "Invalid file name: It must contain only"
* [#1380](https://github.com/unoplatform/uno/pull/1380) iOS head generated by Uno Solution Template now specifies MinimumOSVersion, in line with XF so first compile is successful.
* #1276 retrieving non-existent setting via indexer should not throw and  `ApplicationDataContainer` allowed clearing value by calling `Add(null)` which was not consistent with UWP.
* [iOS] Area of view outside Clip rect now allows touch to pass through, this fixes NavigationView not allowing touches to children (#1018)
* `ComboBox` drop down is now placed following a logic which is closer to UWP and it no longer flickers when it appears (especilly on WASM) cf. ../articles/control/ComboBox.md
* #854 `BasedOn` on a `<Style>` in `App.Xaml` were not resolving properly
* #706 `x:Name` in `App.Xaml`'s resources were crashing the compilation.
* #846 `x:Name` on non-`DependencyObject` resources were crashing the compilation
* [Android/iOS] Fixed generated x:uid setter not globalized for Uno.UI.Helpers.MarkupHelper.SetXUid and Uno.UI.FrameworkElementHelper.SetRenderPhase
* Fix invalid XAML x:Uid parsing with resource file name and prefix (#1130, #228)
* Fixed an issue where a Two-Way binding would sometimes not update values back to source correctly
* Adjust the behavior of `DisplayInformation.LogicalDpi` to match UWP's behavior
* [Android] Ensure TextBox spell-check is properly enabled/disabled on all devices.
* Fix ComboBox disappearing items when items are views (#1078)
* [iOS] TextBox with `AcceptsReturn=True` crashes ListView
* [Android/iOS] Fixed Arc command in paths
* Changing the `DataContext` of an element to a new value were pushing the properties default
  value on data bound properties before setting the new value.
* [Android] `.Click` on a `ButtonBase` were not raising events properly
* #1350 Vertical Slider was inverting value when tapped
* TemplateReuse not called when dataContext is set
* [WASM] #1167 Apply `IsEnabled` correctly to `TextBox` (inner `TextBoxView` is now correctly disabled)
* [Android/WASM] Fix MaxLength not respected or overwriting text
* Settings collection-based properties on root node in XAML were leading to C# compilation errors
* Properties on root node in XAML were not applied when there was no content (sub-elements)
* [Android] GroupedListviewHeaders were causing scrolling lag, missing flag
* Flyout that are than anchor but fit in page were defaulting to full placement.
* [iOS]Fixed DatePickerFlyout & TimePickerFlyout not being placed at the bottom
* [Android] Animated content is cut off/glitchy when RenderTransform translation is applied (#1333)
* [#1409](https://github.com/unoplatform/uno/pull/1413) Provide a better error-message on Page-Navigation-Errors
* Fix NRE when using custom `Pivot` templates.
* Fix iOS CompositionTarget handler race condition
* [Wasm] Fix TextBoxView SelectionStart/SelectionEnd value parsing
* [Wasm] Don't fail on FrameworkElement.Dispose()
* [Android] ScrollViewer were no more clipping the scrollable area.
* `ComboBox`'s ControlTemplate was requiring a binding to _TemplatedParent_ for the `x:Name="ContentPresenter"` control. Now aligned with UWP by making this binding in the control itself.
* [#1352](https://github.com/unoplatform/uno/issues/1352) `ThemeResource` bugfixes:
  - `StaticResource` not working inside `ResourceDictionary.ThemeDictionaries`
  - Using a `ThemeResource` on the wrong property type shouldn't raise compile-time error (to align with UWP)
* Fix layout bug in Image control.
* [#1387] `ComboBox`: Fix DataContext was propagated to `<ContentPresenter>` when there was no selected item, causing strange display behavior.
* #1354 fixed Recycler.State desync issue
* #1533 [Wasm] Fix measure caching for zero sized measure
* [iOS(iPad)] `ComboBox` : the combobox wasn't fully expanding vertically on first opening.
* `Popup` & `ComboBox` (and other controls using `Popup`) were not behaving properly when `IsLightDismissable` were set to `true`.
* [Wasm] Fix unloaded UIElements are made visible if measured and arranged
* [Android] Fix java NRE handing touch events on detached view
* [Pivot] Add support for non PivotItem items
* #1557 Fix local DataContext on ContentDialog is overwritten
* [WASM] Fix display for multiple popups (e.g. ComboBox inside of ContentDialog)
* [Android] Fix invalid ImageBrush stack overflow with delayed image reuse
* CommandBar fixes (AppBarToggleButton, AppBarButton)
* Fix Symbols rendering in sample app
* Fix multiple invocations of OnLoaded when hosting a control in ItemsControl
* [Android] Fix glitchy animations inside ListView with transformed ancestor.
* Adjust `AppBar` and `CommandBar` styles.
* Adjust the Stretch mode of `BitmapIcon` content
* Fix invalid Image size constraint
* [Android] MenuFlyout was misplaced if view was in a hierarchy with a RenderTransform
* Fix color refresh of `BitmapIcon` monochrome Foreground
* [IOS] DatePickerFlyout min and max year were resetting to FallbackNullValue
* [Android] Fix bug in `ListView` when using an `ObservableCollection` as its source and using `Header` and `Footer`.
* [#1924](https://github.com/unoplatform/uno/issues/1924) Fix Android `ListView.HeaderTemplate` (and `.FooterTemplate`) binding bug when changing `Header` and `Footer`.
* 164480 [Android] fixed a text wrapping issue caused by layout height desync
* [Wasm] Fix unable to reset `Image.Source` property
* [#2014](https://github.com/unoplatform/uno/issues/2014) Fix iOS Picker for ComboBox not selecting the correct item.
* [iOS] #977 Fix exception when setting MediaPlayerElement.Stretch in XAML.
* #1708 Fix initial Flyout placement and window resize placement
* [Android] #2007 ComboBox does not take Window.VisibleBounds to position its popup
* [Wasm] Fixes the measure of a TextBoxView #2034 #2095
* [Android] [Wasm] Recent clipping improvements were incompleted. Fixed a case where a control was allowed to draw itself to use more than available place in the _arrange_ phase.
* [iOS] Fix negative result value of TimePicker. Now value range is limited from 0 to 1 day
* #2129 WebAssembly Bootstrapper update to remove the implicit .NET 4.6.2 dependency, and support for long file paths on Windows.
* #2147 Fix NRE in android-specific TextBox.ImeOptions
* #2146 [iOS] ListView doesn't take extra space when items are added to collection
* [iOS] Animation might run twice

## Release 1.45.0
### Features
* Add support for `Windows.System.Display.DisplayRequest` API on iOS and Android
* Add support for the following `Windows.System.Power.PowerManager` APIs on iOS and Android:
    - BatteryStatus
    - EnergySaverStatus
    - PowerSupplyStatus
    - RemainingChargePercent
    - PowerSupplyStatusChanged
    - EnergySaverStatusChanged
    - RemainingChargePercentChanged
    - BatteryStatusChanged
* Updated `CheckBox` glyph to match UWP style on all platforms
* Add support for the following `DisplayInformation` properties on iOS and Android:
* Add support for `CurrentInputMethodLanguageTag` and `TrySetInputMethodLanguageTag` on Android, iOS and WASM
* Add support for `ChatMessageManager.ShowComposeSmsMessageAsync` (and `ChatMessage` `Body` and `Recipients` properties) on iOS and Android
* Add support for the following `DisplayInformation` properties on iOS and Android:
    - CurrentOrientation
    - LogicalDpi
    - NativeOrientation
    - RawDpiX
    - RawDpiY
    - ResolutionScale
    - StereoEnabled
    - RawPixelsPerViewPixel
    - DiagonalSizeInInches
    - ScreenHeightInRawPixels
    - ScreenWidthInRawPixels
    - AutoRotationPreferences
* Performance improvements
	- Use `Span<T>` for Grid layout
	- Optimize Wasm text measuring
	- Performance improvements in `TSInteropMarshaller.InvokeJS`
* [Wasm] Improve TextBlock measure performance
* [Wasm] Improve PivotItem template pooling
* 150233 [Android] fixed status-bar, keyboard, nav-bar layout on android
* Add support for Brush implicit conversion (Fixes #730)
* Add `XamlReader` support for top level `ResourceDictionary` (#640)
* Add support for IDictionary objects in XAM (#729)
* Add support for Binding typed property (#731)
* Add support for `RelativeSource.Self` bindings
* 149377 Improve performance of `TimePicker` and `DatePicker` on iOS.
* 145203 [iOS] Support ScrollViewer.ChangeView() inside TextBox
* 150793 [iOS] Add ListView.UseCollectionAnimations flag to allow disabling native insert/delete animations
* 150882 [iOS] Fix visual glitch when setting new RenderTransform on a view
* [Wasm] Add support of hardware/browser back button in `SystemNavigationManager.BackRequested`
* [Wasm] Added support for custom DOM events
* WebAssembly UI tests are now integrated in the CI
* Enable support for macOS head development
* [Wasm] Add NativeXXX styles (which are aliases to the XamlXXX styles)
* [Wasm] Enable persistence for all ApplicationData folders
* [Wasm] Add Samples App UI Screenshots diffing tool with previous builds
* Add `PasswordVault` on supported platform
* [Android] Updated support libraries to 28.0.0.1 for Android 9
* Add support for `x:Load`
* [Wasm] Restore support for `x:Load` and `x:DeferLoadStrategy`
* [Wasm] Scrolling bar visibility modes are now supported on most browsers
* Fix invalid cast exception when using `x:Load` or `x:DeferLoadStrategy`
* Add `Windows.Globalization.Calendar`
* [Wasm] Support of overlay mode of the pane
* Using _State Triggers_ in `VisualStateManager` now follows correct precedence as documented by Microsoft
* Add support for `FlyoutBase.AttachedFlyout` and `FlyoutBase.ShowAttachedFlyout()`
* `x:Bind` now supports binding to fields
* `Grid` positions (`Row`, `RowSpan`, `Column` & `ColumnSpan`) are now behaving like UWP when the result overflows grid rows/columns definition
* [Wasm] Improve TextBlock measure performance
* [Wasm] Improve Html SetAttribute performance
* MenuBar
    - Import of MenuBar code, not functional yet as MenuItemFlyout (Issue #801)
    - Basic support for macOS native system menus
* Ensure FrameworkElement.LayoutUpdated is invoked on all elements being arranged
* Fix Grid.ColumnDefinitions.Clear exception (#1006)
* 155086 [Android] Fixed `AppBarButton.Label` taking precedence over `AppBarButton.Content` when used as `PrimaryCommands`.
* ComboBox
	- Remove dependency to a "Background" template part which is unnecessary and not required on UWP
	- Make sure that the `PopupPanel` hides itself if collapsed (special cases as it's at the top of the `Window`)
	- [iOS] Add support of `INotifyCollectionChanged` in the `Picker`
	- [iOS] Remove the arbitrary `null` item added at the top of the `Picker`
	- [iOS] Fix infinite layouting cycle in the iOS picker (Removed workaround which is no longer necessary as the given method is invoked properly on each measure/arrange phases)
* [Wasm] Refactored the way the text is measured in Wasm. Wasn't working well when a parent with a RenderTransform.
* `Grid` now supports `ColumnDefinition.MinWidth` and `MaxWidth` and `RowDefinition.MinHeight` and `MaxHeight` (#1032)
* Implement the `PivotPanel` measure/arrange to allow text wrapping in pivot items
* [Wasm] Add `PathIcon` support
* Add support UI Testing support through for `Uno.UI.Helpers.Automation.GetDependencyPropertyValue`
* [WASM] ListView - support item margins correctly
* [iOS] Fix items dependency property propagation in ListView items
* [Wasm] Add UI Testing support through for `Uno.UI.Helpers.Automation.GetDependencyPropertyValue`\

### Breaking Changes
* The `WebAssemblyRuntime.InvokeJSUnmarshalled` method with three parameters has been removed.
* `NavigationBarHelper` has been removed.
* Localized Text, Content etc is now applied even if the Text (etc) property isn't set in Xaml. Nested implicit content (e.g. `<Button><Border>...`) will be overridden by localized values if available.
* [Android] Unless nested under `SecondaryCommands`, the `AppBarButton.Label` property will no longer be used for the title of menu item, instead use the `AppBarButton.Content` property. For `SecondaryCommands`, keep using `AppBarButton.Label`.
* The `WordEllipsis` was removed from the `TextWrapping` as it's not a valid value for UWP (And it was actually supported only on WASM) (The right way to get ellipsis is with the `TextTrimming.WordEllipsis`)
* [Android] `Popup.Anchor` is no longer available

### Bug fixes
* DatePicker FlyoutPlacement now set to Full by default
* Semi-transparent borders no longer overlap at the corners on Android
* The `HAS_UNO` define is now not defined in `uap10.0.x` target frameworks.
* The `XamlReader` fails when a property has no getter
* `Click` and `Tapped` events were not working property for `ButtonBase` on Android and iOS.
* 146790 [Android] AndroidUseManagedLoadedUnloaded causes partial item shuffling in ListView
* 150143 [Android] Toggling `TextBox.IsReadOnly` from true to false no longer breaks the cursor
* `WasmHttpHandler` was broken because of a change in the internal Mono implementation.
* 140946 [Android] Upon modifying a list, incorrect/duplicated items appear
* 150489 [Android] PointerCanceled not called on scrolling for views with a RenderTransform set
* 150469 [iOS] Virtualized ListView items don't always trigger their multi-select VisualStates
* 1580172 ToggleSwitch wasn't working after an unload/reload: caused by routedevent's unregistration not working.
* 145203 [Android] Fix overflow on LogicalToPhysicalPixels(double.MaxValue), allowing ScrollViewer.ChangeView(double.MaxValue,...) to work
* 150679 [iOS] Fix path issue with Media Player not being able to play local files.
* Adjust support for `StaticResource.ResourceKey`
* 151081 [Android] Fix Keyboard not always dismissed when unfocusing a TextBox
* [WASM] Support `not_wasm` prefix properly. (#784)
* 151282 [iOS] Fixed Slider not responding on second navigation, fixed RemoveHandler for RoutedEvents removing all instances of handler
* 151497 [iOS/Android] Fixed Slider not responding, by ^ RemoveHandler fix for RoutedEvents
* 151674 [iOS] Add ability to replay a finished video from media player
* 151524 [Android] Cleaned up Textbox for android to remove keyboard showing/dismissal inconsistencies
* Fix invalid code generation for `x:Name` entries on `Style` in resources
* [Wasm] Fix incorrect `TextBlock` measure with constrains
* 151676 [iOS] The keyboard is closing when tap on the webview or toolbar
* 151655 [TimePicker][iOS] First time you open time picker it initializes the existing value to current time
* 151656 [TimePicker][iOS] Time picker always shows +1 minute than selected value
* 151657 [DatePicker][iOS] Date picker flyout displays 1 day earlier than selected value
* 151430 [Android] Prevent touch event being dispatched to invisible view
* Fixed overflow errors in Grid.Row/Column and Grid.RowSpan may fail in the Grid layouter.
* 151547 Fix animation not applied correctly within transformed hierarchy
* Setting the `.SelectedValue` on a `Selector` now update the selection and the index
* [WASM] Fix ListView contents not remeasuring when ItemsSource changes.
* [WASM] Dismissable popup & flyout is closing when tapping on content.
* 145374 [Android] fixed android keyboard stays open on AppBarButton click
* 152504 [Android] Pointer captures weren't informing gestures of capture, fixes Slider capture issue
* 148896 [iOS] TextBlock CarriageReturns would continue past maxlines property
* 153594 [Android] EdgeEffect not showing up on listView that contain Headers and Footers
* #881 [iOS] [Android] Support explicitly-defined ListViewItems in ListView.
* #902 [Android] Resource generation now correctly escapes names starting with numbers and names containing a '-' character
* 154390 Storyboard `Completed` callback were not properly called when there's not children.
* [iOS] Fix bug where Popup can be hidden if created during initial app launch.
* #921 Ensure localization works even if the property isn't defined in XAML
* [WASM] Using x:Load was causing _Collection was modified_ exception.
* Fix support for localized attached properties.
* Fix a potential crash during code generated from XAML, content were not properly escaped.
* #977 Fix exception when setting MediaPlayerElement.Stretch in XAML.
* [Android] Fix MediaPlayerElement.Stretch not applied
* [Android] Fix for ListView elements measuring/layouting bug
* Fix Grid.ColumnDefinitions.Clear exception (#1006)
* [Wasm] Align Window.SizeChanged and ApplicationView.VisibleBoundsChanged ordering with UWP (#1015)
* Add VS2019 Solution Filters for known developer tasks
* #154969 [iOS] MediaPlayer ApplyStretch breaking mediaplayer- fixed
* 154815 [WASM] ItemClick event could be raised for wrong item
* 155256 Fixed xaml generated enum value not being globalized
* 155161 [Android] fixed keyboard flicker when backing from a page with CommandBar
* Fix the processing of the GotFocus event FocusManager (#973)
* 116098 [iOS] The time/day pickers are missing diving lines on devices running firmware 11 and up.
* [iOS] Fix invalid DataContext propagation when estimating ListView item size (#1051)
* RadioButton was not applying Checked state correctly with non-standard visual state grouping in style
* [Android] Fix several bugs preventing AutoSuggestBox from working on Android. (#1012)
* #1062 TextBlock measure caching can wrongly hit
* 153974 [Android] fixed button flyout placement
* Fix support for ScrollBar touch events (#871)
* [iOS] Area of view outside Clip rect now allows touch to pass through, this fixes NavigationView not allowing touches to children (#1018)
* `ComboBox` drop down is now placed following a logic which is closer to UWP and it longer flickers when it appears (especilly on WASM)
* Date and Time Picker Content fix and Refactored to use PickerFlyoutBase (to resemble UWP implementation)
* `LinearGradientBrush.EndPoint` now defaults to (1,1) to match UWP
* [Android] A ListView inside another ListView no longer causes an app freeze/crash
* `Click` on `ButtonBase` was not properly raised.


## Release 1.44.0

### Features
* Add support for `ICollectionView.CopyTo`
* Add support for `ViewBox`
* Add support for `AutoSuggestBox.ItemsSource`
* Add support for `Selector.SelectedValuePath` (e.g. useful for ComboBox)
* Add support for JS unhandled exception logging for CoreDispatcher (support for Mixed mode troubleshooting)
* [WASM] Improve element arrange and transform performance
* Restore original SymbolIcon.SymbolProperty as a C# property
* Add support for `MediaPlaybackList`
* Update Uno.SourceGenerationTasks to improve build performance
    - Move to the latest Uno.SourceGenerationTasks to improve project parsing performance, and allows for the removal of unused targets caused by unoplatform/uno.SourceGeneration#2. Uno.Xaml and Uno.UI.BindingHelpers now only build the required targets.
    - Move to net461 for test projects so the the Uno.Xaml project can be referenced properly
    - Use the latest MSBuild.Sdk.Extras for actual parallel cross-targeted builds
    - Move the nuget package versions to the Directory.Build.targets file so it's easier to change all versions at once.
* Add support for NavigationView Top Navigation
* Adjust `SystemChromeMediumHighColor` to use the Light theme
* Add support for `FrameworkElement.GoToStateCore`
* Adjust `ListView` measure/arrange for dynamic content
* Add some missing default UWP styles
* The `FrameworkElement.IsLoaded` property is now public
* Improve XAML generation error messages for unknown symbols
* Added default console logging for all platforms
* Add support for `Application.OnWindowCreated`
* Added non-throwing stubs for `AutomationProperty`
* Add missing system resources
* Add support for x:Bind in StaticResources (#696)
* Add support for x:Name late binding support to adds proper support for CollectionViewSource in Resources (#696)
* `PointerRelease` events are now marked as handled by the `TextBox`
* `KeyDown` events that are changing the cursor position (left/right/top/bottom/home/end) are now marked as handled by the `TextBox`
* `RoutedEventArgs.IsGenerated` returns `false` as generating events with Uno is not yet supported
* `AutomationPeer.ListenerExists` returns `false` as we cannot generating events with Uno is not yet supported
* `KeyUp` event properly sends `KeyEventArgs` to the controls
* Add ItemsSource CollectionViewSource update support (#697)
* Add support for the `CollectionViewSource.ItemsPath` property
* Fixed support for dots in resource names (#700)
* Add support for `BindingExpression.UpdateSource()`
* Updated Android version to target Android 9.0
* The CI validates for API breaking changes
* Added samples application BenchmarkDotNet support.
* `MediaTransportControls` buttons now use Tapped event instead of Click
* Fixed Pointer capture issues on sliders on iOS

### Breaking changes
* Make `UIElement.IsPointerPressed` and `IsPointerOver` internal
* You will not be able to build projects targeting Android 8.0 locally anymore. Change your Android target to Android 9.0 or replace MonoAndroid90 by MonoAndroid80 in the TargetFrameworks of your projects files.
* 1.43.1 breaking changes rollback to 1.42.0:
    - `ObservableVector<T>` is now internal again
    - `TimePicker.Time` and `TimePicker.MinuteIncrement` are now back for `netstandard2.0`
    - `MediaPlaybackItem.Source` is back as a readonly property
    - `MediaPlaybackList.Items` is back to an `IObservableVector`

### Bug fixes
 * Transforms are now fully functional
 * [Wasm] Fixed ListView infinite loop when using custom containers
 * [Wasm] Use Uno.UI Assembly for namespace type lookup in `XamlReader`
 * [Wasm] Fixed `System.UriConverter` is being linked out
 * 145075 [Android] [Wasm] Android and Wasm don't match all specific UWP behaviors for the Image control.
 * [Wasm] Don't fail if the dispatcher queue is empty
 * 146648 [Android] fixed ListView grouped items corruption on scroll
 * [Wasm] Fix `ListView` recycling when the `XamlParent` is not available for `AutoSuggestBox`
 * 147405 Fix NRE on some MediaTransportControl controls
 * #139 Update Uno.SourceGenerationTasks to improve build performance
 * Update `Uno.UI.Toolkit` base UWP sdk to 17763
 * [Wasm] Fixes items measured after being removed from their parent appear in the visual tree, on top of every other items.
 * [Wasm] Fixes lements may not be removed form the global active DOM elements tracking map
 * [Wasm] Disable the root element scrolling (bounce) on touch devices
 * Fixed invalid iOS assets folder. `ImageAsset` nodes must not be `<Visible>false</Visible>` to be copied to the generated project.
 * Make CollectionViewSource.View a proper DependencyProperty (#697)
 * Fixed support for string support for `Path.Data` (#698)
 * 150018 Fix nullref in `Pivot` when using native style
 * 149312 [Android] Added `FeatureConfiguration.NativeListViewBase.RemoveItemAnimator` to remove the ItemAnimator that crashes when under stress
 * 150156 Fix `ComboBox` not working when using `Popover`.
 * Restore missing ButtonBase.IsPointerOver property

## Release 1.43.1

### Features
* [Wasm] Improve general performance and memory pressure by removing Javascript interop evaluations.
* Add support for Windows 10 SDK 17763 (1809)
* Improve the Uno.UI solution memory consumption for Android targets
* Add support for GridLength conversion from double
* Raise exceptions on missing styles in debug configuration
* Add working ViewBox stub
* `Path.Data` property now invalidates measure and arrange
* Wasm `Image` logs Opened and Failed events
* Add UpToDateCheckInput to avoid VS invalid incremental rebuilds
* 35178 Added recipe for copying text to clipboard
* Added ToogleSwitch documentation in Uno/Doc/Controls.
* Added new properties for ToggleSwitch Default Native Styles.
  [iOS] For BindableUISwitch : TintColorBrush property was added to be able to tint the outline of the switch when it is turned off.
  [Android] For BindableSwitchCompat : - Text property was added in order to change the ToggleSwitch label.
                                       - TextColor property was added in order to change the ToggleSwitch label color.
                                       - ThumbTint property was added in order to change the Thumb color.
                                       - TrackTint property was added in order to change the Track color.
* Samples apps now contain a Unit Tests page
* Added missing resources for NavigationViewItem
* All Nuget and VSIX artifacts are now Authenticode signed
* Resource strings are now loaded from `upri` files for faster resolution
* Add `FeatureConfiguration.Interop.ForceJavascriptInterop` to enable JS Eval fallback in Wasm mode.
* Add support for 1809 NavigationView
* Add support for runtime conversion of global static resources unknown at compile time
* Fixed fallback support for Style property set via ThemeResource
* Add support for multiple resw folders with upri resource generation
* Add support for `ThicknessHelper`
* ResourceLoader adjustments …
  * CurrentUICulture and CurrentCulture are set when setting ResourceLoader .DefaultCulture
  * upri load now ignores resources not used by the current culture
* Add BrushConverter support for Color input
* Add SplitView support for PaneOpened and PaneOpening
* Add CoreApplication.GetCurrentView() Dispatcher and TitleBar stubs support
* Add support for IsItemItsOwnContainer iOS ListView
* Add missing Android Sample App symbols font
* Add SampleControl for Samples app for easier browsing and UI Testing of samples
* Import Border samples
* Improve UIElement inner Children enumeration performance and memory usage
* Add `FeatureConfiguration.FrameworkElement.AndroidUseManagedLoadedUnloaded` to control the native or managed propagation performance of Loaded/Unloaded events through the visual tree
* Raise Application.UnhandledException event on failed navigation
* Adjusts the `Microsoft.NETCore.UniversalWindowsPlatform` version in the UWP head template to avoid assembly loading issues when using the Uno library template in the sample solution.
* [Android] Add support for ListViewItem instances provided via the ItemsSource property
* Added support to disable accessibility feature of larger text on iOS and Android by adjusting the FeatureConfiguration.Font.IgnoreTextScaleFactor flag. Please note that Apple [recommends to keep text sizes dynamic](https://developer.apple.com/videos/play/wwdc2017/245) for a variety of reasons and to allow users to adjust their text size preferences.
* [Wasm] Code for `Path.Stretch` has been moved to `Shape` and works well now for all shapes.
* Add support for `DynamicObject` data binding, to enable support for `Elmish.Uno`.
* Add support for VS2019 VSIX installation
* Improved Xaml generation speed, and incremental build performance
* [Wasm] Fix `CoreDispatcher` `StackOverflowException` when running on low stack space environments (e.g. iOS)
* Add support for `ResourceLoader.GetForViewIndependentUse(string)` and named resource files
* [Wasm] Load events are now raised directly from managed code. You can restore the previous behavior (raised from native) by setting `FeatureConfiguration.FrameworkElement.WasmUseManagedLoadedUnloaded = false`.
* Updated memory profiling documentation
* Updated default app template iOS GC settings
* Add support for WebAssembly Web Projects
* Add support for WebAssembly debugging with Chrome
* Add support for XAML `x:FieldModifier`
* Add Uno.UI linker definition files
* Adjust FlyoutPresenter default template
* Add support for Flyout anchor
* Improved XAML designer support
* Improved DependencyObject performance under AOT (JS dynCalls for overrides/delegates inside of EH blocks)
* Add support for MatrixTransform, UIElement.TransformToVisual now returns a MatrixTransform
* 140564 [Android] Added workaround for inverted ListView fling issue on Android P

### Breaking changes
* Refactored ToggleSwitch Default Native XAML Styles. (cf. 'NativeDefaultToggleSwitch' styles in Generic.Native.xaml)
  [iOS] For BindableUISwitch : Background property was changed for OnTintColorBrush and Foreground property for ThumbTintColorBrush.
  [Android] BindableSwitch was renamed BindableSwitchCompat in order to avoid confusion with the Switch control.
* Remove invalid Windows.UI.Xaml.Input.VirtualKeyModifiers
* Time picker flyout default styles has been changed to include done and cancel buttons
* DataTemplateSelector implementations are now called using the 2 parameters overload first with a fallback to the 1 parameter overload on null returned value.
  Old behavior could be restored using `FeatureConfiguration.DataTemplateSelector.UseLegacyTemplateSelectorOverload = true`.
* Using "/n" directly in the XAML for a text/content property is not supported anymore in order to match the UWP behavior.
  You can use "&#x0a;" instead in the text/content properties or a carriage return where you need it in the localized resources.
* The `ResourcesGeneration` msbuild target has been renamed to `UnoResourcesGeneration`
  If your csproj is using this target explicily, change it to the new name.

### Bug fixes
 * MediaPlayerElement [iOS] Subtitles are not disable on initial launch anymore
 * MediaPlayerElement [Android]Player status is now properly updated on media end
 * MediaPlayerElement [Android]Fix issue when video metadata reports a width or height of 0
 * #388 Slider: NRE when vertical template is not defined
 * 138117 [Android] Removing a bookmarked/downloaded lesson can duplicate the assets of a different lesson.
 * [Wasm] Fix VirtualizingPanelAdapter measure and arrange
 * 137892 [Android] Fixed FontFamily, FontSize and FontWeight are not applied anymore on the TextBox's content.
 * Don't fail on empty grid ArrangeOverride
 * Don't generate the Bindable attribute if already present
 * Adjust .NET template projects versions to 4.6.1
 * Adjust Microsoft.CodeAnalysis versions to avoid restore conflicts
 * Fix element name matching existing types fails to compile (e.g. ContentPresenter)
 * 138735 [Android] Fixed broken DatePicker
 * Multi-selection Check Boxes in ListViewItems are appearing brielfly (https://github.com/unoplatform/uno/issues/403)
 * 140721 [Android] FlipView not visible when navigating back to page
 * 138537 [iOS] App freezes after State selection causing infinite load on every subsequent launch
 * Fix invalid Border Content type for macOS
 * Don't fail iOS ListView if item Content is null
 * [Wasm] Implement naive refresh for items manipulation in the ListViewBase
 * 3326 [iOS][ItemsControl] ItemsControl in FlipView does not restore items properly
 * Fix NRE in Slider when no template is applied
 * Fix `Frame` does not unset `Page.Frame` when a page is removed
 * Add Wasm PlatformNotSupportedException for System.IO after CoreFX merge in mono
 * Border properties now invalidates measure and arrange on all platforms
 * 141907 [Android] [iOS] The toggle switch is half missing.
 * 142937 [Android] [iOS] Some Button ThemeBrushes are missing.
 * 143527 [Android] Fixed broken TimePicker Flyout on android devices.
 * 143596 [Wasm] Images stretching is incorrect
 * 143595 [Wasm] Wasm ListView Resizing is not working - Limitation: items can't change its size yet, but it's now getting measured/arranged correctly.
 * 143527 [Android] Fixed broken TimePicker Flyout on android devices.
 * 143598 [Wasm] Wasm Animation rotation center is incorrect
 * Fixes invalid parsing of custom types containing `{}` in their value (#455)
 * Add workaround for iOS stackoverflow during initialization.
 * Improve the file locking issues of Uno.UI.Tasks MSBuild task
 * Fix `VisibleBoundsPadding` memory leak
 * [ios] Time picker missing "OK" confirmation button
 * #87 / 124046 ComboBox incorrect behavior when using Items property
 * [Wasm] ComboBox wasn't working anymore since few versions
 * Fix memory leak with defining event handlers in XAML documents
 * Fix memory leak in `CommandBar`
 * Fix memory leak when using `x:Name` in XAML documents
 * 143170 [iOS] [WatermarkedDatePicker] When the Maxyear boundary is reached the first time, the calendar goes back two days instead of one
 * #491 DataTemplateSelector.SelectTemplate is not called on iOS and Android. The behavior is now closer to UWP.
 * 144268 / #493 : Resources outside of 'en' folder not working
 * Support for duplicate XAML `AutomationProperties.Name`
 * `ListViewBase.SelectedItems` is updated on selection change in Single selection mode
 * #528 ComboBoxes are empty when no datacontext
 * Ensure that Uno.UI can be used with VS15.8 and earlier (prevent the use of VS15.9 and later String APIs)
 * [Android] Listview Items stay visually in a pressed state,(can click multiple) when you click then scroll down, click another item, and scroll back up
 * 144101 fixed `ListView` group headers messed up on item update
 * #527 Fix for `Selector.SelectionChanged` is raised twice on updated selection
 * [iOS] Add fail-safe on `FrameworkElement.WillMoveToSuperview` log to `Application.Current.UnhandledException`
 * Flyout were not presented correctly on Wasm

## Release 1.42

### Features
* Add base infrastructure platform for macOS
* 136259 Add a behavior so that tap makes controls fade out
* 135985 [Android], [iOS] ListViewBase Support [MultiSelectStates](https://msdn.microsoft.com/en-us/library/windows/apps/mt299136.aspx?f=255&MSPPError=-2147217396) on ListViewItem. This allows the item container to visually adapt when multiple selection is enabled or disabled.
* #325 Add support for `NavigationView` control
* Add support for `SymbolIcon` control for WebAssembly
* Add support for `UIElement.Clip` for WebAssembly
* Add support for inner-Uno.UI strings localization
* Add stubs for RichTextBlock
* Add `BitmapIcon` support
* Add `BitmapIcon.ShowAsMonochrome` support
* Add support for `Windows.Foundation.UniversalApiContract` in `IsApiContractPresent`
* Add support for ContentProperty on UserControl
* Add `DelegateCommand<T>`
* #131258 Added support for _RoutedEvents_. See [routed-events.md documentation](../articles/routed-events.md).
* [WASM] #234 Support virtualization in ListView

### Breaking changes
* 132002 [Android] The collapsible button bar is now taken into account by visible bounds calculation. Apps which use VisibleBoundsPadding or have command bars will therefore see an adjustment to the height of their windows on Android.

### Bug fixes
 * 135258 [Android] Fixed ImageBrush flash/flickering occurs when transitioning to a new page for the first time.
 * 131768 [iOS] Fixed bug where stale ScrollIntoView() request could overwrite more recent request
 * 136092 [iOS] ScrollIntoView() throws exception for ungrouped lists
 * 136199 [Android] TextBlock.Text isn't visually updated if it changes while device is locked
 * Fix Android and iOS may fail to break on breakpoints in `.xaml.cs` if the debugging symbol type is Full in projects created from templates
 * 136210 [Android] Path is cut off by a pixel
 * 132004 [Android] Window bounds incorrect for screen with rounded corners
 * #312 [Wasm] Text display was chopped on Wasm.
 * 135839 `WebView` No longer raises NavigationFailed and NavigationCompleted events when navigation is cancelled on iOS.
 * 136188 [Android] Page elements are aligned differently upon back navigation
 * 136114 [iOS] Image inside Frame doesn't respond to orientation changes
 * Fix crash when a `VisualState` does not have a valid `Name`
 * Adjust compiled binding application ordering when loading controls
 * Ensure the SplitView templated parent is propagated properly for FindName
 * Fix infinite loop when parsing empty Attached Properties on macOS
 * 137137 [iOS] Fixed `DatePickerSelector` not propagating coerced initial value
 * 103116 [iOS] Navigating to a _second_ local html file with `WebView` doesn't work.
 * 134573 CommandBar doesn't take the proper space on iOS phones in landscape
 * Image with partial size constraint now display properly under Wasm.
 * 138297 [iOS][TextBlock] Measurement is always different since we use Math.Ceiling
 * 137204 [iOS] ListView - fix bug where item view is clipped
 * 137979 [Android] Incorrect offset when applying RotateTransform to stretched view
 * Now supports internal object in desource dictionaries
 * 134573 CommandBar doesn't take the proper space on iOS phones in landscape
 * #26 The explicit property <Style.Setters> does not initialize style setters properly
 * 104057 [Android] ListView shows overscroll effect even when it doesn't need to scroll
 * #376 iOS project compilation fails: Can't resolve the reference 'System.Void Windows.UI.Xaml.Documents.BlockCollection::Add(Windows.UI.Xaml.Documents.Block)
 * 138099, 138463 [Android] fixed `ListView` scrolls up when tapping an item at the bottom of screen
 * 140548 [iOS] fixed `CommandBar` not rendering until reloaded
 * [147530] Add a missing `global::` qualifier in the `BindableMetadataGenerator`
 * [WASM] Add workaround for mono linker issue in AOT mode in `ObservableVectorWrapper`

## Release 1.41

### Features

* [#154](https://github.com/unoplatform/uno/issues/154) Implement the MediaPlayerElement control
* 135799 Implemented MediaPlayer.Dispose()

### Bug fixes

 * 129762 - Updated Android SimpleOrientationSensor calculations based on SensorType.Gravity or based on single angle orientation when the device does not have a Gyroscope.
 * 134189 [iOS] The Time Picker flyout placement is not always respected
 * 134132 [Android] Fix loading of ItemsPresenter
 * 134104 [iOS] Fixed an issue when back swiping from a page with a collapsed CommandBar
 * 134026 [iOS] Setting a different DP from TextBox.TextChanging can cause an infinite 'ping pong' of changing Text values
 * 134415 [iOS] MenuFlyout was not loaded correctly, causing templates containing a MenuFlyout to fail
 * 133247 [iOS] Image performance improvements
 * 135192 [iOS] Fixed ImageBrush flash/flickering occurs when transitioning to a new page.
 * 135112 [Android] Fix crash in UpdateItemsPanelRoot() in the ItemsControl class.
 * 132014, 134103 [Android] Set the leading edge considering header can push groups out off the screen
 * 131998 [Android] Window bounds set too late
 * 131768 [iOS] Improve ListView.ScrollIntoView() when ItemTemplateSelector is set
 * 135202, 131884 [Android] Content occasionally fails to show because binding throws an exception
 * 135646 [Android] Binding MediaPlayerElement.Source causes video to go blank
 * 136093, 136172 [iOS] ComboBox does not display its Popup
 * 134819, 134828 [iOS] Ensures the back gesture is enabled and disabled properly when the CommandBar is visible, collapsed, visible with a navigation command and collapsed with a navigation command.
 * 137081 Xaml generator doesn't support setting a style on the root control
 * 148228 [Android] Right theme (clock or spinner) is selected for specific time increments
 * 148229 [Android] Right time is picked and rounded to nearest time increment in clock mode
 * 148241 [Android] won't open if `MinuteIncrement` is not set
 * 148582 Time picker initial time when using time increment is using initial time seconds when rounding.. it should ignore seconds..
 * 148285 [iOS] TimePicker is clipped off screen when ios:FlyoutPlacement isn't set

## Release 1.40

This release is the first non-experimental release of the Uno Platform since the initial public version in May 2018. Lot of bug fixes and features have been added since then, and lots more are coming.

A lot of those changes where included to support these libraries : [MVVMLight](https://github.com/unoplatform/uno.mvvmlight), [ReactiveUI](https://github.com/unoplatform/uno.ReactiveUI), [Prism](https://github.com/unoplatform/uno.Prism), [Rx.NET](https://github.com/unoplatform/uno.Rx.NET), [Windows Community Toolkit](https://github.com/unoplatform/uno.WindowsCommunityToolkit), [Xamarin.Forms UWP](https://github.com/unoplatform/uno.Xamarin.Forms).

Here are some highlights of this release:

- General improvement in the memory consumption of the `ListView` control
- Many Wasm rendering and support updates
    - Invalid images support
    - Text and images measuring fixes
    - Add support for AppManifest.displayName
- Support for the `Pivot` control
- Support for inline XAML event handlers in `DataTemplate`
- Support for implicit styles in the `XamlReader`
- Support for `ThreadPoolTimer`
- Add support for implicit `bool` to `Visibility` conversion
- Support for `AutoSuggestBox`
- SourceLink, Reference Assemblies and deterministic builds are enabled
- Support for `x:Name` reference in `x:Bind` markup
- Support for `WriteableBitmap` for all platforms
- Added support for `Cross-platform Library` template in vsix
- Added support for `StaticResource` as top level `ResourceDictionary` element
- Added support for `AutomationPeer`
- Android status bar height is now included in `Window.Bounds`
- Add support for `Underline` in `HyperLinkButton`
- Add support for TextBlock.TextDecorations
- TextBlock base class is now `FrameworkElement` on iOS, instead of `UILabel`
- Auto generated list of views implemented in Uno in the documentation
- Add support for string to `Type` conversion in XAML generator and binding engine
- Support for Attached Properties localization
- Added `ItemsControl.OnItemsChanged` support
- Added support for ListView GroupStyle.HeaderTemplateSelector for iOS/Android

Here's the full change log:

- Fixes for VisualTransition.Storyboard lazy bindings [#12](https://github.com/unoplatform/uno/pull/12)
- ListView fixes [#22](https://github.com/unoplatform/uno/pull/22)
    - Improve Path parser compatibility
    - Update assets generation documentation
    - Fix ItemsWrapGrid layout when ItemHeight/ItemWidth are not set
    - Adjust for invalid AnchorPoint support for iOS (#16)
    - Fix for ListView initialization order issue
- Default styles clearing fixes [#23](https://github.com/unoplatform/uno/pull/23)
- Compatibility and stability fixes [#37](https://github.com/unoplatform/uno/pull/37)
    - Wasm SplitView fixes
    - Enum fast converters
    - TextBox InputScope fixes
    - Improved ListViewBase stability
    - SimpleOrientationSensor fixes
    - PathMarkupParser: Add support for whitespace following FillRule command
    - Fix DependencyObjectStore.PopCurrentlySettingProperty
    - Raised navigation completed after setting CanGoBack/Forward
    - Fix layouting that sometimes misapplies margin
    - Selector: Coerce SelectedItem to ensure its value is always valid
    - Remove legacy panel default constructor restriction
    - Wasm image support improvements
    - Add support for forward slash in image source
    - Add support for CollectionViewSource set directly on ItemsControl.ItemSource
    - Fix Pane template binding for SplitView
    - Add support for Object as DependencyProperty owner
    - Add Wasm support for UIElement.Tapped
    - Fix iOS UnregisterDoubleTapped stack overflow
- Compatibility and stability fixes [#43](https://github.com/unoplatform/uno/pull/43)
    - Adjust WASM thickness support for children arrange
    - Fix support for inline text content using ContentProperty
    - Fix memory leaks in ScrollViewer
    - Adjust for missing styles in UWP Styles FeatureConfiguration
    - Fix for Source Generation race condition on slow build servers
- Compatibility and stability fixes [#53](https://github.com/unoplatform/uno/pull/53)
    - Adjust for WASM Support for local images [#1](https://github.com/unoplatform/uno/issues/1)
    - Fixes x:Bind support for Wasm
    - Fix invalid deserialization of ApplicationDataContainer for iOS
    - Fix error for ApplicationView.Title for WASM
    - Remove glib conversion errors in WASM
- UWP API Alignments for Wasm [#70](https://github.com/unoplatform/uno/pull/70)
    - Add support for Application.Start() to provide a proper SynchronizationContext for error management
    - Fix for ImplicitStyles support in XamlReader
    - Add support for the Pivot control using the default UWP Xaml style
    - Adjust body background color after the splash screen removal
    - Adjust the materialization of Control templates to not be lazy
- Add support for Xaml file defined event handlers [#71](https://github.com/unoplatform/uno/pull/71)
- API Compatibility Updates [#75](https://github.com/unoplatform/uno/pull/75)
    - Add support for implicit bool to Visibility conversion
    - Fix default Style constructor does not set the proper property precedence
    - Add more DependencyObjectStore logging
    - Align ItemsControl.Items behavior with UWP (#34)
    - Fix invalid uri parsing when set through BitmapImage.UriSource
- [WASM] Fix text measure when not connected to DOM [#76](https://github.com/unoplatform/uno/pull/76)
- Pivot, AutoSuggestBox, TextBox, XamlReader updates [#77](https://github.com/unoplatform/uno/pull/77)
    - Added missing TransformGroup ContentProperty
    - Fixed invalid namespace attribution of attached properties in XamlReader
    - Fixed BitmapImage.UriSource updates not being applied on Wasm
    - Add basic implementation of AutoSuggestBox
    - Fixed focus stealing issues with inactive PivotItem content
    - Add ThreadPoolTimer support
    - Fix for iOS popup not appearing
    - Fix for Wasm textbox not properly updating while not loaded
- [WASM] Add support for TextBlock.Padding property [#88](https://github.com/unoplatform/uno/pull/88)
- [WASM] Fixed measuring support with Polyfill for Node.isConnected [#89](https://github.com/unoplatform/uno/pull/88), [#91](https://github.com/unoplatform/uno/pull/91)
- Misc fixes [#93](https://github.com/unoplatform/uno/pull/93)
    - Fixed iOS `SimpleOrientationSensor` default queue management
    - Fixed multiple memory leaks in `ListView`, `ScrollViewer`
    - Implemented `CacheLength` for Android `ListViewBase`
    - Fixed for `DependencyObject` properties inheritance race condition
    - Fix for empty Path reporting an infinite size
    - Fix Title  not appearing in CommandBar
- Add support for WebAssembly AppManifest.displayName [#94](https://github.com/unoplatform/uno/pull/94)
- Enable SourceLink, Reference Assemblies, Deterministic build [#100](https://github.com/unoplatform/uno/pull/100)
- Binding Engine Alignments [#113](https://github.com/unoplatform/uno/pull/113)
    - Use Portable symbols for Xamarin debugging stability
    - Enable x:Name reference in x:Bind markup. This requires for a failed BindableMetadata lookup to fall through reflection lookup.
    - Assume ".Value" binding path on a primitive is equivalent to self, to enable nullable bindings.
    - Adjust unit tests logging
    - Enables auto "LogicalChild" treatment to allow for DependencyObjectCollection members to be databound
    - Enable parent reset for "LogicalChild" assignations
- Implement the CoreWindow.Dispatcher property [#117](https://github.com/unoplatform/uno/pull/117)
- Misc Fixes [#120](https://github.com/unoplatform/uno/pull/120)
    - Fix for CommandBar back button icon
    - Improve HyperLinks hit-testing for iOS
    - Fixed android PaintDrawable opacity
    - Adjust Unloaded event for ToggleButton
    - Adjust for brightness support
    - Adjust touch support for rotated elements
    - Adjust MinWidth/MinHeight support in Grid
    - Adjust PasswordBox custom font for during password reveal
    - ListView, ContentControl memory improvements
    - Style behavior adjustments
- Update for android animation reliability [#123](https://github.com/unoplatform/uno/pull/123)
- Add support for WriteableBitmap [#125](https://github.com/unoplatform/uno/pull/125)
- Updated vsix structure [#128](https://github.com/unoplatform/uno/pull/128)
- Multiple enhancements for WCT 4.0 [#131](https://github.com/unoplatform/uno/pull/131)
    - Adds support for `IconElement` fast conversion
    - Adds stubs for `ToggleSwitchTemplateSettings`, `PackageId`, `UISettings`
    - Adjust `XamlObjectBuilder` logging
    - Add implicit conversion for `KeyTime` and `Duration`
    - Add support for top level `StaticResource` resource dictionary elements
    - Implement FindFirstParent for net46/netstd2.0
    - Adds ElementNotAvailableException and ElementNotEnabledException
    - Fix invalid measure for empty wasm images
    - Add size/rect checks for measure/arrange wasm
    - Improve XamlReader error reporting
- Add support for Cross-platform library template in VSIX [#132](https://github.com/unoplatform/uno/pull/132)
- Add support for AutomationPeer [#141](https://github.com/unoplatform/uno/pull/141)
- Improved support for UWP resources [#149](https://github.com/unoplatform/uno/pull/149)
    - Projects no longer need to define `XamlCodeGenerationFiles` (fixes #144)
    - Projects no longer need to define `ResourcesDirectory` (fixes #106)
    - Projects no longer need to initialize `ResourceHelper.ResourcesService` (fixes #142)
    - `ResourceLoader.GetString` is now supported (fixes #142)
- Updates rollup [#151](https://github.com/unoplatform/uno/pull/151)
    - Fixed `VisualState` not updated when `TextBox` is focused
    - Improve `ListView` and `Selector` memory footprint
    - Adjust GenericStyles application sequence for Android
    - Add diagnostics methods for `BinderReferenceHolder`
    - Include android status bar height in `Window.Bounds`
    - Fixed `Grid` items size when `MinHeight` and `MinHeight` are used
    - Fixed android race condition during visual tree cleanup
    - Add support for underline in `HyperLinkButton`
    - Fixed `ScrollContentPresenter` margin issue
    - Adjust `MessageDialog` behavior for android
    - `ContentControl` Data Context is now properly unset
    - Add `EmailNameOrAddress` InputScope for `TextBox`
    - Fixed duplicated resw entry support
    - Fixed `ComboBox` popup touch issue
    - Add support for TextBlock.TextDecorations
    - TextBlock base class from UILabel to FrameworkElement
- Auto-generate list of views implemented in Uno [#152](https://github.com/unoplatform/uno/pull/152)
- Add support for string to `Type` conversion in Xaml generator and Binding engine. [#159](https://github.com/unoplatform/uno/pull/159)
- Add support for attached properties localization [#156](https://github.com/unoplatform/uno/pull/156)
- Added `ItemsControl.OnItemsChanged` support [#175](https://github.com/unoplatform/uno/pull/175)
- Added support for XAML inline collections declaration [#184](https://github.com/unoplatform/uno/pull/184)
- Adjust the sequence of control template materialization [#192](https://github.com/unoplatform/uno/pull/192)
- Support for ListView.ScrollIntoView with leading alignment
- Added support for ListView GroupStyle.HeaderTemplateSelector
- [IOS-ANDROID] Added support for time picker minute increment<|MERGE_RESOLUTION|>--- conflicted
+++ resolved
@@ -1,12 +1,9 @@
 # Release notes
 
 ### Features
-<<<<<<< HEAD
 
 - Support for `PointerEntered`, `PointerExited` and `PointerMoved` events on macOS
-=======
 - Support for `Launcher` API on macOS, support for special URIs
->>>>>>> 65af07fa
 - Support for `EmailManager.ShowComposeNewEmailAsync`
 - Add support for `StorageFolder.CreateFileAsync(string path)`
 - Add support for ApplicationViewTitleBar.BackgroundColor on WASM
@@ -25,12 +22,9 @@
 -
 
 ### Bug fixes
-<<<<<<< HEAD
 
 - [#2465] Raising macOS Button Click event
-=======
 - [#2506] `DesignMode.DesignMode2Enabled` no longer throws (is always `false` on non-UWP platforms)
->>>>>>> 65af07fa
 - [#915] FontFamily values are now properly parsed on WebAssembly, updated docs with new info
 - [#2213] Fixed `ApplicationData` on MacOS, added support for `LocalSettings`
 - Made macOS Samples app skeleton runnable (temporarily removed ApplicationData check on startup, fixed reference), added xamarinmacos20 to crosstargeting_override sample
