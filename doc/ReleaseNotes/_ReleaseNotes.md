--- conflicted
+++ resolved
@@ -85,12 +85,8 @@
 * [iOS] If you set the `ManipulationMode` to something else than `System` or `All`, the [DelaysContentTouches](https://developer.apple.com/documentation/uikit/uiscrollview/1619398-delayscontenttouches) is going to be disabled on all parent `ScrollViewer`
 
 ### Bug fixes
-<<<<<<< HEAD
 * [#1767] Invalid `this` keyword generated for `Storyboard.SetTarget`
-=======
-
 * [#1781] WASM Images are no longer draggable and selectable by default to match UWP
->>>>>>> dec8fbe3
 * [#1771](https://github.com/unoplatform/uno/pull/1771) Fix ".Uno" in project names resulted in build errors.
 * [#1531](https://github.com/unoplatform/uno/pull/1531) Fix an issue with VirtualizePanelAdaptater by adding a cache where the ItemSources length change and created a OutOfRangeException
 * [WASM] #1518 Fix Navigation Issue Where SystemNavigationManager.enable() is called twice and clear the stack history
