--- conflicted
+++ resolved
@@ -1,13 +1,9 @@
 # Release notes
 
 ### Features
-<<<<<<< HEAD
 - Add support for `StorageFile.DeleteAsync()`
-=======
-
 - Support for `PointerDown`, `PointerUp` `PointerEntered`, `PointerExited` and `PointerMoved` events on macOS
 - Support for `Launcher` API on macOS, support for special URIs
->>>>>>> 5da18205
 - Support for `EmailManager.ShowComposeNewEmailAsync`
 - Add support for `StorageFolder.CreateFileAsync(string path)`
 - Add support for ApplicationViewTitleBar.BackgroundColor on WASM
