--- conflicted
+++ resolved
@@ -27,12 +27,9 @@
 - Add support for `ApplicationView.GetSpanningRects`
 - Add base support for API Extensibility through `Uno.Foundation.Extensibility.ApiExtensibility` and `ApiExtensionAttribute`
 - Add support for Surface Duo through the `Uno.UI.DualScreen` package
-<<<<<<< HEAD
 - Add support for enums in x:Bind functions
 - Add XamlReader support for Primitive static resources
-=======
 - [Android] Add support for non-native `Popup` by default. Can be enabled through `FeatureConfiguration.Popup.UseNativePopup` set to false (See #2533 for more details)
->>>>>>> 8d0d5960
 
 ### Breaking changes
 
