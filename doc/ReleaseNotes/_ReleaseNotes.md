﻿# Release notes

## Next version
<<<<<<< HEAD
### Features
* 

### Breaking changes
* 

### Bug fixes
* 

## Release 1.45.0
### Features
=======
* Add support for `Windows.Phone.Devices.Notification.VibrationDevice` API on iOS, Android and WASM
* `LinearGradientBrush.EndPoint` now defaults to (1,1) to match UWP
>>>>>>> 95af4208
* Add support for `Windows.System.Display.DisplayRequest` API on iOS and Android
* Add support for the following `Windows.System.Power.PowerManager` APIs on iOS and Android:
    - BatteryStatus
    - EnergySaverStatus
    - PowerSupplyStatus
    - RemainingChargePercent
    - PowerSupplyStatusChanged
    - EnergySaverStatusChanged
    - RemainingChargePercentChanged
    - BatteryStatusChanged
* Updated `CheckBox` glyph to match UWP style on all platforms
* Add support for the following `DisplayInformation` properties on iOS and Android:
* Add support for `CurrentInputMethodLanguageTag` and `TrySetInputMethodLanguageTag` on Android, iOS and WASM
* Add support for `ChatMessageManager.ShowComposeSmsMessageAsync` (and `ChatMessage` `Body` and `Recipients` properties) on iOS and Android
* Add support for the following `DisplayInformation` properties on iOS and Android:
    - CurrentOrientation
    - LogicalDpi
    - NativeOrientation
    - RawDpiX
    - RawDpiY
    - ResolutionScale
    - StereoEnabled
    - RawPixelsPerViewPixel
    - DiagonalSizeInInches
    - ScreenHeightInRawPixels
    - ScreenWidthInRawPixels
    - AutoRotationPreferences
* Performance improvements
	- Use `Span<T>` for Grid layout
	- Optimize Wasm text measuring
	- Performance improvements in `TSInteropMarshaller.InvokeJS`
* [Wasm] Improve TextBlock measure performance
* [Wasm] Improve PivotItem template pooling
* 150233 [Android] fixed status-bar, keyboard, nav-bar layout on android
* Add support for Brush implicit conversion (Fixes #730)
* Add `XamlReader` support for top level `ResourceDictionary` (#640)
* Add support for IDictionary objects in XAM (#729)
* Add support for Binding typed property (#731)
* Add support for `RelativeSource.Self` bindings
* 149377 Improve performance of `TimePicker` and `DatePicker` on iOS.
* 145203 [iOS] Support ScrollViewer.ChangeView() inside TextBox
* 150793 [iOS] Add ListView.UseCollectionAnimations flag to allow disabling native insert/delete animations
* 150882 [iOS] Fix visual glitch when setting new RenderTransform on a view
* [Wasm] Add support of hardware/browser back button in `SystemNavigationManager.BackRequested`
* [Wasm] Added support for custom DOM events
* WebAssembly UI tests are now integrated in the CI
* Enable support for macOS head development
* [Wasm] Add NativeXXX styles (which are aliases to the XamlXXX styles)
* [Wasm] Enable persistence for all ApplicationData folders
* [Wasm] Add Samples App UI Screenshots diffing tool with previous builds
* Add `PasswordVault` on supported platfrosm
* [Android] Updated support libraries to 28.0.0.1 for Android 9
* Add support for `x:Load`
* [Wasm] Restore support for `x:Load` and `x:DeferLoadStrategy`
* [Wasm] Scrolling bar visibility modes are now supported on most browsers
* Fix invalid cast exception when using `x:Load` or `x:DeferLoadStrategy`
* Add `Windows.Globalization.Calendar`
* [Wasm] Support of overlay mode of the pane
* Using _State Triggers_ in `VisualStateManager` now follows correct precedence as documented by Microsoft
* Add support for `FlyoutBase.AttachedFlyout` and `FlyoutBase.ShowAttachedFlyout()`
* `x:Bind` now supports binding to fields
* `Grid` positions (`Row`, `RowSpan`, `Column` & `ColumnSpan`) are now behaving like UWP when the result overflows grid rows/columns definition
* [Wasm] Improve TextBlock measure performance
* [Wasm] Improve Html SetAttribute performance
* MenuBar
    - Import of MenuBar code, not functional yet as MenuItemFlyout (Issue #801)
    - Basic support for macOS native system menus
* Ensure FrameworkElement.LayoutUpdated is invoked on all elements being arranged
* Fix Grid.ColumnDefinitions.Clear exception (#1006)
* 155086 [Android] Fixed `AppBarButton.Label` taking precedence over `AppBarButton.Content` when used as `PrimaryCommands`.
* ComboBox
	- Remove dependency to a "Background" template part which is unnecessary and not required on UWP
	- Make sure that the `PopupPanel` hides itself if collapsed (special cases as it's at the top of the `Window`)
	- [iOS] Add support of `INotifyCollectionChanged` in the `Picker`
	- [iOS] Remove the arbitrary `null` item added at the top of the `Picker`
	- [iOS] Fix infinite layouting cycle in the iOS picker (Removed workaround which is no longer necessary as the given method is invoked properly on each measure/arrange phases)
* [Wasm] Refactored the way the text is measured in Wasm. Wasn't working well when a parent with a RenderTransform.
* `Grid` now supports `ColumnDefinition.MinWidth` and `MaxWidth` and `RowDefinition.MinHeight` and `MaxHeight` (#1032)
* Implement the `PivotPanel` measure/arrange to allow text wrapping in pivot items
* [Wasm] Add `PathIcon` support
* [iOS] Fix items dependency property propagation in ListView items
* [Wasm] Add UI Testing support through for `Uno.UI.Helpers.Automation.GetDependencyPropertyValue`\

### Breaking Changes
* The `WebAssemblyRuntime.InvokeJSUnmarshalled` method with three parameters has been removed.
* `NavigationBarHelper` has been removed.
* Localized Text, Content etc is now applied even if the Text (etc) property isn't set in Xaml. Nested implicit content (eg `<Button><Border>...`) will be overridden by localized values if available.
* [Android] Unless nested under `SecondaryCommands`, the `AppBarButton.Label` property will no longer be used for the title of menu item, instead use the `AppBarButton.Content` property. For `SecondaryCommands`, keep using `AppBarButton.Label`.
* The `WordEllipsis` was removed from the `TextWrapping` as it's not a valid value for UWP (And it was actually supported only on WASM) (The right way to get ellipsis is with the `TextTrimming.WordEllipsis`)
* [Android] `Popup.Anchor` is no longer available

### Bug fixes
* DatePicker FlyoutPlacement now set to Full by default
* Semi-transparent borders no longer overlap at the corners on Android
* The `HAS_UNO` define is now not defined in `uap10.0.x` target frameworks.
* The `XamlReader` fails when a property has no getter
* `Click` and `Tapped` events were not working property for `ButtonBase` on Android and iOS.
* 146790 [Android] AndroidUseManagedLoadedUnloaded causes partial item shuffling in ListView
* 150143 [Android] Toggling `TextBox.IsReadOnly` from true to false no longer breaks the cursor
* `WasmHttpHandler` was broken because of a change in the internal Mono implementation.
* 140946 [Android] Upon modifying a list, incorrect/duplicated items appear
* 150489 [Android] PointerCanceled not called on scrolling for views with a RenderTransform set
* 150469 [iOS] Virtualized ListView items don't always trigger their multi-select VisualStates
* 1580172 ToggleSwitch wasn't working after an unload/reload: caused by routedevent's unregistration not working.
* 145203 [Android] Fix overflow on LogicalToPhysicalPixels(double.MaxValue), allowing ScrollViewer.ChangeView(double.MaxValue,...) to work
* 150679 [iOS] Fix path issue with Media Player not being able to play local files.
* Adjust support for `StaticResource.ResourceKey`
* 151081 [Android] Fix Keyboard not always dismissed when unfocusing a TextBox
* [WASM] Support `not_wasm` prefix properly. (#784)
* 151282 [iOS] Fixed Slider not responding on second navigation, fixed RemoveHandler for RoutedEvents removing all instances of handler
* 151497 [iOS/Android] Fixed Slider not responding, by ^ RemoveHandler fix for RoutedEvents
* 151674 [iOS] Add ability to replay a finished video from media player
* 151524 [Android] Cleaned up Textbox for android to remove keyboard showing/dismissal inconsistencies
* Fix invalid code generation for `x:Name` entries on `Style` in resources
* [Wasm] Fix incorrect `TextBlock` measure with constrains
* 151676 [iOS] The keyboard is closing when tap on the webview or toolbar
* 151655 [TimePicker][iOS] First time you open time picker it initializes the existing value to current time
* 151656 [TimePicker][iOS] Time picker always shows +1 minute than selected value
* 151657 [DatePicker][iOS] Date picker flyout displays 1 day earlier than selected value
* 151430 [Android] Prevent touch event being dispatched to invisible view
* Fixed overflow errors in Grid.Row/Column and Grid.RowSpan may fail in the Grid layouter.
* 151547 Fix animation not applied correctly within transformed hierarchy
* Setting the `.SelectedValue` on a `Selector` now update the selection and the index
* [WASM] Fix ListView contents not remeasuring when ItemsSource changes.
* [WASM] Dismissable popup & flyout is closing when tapping on content.
* 145374 [Android] fixed android keyboard stays open on AppBarButton click
* 152504 [Android] Pointer captures weren't informing gestures of capture, fixes Slider capture issue
* 148896 [iOS] TextBlock CarriageReturns would continue past maxlines property
* 153594 [Android] EdgeEffect not showing up on listView that contain Headers and Footers
* #881 [iOS] [Android] Support explicitly-defined ListViewItems in ListView.
* #902 [Android] Resource generation now correctly escapes names starting with numbers and names containing a '-' character
* 154390 Storyboard `Completed` callback were not properly called when there's not children.
* [iOS] Fix bug where Popup can be hidden if created during initial app launch.
* #921 Ensure localization works even if the property isn't defined in XAML
* [WASM] Using x:Load was causing _Collection was modified_ exception.
* Fix support for localized attached properties.
* Fix a potential crash during code generated from XAML, content were not properly escaped.
* #977 Fix exception when setting MediaPlayerElement.Stretch in XAML.
* [Android] Fix MediaPlayerElement.Stretch not applied
* [Android] Fix for ListView elements measuring/layouting bug
* Fix Grid.ColumnDefinitions.Clear exception (#1006)
* [Wasm] Align Window.SizeChanged and ApplicationView.VisibleBoundsChanged ordering with UWP (#1015)
* Add VS2019 Solution Filters for known developer tasks
* #154969 [iOS] MediaPlayer ApplyStretch breaking mediaplayer- fixed
* 154815 [WASM] ItemClick event could be raised for wrong item
* 155256 Fixed xaml generated enum value not being globalized
* 155161 [Android] fixed keyboard flicker when backing from a page with CommandBar
* Fix the processing of the GotFocus event FocusManager (#973)
* 116098 [iOS] The time/day pickers are missing diving lines on devices running firmware 11 and up.
* [iOS] Fix invalid DataContext propagation when estimating ListView item size (#1051)
* RadioButton was not applying Checked state correctly with non-standard visual state grouping in style
* [Android] Fix several bugs preventing AutoSuggestBox from working on Android. (#1012)
* #1062 TextBlock measure caching can wrongly hit
* Fix support for ScrollBar touch events (#871)
<<<<<<< HEAD
* `LinearGradientBrush.EndPoint` now defaults to (1,1) to match UWP
=======
* [iOS] Area of view outside Clip rect now allows touch to pass through, this fixes NavigationView not allowing touches to children (#1018)
* `ComboBox` drop down is now placed following a logic which is closer to UWP and it longer flickers when it appears (especilly on WASM)
>>>>>>> 95af4208

## Release 1.44.0

### Features
* Add support for `ICollectionView.CopyTo`
* Add support for `ViewBox`
* Add support for `AutoSuggestBox.ItemsSource`
* Add support for `Selector.SelectedValuePath` (e.g. useful for ComboBox)
* Add support for JS unhandled exception logging for CoreDispatcher (support for Mixed mode troubleshooting)
* [WASM] Improve element arrange and transform performance
* Restore original SymbolIcon.SymbolProperty as a C# property
* Add support for `MediaPlaybackList`
* Update Uno.SourceGenerationTasks to improve build performance
    - Move to the latest Uno.SourceGenerationTasks to improve project parsing performance, and allows for the removal of unused targets caused by nventive/Uno.SourceGeneration#2. Uno.Xaml and Uno.UI.BindingHelpers now only build the required targets.
    - Move to net461 for test projects so the the Uno.Xaml project can be referenced properly
    - Use the latest MSBuild.Sdk.Extras for actual parallel cross-targeted builds
    - Move the nuget package versions to the Directory.Build.targets file so it's easier to change all versions at once.
* Add support for NavigationView Top Navigation
* Adjust `SystemChromeMediumHighColor` to use the Light theme
* Add support for `FrameworkElement.GoToStateCore`
* Adjust `ListView` measure/arrange for dynamic content
* Add some missing default UWP styles
* The `FrameworkElement.IsLoaded` property is now public
* Improve XAML generation error messages for unknown symbols
* Added default console logging for all platforms
* Add support for `Application.OnWindowCreated`
* Added non-throwing stubs for `AutomationProperty`
* Add missing system resources
* Add support for x:Bind in StaticResources (#696)
* Add support for x:Name late binding support to adds proper support for CollectionViewSource in Resources (#696)
* `PointerRelease` events are now marked as handled by the `TextBox`
* `KeyDown` events that are changing the cursor position (left/right/top/bottom/home/end) are now marked as handled by the `TextBox`
* `RoutedEventArgs.IsGenerated` returns `false` as generating events with Uno is not yet supported
* `AutomationPeer.ListenerExists` returns `false` as we cannot generating events with Uno is not yet supported
* `KeyUp` event properly sends `KeyEventArgs` to the controls
* Add ItemsSource CollectionViewSource update support (#697)
* Add support for the `CollectionViewSource.ItemsPath` property
* Fixed support for dots in resource names (#700)
* Add support for `BindingExpression.UpdateSource()`
* Updated Android version to target Android 9.0
* The CI validates for API breaking changes
* Added samples application BenchmarkDotNet support.
* `MediaTransportControls` buttons now use Tapped event instead of Click
* Fixed Pointer capture issues on sliders on iOS

### Breaking changes
* Make `UIElement.IsPointerPressed` and `IsPointerOver` internal
* You will not be able to build projects targeting Android 8.0 locally anymore. Change your Android target to Android 9.0 or replace MonoAndroid90 by MonoAndroid80 in the TargetFrameworks of your projects files.
* 1.43.1 breaking changes rollback to 1.42.0:
    - `ObservableVector<T>` is now internal again
    - `TimePicker.Time` and `TimePicker.MinuteIncrement` are now back for `netstandard2.0`
    - `MediaPlaybackItem.Source` is back as a readonly property
    - `MediaPlaybackList.Items` is back to an `IObservableVector`

### Bug fixes
 * Transforms are now fully functionnal
 * [Wasm] Fixed ListView infinite loop when using custom containers
 * [Wasm] Use Uno.UI Assembly for namespace type lookup in `XamlReader`
 * [Wasm] Fixed `System.UriConverter` is being linked out
 * 145075 [Android] [Wasm] Android and Wasm don't match all specific UWP behaviors for the Image control.
 * [Wasm] Don't fail if the dispatcher queue is empty
 * 146648 [Android] fixed ListView grouped items corruption on scroll
 * [Wasm] Fix `ListView` recycling when the `XamlParent` is not available for `AutoSuggestBox`
 * 147405 Fix NRE on some MediaTransportControl controls
 * #139 Update Uno.SourceGenerationTasks to improve build performance
 * Update `Uno.UI.Toolkit` base UWP sdk to 17763
 * [Wasm] Fixes items measured after being removed from their parent appear in the visual tree, on top of every other items.
 * [Wasm] Fixes lements may not be removed form the global active DOM elements tracking map
 * [Wasm] Disable the root element scrolling (bounce) on touch devices
 * Fixed invalid iOS assets folder. `ImageAsset` nodes must not be `<Visible>false</Visible>` to be copied to the generated project.
 * Make CollectionViewSource.View a proper DependencyProperty (#697)
 * Fixed support for string support for `Path.Data` (#698)
 * 150018 Fix nullref in `Pivot` when using native style
 * 149312 [Android] Added `FeatureConfiguration.NativeListViewBase.RemoveItemAnimator` to remove the ItemAnimator that crashes when under stress
 * 150156 Fix `ComboBox` not working when using `Popover`.

## Release 1.43.1

### Features
* [Wasm] Improve general performance and memory pressure by removing Javascript interop evaluations.
* Add support for Windows 10 SDK 17763 (1809)
* Improve the Uno.UI solution memory consumption for Android targets
* Add support for GridLength conversion from double
* Raise exceptions on missing styles in debug configuration
* Add working ViewBox stub
* `Path.Data` property now invalidates measure and arrange
* Wasm `Image` logs Opened and Failed events
* Add UpToDateCheckInput to avoid VS invalid incremental rebuilds
* 35178 Added recipe for copying text to clipboard
* Added ToogleSwitch documentation in Uno/Doc/Controls.
* Added new properties for ToggleSwitch Default Native Styles.
  [iOS] For BindableUISwitch : TintColorBrush property was added to be able to tint the outline of the switch when it is turned off.
  [Android] For BindableSwitchCompat : - Text property was added in order to change the ToggleSwitch label.
                                       - TextColor property was added in order to change the ToggleSwitch label color.
                                       - ThumbTint property was added in order to change the Thumb color.
                                       - TrackTint property was added in order to change the Track color.
* Samples apps now contain a Unit Tests page
* Added missing resources for NavigationViewItem
* All Nuget and VSIX artifacts are now Authenticode signed
* Resource strings are now loaded from `upri` files for faster resolution
* Add `FeatureConfiguration.Interop.ForceJavascriptInterop` to enable JS Eval fallback in Wasm mode.
* Add support for 1809 NavigationView
* Add support for runtime conversion of global static resources unknown at compile time
* Fixed fallback support for Style property set via ThemeResource
* Add support for multiple resw folders with upri resource generation
* Add support for `ThicknessHelper`
* ResourceLoader adjustments …
  * CurrentUICulture and CurrentCulture are set when setting ResourceLoader .DefaultCulture
  * upri load now ignores resources not used by the current culture
* Add BrushConverter support for Color input
* Add SplitView support for PaneOpened and PaneOpening
* Add CoreApplication.GetCurrentView() Dispatcher and TitleBar stubs support
* Add support for IsItemItsOwnContainer iOS ListView
* Add missing Android Sample App symbols font
* Add SampleControl for Samples app for easier browsing and UI Testing of samples
* Import Border samples
* Improve UIElement inner Children enumeration performance and memory usage
* Add `FeatureConfiguration.FrameworkElement.AndroidUseManagedLoadedUnloaded` to control the native or managed propagation performance of Loaded/Unloaded events through the visual tree
* Raise Application.UnhandledException event on failed navigation
* Adjusts the `Microsoft.NETCore.UniversalWindowsPlatform` version in the UWP head template to avoid assembly loading issues when using the Uno library template in the sample solution.
* [Android] Add support for ListViewItem instances provided via the ItemsSource property
* Added support to disable accessibility feature of larger text on iOS and Android by adjusting the FeatureConfiguration.Font.IgnoreTextScaleFactor flag. Please note that Apple [recommends to keep text sizes dynamic](https://developer.apple.com/videos/play/wwdc2017/245) for a variety of reasons and to allow users to adjust their text size preferences.
* [Wasm] Code for `Path.Stretch` has been moved to `Shape` and works well now for all shapes.
* Add support for `DynamicObject` data binding, to enable support for `Elmish.Uno`.
* Add support for VS2019 VSIX installation
* Improved Xaml generation speed, and incremental build performance
* [Wasm] Fix `CoreDispatcher` `StackOverflowException` when running on low stack space environments (e.g. iOS)
* Add support for `ResourceLoader.GetForViewIndependentUse(string)` and named resource files
* [Wasm] Load events are now raised directly from managed code. You can restore the previous behavior (raised from native) by setting `FeatureConfiguration.FrameworkElement.WasmUseManagedLoadedUnloaded = false`.
* Updated memory profiling documentation
* Updated default app template iOS GC settings
* Add support for WebAssembly Web Projects
* Add support for WebAssembly debugging with Chrome
* Add support for XAML `x:FieldModifier`
* Add Uno.UI linker definition files
* Adjust FlyoutPresenter default template
* Add support for Flyout anchor
* Improved XAML designer support
* Improved DependencyObject performance under AOT (JS dynCalls for overrides/delegates inside of EH blocks)
* Add support for MatrixTransform, UIElement.TransformToVisual now returns a MatrixTransform
* 140564 [Android] Added workaround for inverted ListView fling issue on Android P

### Breaking changes
* Refactored ToggleSwitch Default Native XAML Styles. (cf. 'NativeDefaultToggleSwitch' styles in Generic.Native.xaml)
  [iOS] For BindableUISwitch : Background property was changed for OnTintColorBrush and Foreground property for ThumbTintColorBrush.
  [Android] BindableSwitch was renamed BindableSwitchCompat in order to avoid confusion with the Switch control.
* Remove invalid Windows.UI.Xaml.Input.VirtualKeyModifiers
* Time picker flyout default styles has been changed to include done and cancel buttons
* DataTemplateSelector implementations are now called using the 2 parameters overload first with a fallback to the 1 parameter overload on null returned value.
  Old behavior could be restored using `FeatureConfiguration.DataTemplateSelector.UseLegacyTemplateSelectorOverload = true`.
* Using "/n" directly in the XAML for a text/content property is not supported anymore in order to match the UWP behavior.
  You can use "&#x0a;" instead in the text/content properties or a carriage return where you need it in the localized resources.
* The `ResourcesGeneration` msbuild target has been renamed to `UnoResourcesGeneration`
  If your csproj is using this target explicily, change it to the new name.

### Bug fixes
 * MediaPlayerElement [iOS] Subtitles are not disable on initial launch anymore
 * MediaPlayerElement [Android]Player status is now properly updated on media end
 * MediaPlayerElement [Android]Fix issue when video metadata reports a width or height of 0
 * #388 Slider: NRE when vertical template is not defined
 * 138117 [Android] Removing a bookmarked/downloaded lesson can duplicate the assets of a different lesson.
 * [Wasm] Fix VirtualizingPanelAdapter measure and arrange
 * 137892 [Android] Fixed FontFamily, FontSize and FontWeight are not applied anymore on the TextBox's content.
 * Don't fail on empty grid ArrangeOverride
 * Don't generate the Bindable attribute if already present
 * Adjust .NET template projects versions to 4.6.1
 * Adjust Microsoft.CodeAnalysis versions to avoid restore conflicts
 * Fix element name matching existing types fails to compile (e.g. ContentPresenter)
 * 138735 [Android] Fixed broken DatePicker
 * Multi-selection Check Boxes in ListViewItems are appearing brielfly (https://github.com/nventive/Uno/issues/403)
 * 140721 [Android] FlipView not visible when navigating back to page
 * 138537 [iOS] App freezes after State selection causing infinite load on every subsequent launch
 * Fix invalid Border Content type for macOS
 * Don't fail iOS ListView if item Content is null
 * [Wasm] Implement naive refresh for items manipulation in the ListViewBase
 * 3326 [iOS][ItemsControl] ItemsControl in FlipView does not restore items properly
 * Fix NRE in Slider when no template is applied
 * Fix `Frame` does not unset `Page.Frame` when a page is removed
 * Add Wasm PlatformNotSupportedException for System.IO after CoreFX merge in mono
 * Border properties now invalidates measure and arrange on all platforms
 * 141907 [Android] [iOS] The toggle switch is half missing.
 * 142937 [Android] [iOS] Some Button ThemeBrushes are missing.
 * 143527 [Android] Fixed broken TimePicker Flyout on android devices.
 * 143596 [Wasm] Images stretching is incorrect
 * 143595 [Wasm] Wasm ListView Resizing is not working - Limitation: items can't change its size yet, but it's now getting measured/arranged correctly.
 * 143527 [Android] Fixed broken TimePicker Flyout on android devices.
 * 143598 [Wasm] Wasm Animation rotation center is incorrect
 * Fixes invalid parsing of custom types containing `{}` in their value (#455)
 * Add workaround for iOS stackoverflow during initialization.
 * Improve the file locking issues of Uno.UI.Tasks MSBuild task
 * Fix `VisibleBoundsPadding` memory leak
 * [ios] Time picker missing "OK" confirmation button
 * #87 / 124046 ComboBox incorrect behavior when using Items property
 * [Wasm] ComboBox wasn't working anymore since few versions
 * Fix memory leak with defining event handlers in XAML documents
 * Fix memory leak in `CommandBar`
 * Fix memory leak when using `x:Name` in XAML documents
 * 143170 [iOS] [WatermarkedDatePicker] When the Maxyear boundary is reached the first time, the calendar goes back two days instead of one
 * #491 DataTemplateSelector.SelectTemplate is not called on iOS and Android. The behavior is now closer to UWP.
 * 144268 / #493 : Resources outside of 'en' folder not working
 * Support for duplicate XAML `AutomationProperties.Name`
 * `ListViewBase.SelectedItems` is updated on selection change in Single selection mode
 * #528 ComboBoxes are empty when no datacontext
 * Ensure that Uno.UI can be used with VS15.8 and earlier (prevent the use of VS15.9 and later String APIs)
 * [Android] Listview Items stay visually in a pressed state,(can click multiple) when you click then scroll down, click another item, and scroll back up
 * 144101 fixed `ListView` group headers messed up on item update
 * #527 Fix for `Selector.SelectionChanged` is raised twice on updated selection
 * [iOS] Add fail-safe on `FrameworkElement.WillMoveToSuperview` log to `Application.Current.UnhandledException`
 * Flyout were not presented correctly on Wasm

## Release 1.42

### Features
* Add base infrastructure platform for macOS
* 136259 Add a behavior so that tap makes controls fade out
* 135985 [Android], [iOS] ListViewBase Support [MultiSelectStates](https://msdn.microsoft.com/en-us/library/windows/apps/mt299136.aspx?f=255&MSPPError=-2147217396) on ListViewItem. This allows the item container to visually adapt when multiple selection is enabled or disabled.
* #325 Add support for `NavigationView` control
* Add support for `SymbolIcon` control for WebAssembly
* Add support for `UIElement.Clip` for WebAssembly
* Add support for inner-Uno.UI strings localization
* Add stubs for RichTextBlock
* Add `BitmapIcon` support
* Add `BitmapIcon.ShowAsMonochrome` support
* Add support for `Windows.Foundation.UniversalApiContract` in `IsApiContractPresent`
* Add support for ContentProperty on UserControl
* Add `DelegateCommand<T>`
* #131258 Added support for _RoutedEvents_. See [routed-events.md documentation](../articles/routed-events.md).
* [WASM] #234 Support virtualization in ListView

### Breaking changes
* 132002 [Android] The collapsible button bar is now taken into account by visible bounds calculation. Apps which use VisibleBoundsPadding or have command bars will therefore see an adjustment to the height of their windows on Android.

### Bug fixes
 * 135258 [Android] Fixed ImageBrush flash/flickering occurs when transitioning to a new page for the first time.
 * 131768 [iOS] Fixed bug where stale ScrollIntoView() request could overwrite more recent request
 * 136092 [iOS] ScrollIntoView() throws exception for ungrouped lists
 * 136199 [Android] TextBlock.Text isn't visually updated if it changes while device is locked
 * Fix Android and iOS may fail to break on breakpoints in `.xaml.cs` if the debugging symbol type is Full in projects created from templates
 * 136210 [Android] Path is cut off by a pixel
 * 132004 [Android] Window bounds incorrect for screen with rounded corners
 * #312 [Wasm] Text display was chopped on Wasm.
 * 135839 `WebView` No longer raises NavigationFailed and NavigationCompleted events when navigation is cancelled on iOS.
 * 136188 [Android] Page elements are aligned differently upon back navigation
 * 136114 [iOS] Image inside Frame doesn't respond to orientation changes
 * Fix crash when a `VisualState` does not have a valid `Name`
 * Adjust compiled binding application ordering when loading controls
 * Ensure the SplitView templated parent is propagated properly for FindName
 * Fix infinite loop when parsing empty Attached Properties on macOS
 * 137137 [iOS] Fixed `DatePickerSelector` not propagating coerced initial value
 * 103116 [iOS] Navigating to a _second_ local html file with `WebView` doesn't work.
 * 134573 CommandBar doesn't take the proper space on iOS phones in landscape
 * Image with partial size constraint now display properly under Wasm.
 * 138297 [iOS][TextBlock] Measurement is always different since we use Math.Ceiling
 * 137204 [iOS] ListView - fix bug where item view is clipped
 * 137979 [Android] Incorrect offset when applying RotateTransform to stretched view
 * Now supports internal object in desource dictionaries
 * 134573 CommandBar doesn't take the proper space on iOS phones in landscape
 * #26 The explicit property <Style.Setters> does not intialize style setters properly
 * 104057 [Android] ListView shows overscroll effect even when it doesn't need to scroll
 * #376 iOS project compilation fails: Can't resolve the reference 'System.Void Windows.UI.Xaml.Documents.BlockCollection::Add(Windows.UI.Xaml.Documents.Block)
 * 138099, 138463 [Android] fixed `ListView` scrolls up when tapping an item at the bottom of screen
 * 140548 [iOS] fixed `CommandBar` not rendering until reloaded
 * [147530] Add a missing `global::` qualifier in the `BindableMetadataGenerator`
 * [WASM] Add workaround for mono linker issue in AOT mode in `ObservableVectorWrapper`

## Release 1.41

### Features

* [#154](https://github.com/nventive/Uno/issues/154) Implement the MediaPlayerElement control
* 135799 Implemented MediaPlayer.Dispose()

### Bug fixes

 * 129762 - Updated Android SimpleOrientationSensor calculations based on SensorType.Gravity or based on single angle orientation when the device does not have a Gyroscope.
 * 134189 [iOS] The Time Picker flyout placement is not always respected
 * 134132 [Android] Fix loading of ItemsPresenter
 * 134104 [iOS] Fixed an issue when back swiping from a page with a collapsed CommandBar
 * 134026 [iOS] Setting a different DP from TextBox.TextChanging can cause an infinite 'ping pong' of changing Text values
 * 134415 [iOS] MenuFlyout was not loaded correctly, causing templates containing a MenuFlyout to fail
 * 133247 [iOS] Image performance improvements
 * 135192 [iOS] Fixed ImageBrush flash/flickering occurs when transitioning to a new page.
 * 135112 [Android] Fix crash in UpdateItemsPanelRoot() in the ItemsControl class.
 * 132014, 134103 [Android] Set the leading edge considering header can push groups out off the screen
 * 131998 [Android] Window bounds set too late
 * 131768 [iOS] Improve ListView.ScrollIntoView() when ItemTemplateSelector is set
 * 135202, 131884 [Android] Content occasionally fails to show because binding throws an exception
 * 135646 [Android] Binding MediaPlayerElement.Source causes video to go blank
 * 136093, 136172 [iOS] ComboBox does not display its Popup
 * 134819, 134828 [iOS] Ensures the back gesture is enabled and disabled properly when the CommandBar is visible, collapsed, visible with a navigation command and collapsed with a navigation command.
 * 137081 Xaml generator doesn't support setting a style on the root control
 * 148228 [Android] Right theme (clock or spinner) is selected for specific time increments
 * 148229 [Android] Right time is picked and rounded to nearest time increment in clock mode
 * 148241 [Android] won't open if `MinuteIncrement` is not set
 * 148582 Time picker initial time when using time increment is using initial time seconds when rounding.. it should ignore seconds..
 * 148285 [iOS] TimePicker is clipped off screen when ios:FlyoutPlacement isnt set

## Release 1.40

This release is the first non-experimental release of the Uno Platform since the initial public version in May 2018. Lot of bug fixes and features have been added since then, and lots more are coming.

A lot of those changes where included to support these libraries : [MVVMLight](https://github.com/nventive/uno.mvvmlight), [ReactiveUI](https://github.com/nventive/Uno.ReactiveUI), [Prism](https://github.com/nventive/Uno.Prism), [Rx.NET](https://github.com/nventive/Uno.Rx.NET), [Windows Community Toolkit](https://github.com/nventive/Uno.WindowsCommunityToolkit), [Xamarin.Forms UWP](https://github.com/nventive/Uno.Xamarin.Forms).

Here are some highlights of this release:

- General improvement in the memory consumption of the `ListView` control
- Many Wasm rendering and support updates
    - Invalid images support
    - Text and images measuring fixes
    - Add support for AppManifest.displayName
- Support for the `Pivot` control
- Support for inline XAML event handlers in `DataTemplate`
- Support for implicit styles in the `XamlReader`
- Support for `ThreadPoolTimer`
- Add support for implicit `bool` to `Visibility` conversion
- Support for `AutoSuggestBox`
- SourceLink, Reference Assemblies and deterministic builds are enabled
- Support for `x:Name` reference in `x:Bind` markup
- Support for `WriteableBitmap` for all platforms
- Added support for `Cross-platform Library` template in vsix
- Added support for `StaticResource` as top level `ResourceDictionary` element
- Added support for `AutomationPeer`
- Android status bar height is now included in `Window.Bounds`
- Add support for `Underline` in `HyperLinkButton`
- Add support for TextBlock.TextDecorations
- TextBlock base class is now `FrameworkElement` on iOS, instead of `UILabel`
- Auto generated list of views implemented in Uno in the documentation
- Add support for string to `Type` conversion in XAML generator and binding engine
- Support for Attached Properties localization
- Added `ItemsControl.OnItemsChanged` support
- Added support for ListView GroupStyle.HeaderTemplateSelector for iOS/Android

Here's the full change log:

- Fixes for VisualTransition.Storyboard lazy bindings [#12](https://github.com/nventive/Uno/pull/12)
- ListView fixes [#22](https://github.com/nventive/Uno/pull/22)
    - Improve Path parser compatibility
    - Update assets generation documentation
    - Fix ItemsWrapGrid layout when ItemHeight/ItemWidth are not set
    - Adjust for invalid AnchorPoint support for iOS (#16)
    - Fix for ListView initialization order issue
- Default styles clearing fixes [#23](https://github.com/nventive/Uno/pull/23)
- Compatibility and stability fixes [#37](https://github.com/nventive/Uno/pull/37)
    - Wasm SplitView fixes
    - Enum fast converters
    - TextBox InputScope fixes
    - Improved ListViewBase stability
    - SimpleOrientationSensor fixes
    - PathMarkupParser: Add support for whitespace following FillRule command
    - Fix DependencyObjectStore.PopCurrentlySettingProperty
    - Raised navigation completed after setting CanGoBack/Forward
    - Fix layouting that sometimes misapplies margin
    - Selector: Coerce SelectedItem to ensure its value is always valid
    - Remove legacy panel default constructor restriction
    - Wasm image support improvements
    - Add support for forward slash in image source
    - Add support for CollectionViewSource set directly on ItemsControl.ItemSource
    - Fix Pane template binding for SplitView
    - Add support for Object as DependencyProperty owner
    - Add Wasm support for UIElement.Tapped
    - Fix iOS UnregisterDoubleTapped stack overflow
- Compatibility and stability fixes [#43](https://github.com/nventive/Uno/pull/43)
    - Adjust WASM thickness support for children arrange
    - Fix support for inline text content using ContentProperty
    - Fix memory leaks in ScrollViewer
    - Adjust for missing styles in UWP Styles FeatureConfiguration
    - Fix for Source Generation race condition on slow build servers
- Compatibility and stability fixes [#53](https://github.com/nventive/Uno/pull/53)
    - Adjust for WASM Support for local images [#1](https://github.com/nventive/Uno/issues/1)
    - Fixes x:Bind support for Wasm
    - Fix invalid deserialization of ApplicationDataContainer for iOS
    - Fix error for ApplicationView.Title for WASM
    - Remove glib conversion errors in WASM
- UWP API Alignments for Wasm [#70](https://github.com/nventive/Uno/pull/70)
    - Add support for Application.Start() to provide a proper SynchronizationContext for error management
    - Fix for ImplicitStyles support in XamlReader
    - Add support for the Pivot control using the default UWP Xaml style
    - Adjust body background color after the splash screen removal
    - Adjust the materialization of Control templates to not be lazy
- Add support for Xaml file defined event handlers [#71](https://github.com/nventive/Uno/pull/71)
- API Compatibility Updates [#75](https://github.com/nventive/Uno/pull/75)
    - Add support for implicit bool to Visibility conversion
    - Fix default Style constructor does not set the proper property precedence
    - Add more DependencyObjectStore logging
    - Align ItemsControl.Items behavior with UWP (#34)
    - Fix invalid uri parsing when set through BitmapImage.UriSource
- [WASM] Fix text measure when not connected to DOM [#76](https://github.com/nventive/Uno/pull/76)
- Pivot, AutoSuggestBox, TextBox, XamlReader updates [#77](https://github.com/nventive/Uno/pull/77)
    - Added missing TransformGroup ContentProperty
    - Fixed invalid namespace attribution of attached properties in XamlReader
    - Fixed BitmapImage.UriSource updates not being applied on Wasm
    - Add basic implementation of AutoSuggestBox
    - Fixed focus stealing issues with inactive PivotItem content
    - Add ThreadPoolTimer support
    - Fix for iOS popup not appearing
    - Fix for Wasm textbox not properly updating while not loaded
- [WASM] Add suport for TextBlock.Padding property [#88](https://github.com/nventive/Uno/pull/88)
- [WASM] Fixed measuring support with Polyfill for Node.isConnected [#89](https://github.com/nventive/Uno/pull/88), [#91](https://github.com/nventive/Uno/pull/91)
- Misc fixes [#93](https://github.com/nventive/Uno/pull/93)
    - Fixed iOS `SimpleOrientationSensor` default queue management
    - Fixed multiple memory leaks in `ListView`, `ScrollViewer`
    - Implemented `CacheLength` for Android `ListViewBase`
    - Fixed for `DependencyObject` properties inheritance race condition
    - Fix for empty Path reporting an infinite size
    - Fix Title  not appearing in CommandBar
- Add support for WebAssembly AppManifest.displayName [#94](https://github.com/nventive/Uno/pull/94)
- Enable SourceLink, Reference Assemblies, Deterministic build [#100](https://github.com/nventive/Uno/pull/100)
- Binding Engine Alignments [#113](https://github.com/nventive/Uno/pull/113)
    - Use Portable symbols for Xamarin debugging stability
    - Enable x:Name reference in x:Bind markup. This requires for a failed BindableMetadata lookup to fall through reflection lookup.
    - Assume ".Value" binding path on a primitive is equivalent to self, to enable nullable bindings.
    - Adjust unit tests logging
    - Enables auto "LogicalChild" treatment to allow for DependencyObjectCollection members to be databound
    - Enable parent reset for "LogicalChild" assignations
- Implement the CoreWindow.Dispatcher property [#117](https://github.com/nventive/Uno/pull/117)
- Misc Fixes [#120](https://github.com/nventive/Uno/pull/120)
    - Fix for CommandBar back button icon
    - Improve HyperLinks hit-testing for iOS
    - Fixed android PaintDrawable opacity
    - Adjust Unloaded event for ToggleButton
    - Adjust for brightness support
    - Adjust touch support for rotated elements
    - Adjust MinWidth/MinHeight support in Grid
    - Adjust PasswordBox custom font for during password reveal
    - ListView, ContentControl memory improvements
    - Style behavior adjustements
- Update for android animation reliability [#123](https://github.com/nventive/Uno/pull/123)
- Add support for WriteableBitmap [#125](https://github.com/nventive/Uno/pull/125)
- Updated vsix structure [#128](https://github.com/nventive/Uno/pull/128)
- Multiple enhancements for WCT 4.0 [#131](https://github.com/nventive/Uno/pull/131)
    - Adds support for `IconElement` fast conversion
    - Adds stubs for `ToggleSwitchTemplateSettings`, `PackageId`, `UISettings`
    - Adjust `XamlObjectBuilder` logging
    - Add implicit conversion for `KeyTime` and `Duration`
    - Add support for top level `StaticResource` resource dictionary elements
    - Implement FindFirstParent for net46/netstd2.0
    - Adds ElementNotAvailableException and ElementNotEnabledException
    - Fix invalid measure for empty wasm images
    - Add size/rect checks for measure/arrange wasm
    - Improve XamlReader error reporting
- Add support for Cross-platform library template in VSIX [#132](https://github.com/nventive/Uno/pull/132)
- Add support for AutomationPeer [#141](https://github.com/nventive/Uno/pull/141)
- Improved support for UWP resources [#149](https://github.com/nventive/Uno/pull/149)
    - Projects no longer need to define `XamlCodeGenerationFiles` (fixes #144)
    - Projects no longer need to define `ResourcesDirectory` (fixes #106)
    - Projects no longer need to initialize `ResourceHelper.ResourcesService` (fixes #142)
    - `ResourceLoader.GetString` is now supported (fixes #142)
- Updates rollup [#151](https://github.com/nventive/Uno/pull/151)
    - Fixed `VisualState` not updated when `TextBox` is focused
    - Improve `ListView` and `Selector` memory footprint
    - Adjust GenericStyles application sequence for Android
    - Add diagnostics methods for `BinderReferenceHolder`
    - Include android status bar height in `Window.Bounds`
    - Fixed `Grid` items size when `MinHeight` and `MinHeight` are used
    - Fixed android race condition during visual tree cleanup
    - Add support for underline in `HyperLinkButton`
    - Fixed `ScrollContentPresenter` margin issue
    - Adjust `MessageDialog` behavior for android
    - `ContentControl` Data Context is now properly unset
    - Add `EmailNameOrAddress` InputScope for `TextBox`
    - Fixed duplicated resw entry support
    - Fixed `ComboBox` popup touch issue
    - Add support for TextBlock.TextDecorations
    - TextBlock base class from UILabel to FrameworkElement
- Auto-generate list of views implemented in Uno [#152](https://github.com/nventive/Uno/pull/152)
- Add support for string to `Type` conversion in Xaml generator and Binding engine. [#159](https://github.com/nventive/Uno/pull/159)
- Add support for attached properties localization [#156](https://github.com/nventive/Uno/pull/156)
- Added `ItemsControl.OnItemsChanged` support [#175](https://github.com/nventive/Uno/pull/175)
- Added support for XAML inline collections declaration [#184](https://github.com/nventive/Uno/pull/184)
- Adjust the sequence of control template materialization [#192](https://github.com/nventive/Uno/pull/192)
- Support for ListView.ScrollIntoView with leading alignment
- Added support for ListView GroupStyle.HeaderTemplateSelector
- [IOS-ANDROID] Added support for time picker minute increment<|MERGE_RESOLUTION|>--- conflicted
+++ resolved
@@ -1,22 +1,18 @@
 ﻿# Release notes
 
 ## Next version
-<<<<<<< HEAD
 ### Features
-* 
+* Add support for `Windows.Phone.Devices.Notification.VibrationDevice` API on iOS, Android and WASM
 
 ### Breaking changes
 * 
 
 ### Bug fixes
-* 
+* [iOS] Area of view outside Clip rect now allows touch to pass through, this fixes NavigationView not allowing touches to children (#1018)
+* `ComboBox` drop down is now placed following a logic which is closer to UWP and it longer flickers when it appears (especilly on WASM)
 
 ## Release 1.45.0
 ### Features
-=======
-* Add support for `Windows.Phone.Devices.Notification.VibrationDevice` API on iOS, Android and WASM
-* `LinearGradientBrush.EndPoint` now defaults to (1,1) to match UWP
->>>>>>> 95af4208
 * Add support for `Windows.System.Display.DisplayRequest` API on iOS and Android
 * Add support for the following `Windows.System.Power.PowerManager` APIs on iOS and Android:
     - BatteryStatus
@@ -171,12 +167,7 @@
 * [Android] Fix several bugs preventing AutoSuggestBox from working on Android. (#1012)
 * #1062 TextBlock measure caching can wrongly hit
 * Fix support for ScrollBar touch events (#871)
-<<<<<<< HEAD
 * `LinearGradientBrush.EndPoint` now defaults to (1,1) to match UWP
-=======
-* [iOS] Area of view outside Clip rect now allows touch to pass through, this fixes NavigationView not allowing touches to children (#1018)
-* `ComboBox` drop down is now placed following a logic which is closer to UWP and it longer flickers when it appears (especilly on WASM)
->>>>>>> 95af4208
 
 ## Release 1.44.0
 
