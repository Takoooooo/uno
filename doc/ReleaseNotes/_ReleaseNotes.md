﻿# Release notes

## Next version

### Features

<<<<<<< HEAD
* [#] Support for `Windows.Devices.Lights.Lamp` on iOS, Android.
=======
* [#1970](https://github.com/unoplatform/uno/pull/1970) Added support for `AnalyticsInfo` properties on iOS, Android and WASM
* [#1207] Implemented some `PackageId` properties
>>>>>>> 04301201
* [#1919](https://github.com/unoplatform/uno/pull/1919) Support for `PathGeometry` on WASM.
* Support for `Geolocator` on WASM, improvements for support on Android, iOS
* [#1813](https://github.com/unoplatform/uno/pull/1813) - Added polyline support for WASM and samples for all shapes
* [#1743](https://github.com/unoplatform/uno/pull/1743) - Added a change to make the `MarkupExtensionReturnType` optional
* Added Dark and HighContrast theme resources, reacts to Dark/Light theme on iOS, Android and WASM automatically during the startup of the app if `RequestedTheme` is not set in `App.xaml`
* Support for `Gyrometer` on Android, iOS and WASM
   * `ReadingChanged`
   * `ReportInterval`
* Support for `Launcher.QueryUriSupportAsync` method on Android and iOS
* [#1493](https://github.com/unoplatform/uno/pull/1493) - Implemented the `Windows.Input.PointerUpdateKind` Enum.
*  [#1428](https://github.com/unoplatform/uno/issues/1428) - Add support for horizontal progressbars to `BindableProgressBar` on Android.
* Add support for `Windows.Devices.Sensors.Magnetometer` APIs on iOS, Android and WASM
   * `ReadingChanged`
   * `ReportInterval`
* Add support for `Windows.UI.StartScreen.JumpList` APIs on Android and iOS
   * Includes `Logo`, `DisplayName` and `Arguments`
   * The activation proceeds through the `OnLaunched` method same as on UWP
* Refactored `DrawableHelper` to the `Uno` project
* Add full implementation of `Windows.UI.Xaml.Input.InputScopeNameValue` on all platforms.
* Add support for `Windows.Devices.Sensors.Accelerometer` APIs on iOS, Android and WASM
   * `ReadingChanged`
   * `Shaken`
   * `ReportInterval`
* Align `ApplicationData.Current.LocalSettings.Add` behavior with UWP for `null` and repeated adds
* Add support for `Windows.ApplicationModel.Calls.PhoneCallManager`
* Add support for `Windows.Phone.Devices.Notification.VibrationDevice` API on iOS, Android and WASM
* Basic support for `Windows.Devices.Sensors.Barometer`
* Support setting `Style` inline (e.g. `<TextBlock><TextBlock.Style><Style TargetType="TextBlock"><Setter>...`)
* [Wasm] Add support for `DisplayInformation` properties `LogicalDpi`, `ResolutionScale`, `ScreenWidthInRawPixels`, `RawPixelsPerViewPixel` , and `ScreenHeightInRawPixels`¸
* Permit `DependencyProperty` to be set reentrantly. E.g. this permits `TextBox.TextChanged` to modify the `Text` property (previously this could only be achieved using `Dispatcher.RunAsync()`).
* Add support for filtered solutions development for Uno.UI contributions.
* 132984 [Android] Notch support on Android
* Add support for Android UI Tests in PRs for improved regression testing
* Add static support for **ThemeResources**: `Application.Current.RequestedTheme` is supported
  - `Dark` and `Light` are supported.
  - **Custom Themes** are supported. This let you specify `HighContrast` or any other custom themes.
    (this is a feature not supported in UWP)
    ``` csharp
    // Put that somewhere during app initialization...
    Uno.UI.ApplicationHelper.RequestedCustomTheme = "MyCustomTheme";
    ```
  - `FrameworkElement.RequestedTheme ` is ignored for now.
  - Should be set when the application is starting (before first request to a static resource).
* Prevent possible crash with `MediaPlayerElement` (tentative)
* Add support for `ContentDialog`, including `Closing` and `Closed` events
* Permit `DependencyProperty` to be set reentrantly. E.g. this permits `TextBox.TextChanging` to modify the `Text` property (previously this could only be achieved using `Dispatcher.RunAsync()`).
* Implement `TextBox.TextChanging` and `TextBox.BeforeTextChanging`. As on UWP, this allows the text to be intercepted and modified before the UI is updated. Previously on Android using the `TextChanged` event would lead to laggy response and dropped characters when typing rapidly; this is no longer the case with `TextChanging`.
* [WASM] `ComboBox`'s dropdown list (`CarouselPanel`) is now virtualized (#1012)
* Improve Screenshot comparer tool, CI test results now contain Screenshots compare data
* Updated Xamarin.GooglePlayServices.* packages to 60.1142.1 for Target MonoAndroid80
* Updated Xamarin.GooglePlayServices.* packages to 71.1600.0 for Target MonoAndroid90
* `<ContentPresenter>` will now - as a fallback when not set - automatically bind to
  `TemplatedParent`'s `Content` when this one is a `ContentControl`.
  You can deactivate this behavior like this:
  ```
  FeatureConfiguration.ContentPresenter.UseImplicitContentFromTemplatedParent = false;
  ```
* Add support for `Selector.IsSynchronizedWithCurrentItem`
* Add support for `CoreApplication.MainView` and `CoreApplication.Views`
* Add support for resolution of merged and theme resources from `ResourceDictionary` in code
* Add non-failing StatusBar BackgroundOpacity and BackgroundColor getters
* Relax DependencyProperty owner validation for non-FrameworkElement
* `ToolTip` & `ToolTipService` are now implemented.
* [#1352](https://github.com/unoplatform/uno/issues/1352) Add support for `ThemeResource`s with different types (e.g.: mixing `SolidColorBrush` and `LinearGradientBrush`)
* Add support for BitmapSource.PixelWidth and Height
* Preliminary support for `ColumnDefinition.ActualWidth` and `RowDefinition.ActualHeight`.
* Updated VisualTree of an app with Visibility for each items.
* Add support for `CompositionTarget.Rendering` event.
* Add support for `IObservableVector<T>` in `ItemsControl`
* [#1559] [#1167] Wasm: make the IsEnabled property inheritable.
* Full support of pointer events cf. [routed events documentation](../articles/features/routed-events.md)
* Update CheckBox style to 10.0.17763
* Adds the support for `AutomationProperties.AutomationId`
* [#1328](https://github.com/unoplatform/uno/issues/1328) Basic ProgressRing implementation for WASM
* Add support for `Windows.UI.Xaml.Controls.Primitives.LayoutInformation.GetAvailableSize`
* Add support for Runtime Tests that require UI integration
* Enable iOS UI Tests
* Add support for `PersonPicture`
* Add support for `VisualState` `Setter` data binding, static resources and complex objects

### Breaking changes

* `TextBox` no longer raises TextChanged when its template is applied, in line with UWP.
* `TextBox.TextChanged` is now called asynchronously after the UI is updated, in line with UWP. For most uses `TextChanging` should be preferred.
* [Android] `TextBox.IsSpellCheckEnabled = false` is now enforced in a way that may cause issues in certain use cases (see https://stackoverflow.com/a/5188119/1902058). The old behavior can be restored by setting `ShouldForceDisableSpellCheck = false`, per `TextBox`.
* `TextBox.Text = null` will now throw an exception, as on UWP. Pushing `null` via a binding is still valid.
* Projects targeting Android 8 must now use Xamarin.GooglePlayServices.* 60.1142.1 (60.1142.0 has been unlisted)
* Projects targeting Android 9 must now use Xamarin.GooglePlayServices.* 71.1600.0
* [iOS] UIWebView is deprecated and replaced with WKWebView (ITMS-90809: Deprecated API Usage - Apple will stop accepting submissions of apps that use UIWebView APIs . See https://developer.apple.com/documentation/uikit/uiwebview for more information.)
* [iOS] If you set the `ManipulationMode` to something else than `System` or `All`, the [DelaysContentTouches](https://developer.apple.com/documentation/uikit/uiscrollview/1619398-delayscontenttouches) is going to be disabled on all parent `ScrollViewer`
* [#1237] Static resources defined in App.xaml were not processed and registered properly
    > This change might break the compilation for projects that define duplicate resources in other globally accessible resource dictionaries. Adjustments to remove duplicate resources may be necessary.

### Bug fixes

* [#1987](https://github.com/unoplatform/uno/pull/1987) Missing XML comment warnings are disabled on generated code
* [#1939](https://github.com/unoplatform/uno/pull/1939) Handles nullables types in XAML file generator
* [#1741](https://github.com/unoplatform/uno/issues/1741) On Android, `ApplicationData.Current.[LocalFolder|RoamingFolder]` can now be used in the ctor of App.xaml.cs
    > This change introduces a new constructor in `Windows.UI.Xaml.NativeApplication` that requests a delegate. In the Visual Studio Templates for Uno Platform, the `Main.cs` for the Android, the constructor now provides `() => new App()` instead of `new App()`, you can do the same in your existing application. See [this file](https://github.com/unoplatform/uno/blob/master/src/SolutionTemplate/UnoSolutionTemplate/Droid/Main.cs) for an example.
* [#1767] Invalid `this` keyword generated for `Storyboard.SetTarget`
* [#1781] WASM Images are no longer draggable and selectable by default to match UWP
* [#1771](https://github.com/unoplatform/uno/pull/1771) Fix ".Uno" in project names resulted in build errors.
* [#1531](https://github.com/unoplatform/uno/pull/1531) Fix an issue with VirtualizePanelAdaptater by adding a cache where the ItemSources length change and created a OutOfRangeException
* [WASM] #1518 Fix Navigation Issue Where SystemNavigationManager.enable() is called twice and clear the stack history
* [#1278](https://github.com/unoplatform/uno/pull/1278) the XAML sourcegenerator now always uses the fully qualified type name to prevent type conflicts.
* [#1392](https://github.com/unoplatform/uno/pull/1392) Resolved exceptions while changing cursor color on Android P.
* [#1383](https://github.com/unoplatform/uno/pull/1383) resolve Android compilation errors related to Assets filenames: "Invalid file name: It must contain only"
* [#1380](https://github.com/unoplatform/uno/pull/1380) iOS head generated by Uno Solution Template now specifies MinimumOSVersion, in line with XF so first compile is successful.
* #1276 retrieving non-existent setting via indexer should not throw and  `ApplicationDataContainer` allowed clearing value by calling `Add(null)` which was not consistent with UWP.
* [iOS] Area of view outside Clip rect now allows touch to pass through, this fixes NavigationView not allowing touches to children (#1018)
* `ComboBox` drop down is now placed following a logic which is closer to UWP and it longer flickers when it appears (especilly on WASM)
* #854 `BasedOn` on a `<Style>` in `App.Xaml` were not resolving properly
* #706 `x:Name` in `App.Xaml`'s resources were crashing the compilation.
* #846 `x:Name` on non-`DependencyObject` resources were crashing the compilation
* [Android/iOS] Fixed generated x:uid setter not globalized for Uno.UI.Helpers.MarkupHelper.SetXUid and Uno.UI.FrameworkElementHelper.SetRenderPhase
* Fix invalid XAML x:Uid parsing with resource file name and prefix (#1130, #228)
* Fixed an issue where a Two-Way binding would sometimes not update values back to source correctly
* Adjust the behavior of `DisplayInformation.LogicalDpi` to match UWP's behavior
* [Android] Ensure TextBox spell-check is properly enabled/disabled on all devices.
* Fix ComboBox disappearing items when items are views (#1078)
* [iOS] TextBox with `AcceptsReturn=True` crashes ListView
* [Android/iOS] Fixed Arc command in paths
* Changing the `DataContext` of an element to a new value were pushing the properties default
  value on data bound properties before setting the new value.
* [Android] `.Click` on a `ButtonBase` were not raising events properly
* #1350 Vertical Slider was inverting value when tapped
* TemplateReuse not called when dataContext is set
* [WASM] #1167 Apply `IsEnabled` correctly to `TextBox` (inner `TextBoxView` is now correctly disabled)
* [Android/WASM] Fix MaxLength not respected or overwriting text
* Settings collection-based properties on root node in XAML were leading to C# compilation errors
* Properties on root node in XAML were not applied when there was no content (sub-elements)
* [Android] GroupedListviewHeaders were causing scrolling lag, missing flag
* Flyout that are than anchor but fit in page were defaulting to full placement.
* [iOS]Fixed DatePickerFlyout & TimePickerFlyout not being placed at the bottom
* [Android] Animated content is cut off/glitchy when RenderTransform translation is applied (#1333)
* [#1409](https://github.com/unoplatform/uno/pull/1413) Provide a better error-message on Page-Navigation-Errors
* Fix NRE when using custom `Pivot` templates.
* Fix iOS CompositionTarget handler race condition
* [Wasm] Fix TextBoxView SelectionStart/SelectionEnd value parsing
* [Wasm] Don't fail on FrameworkElement.Dispose()
* [Android] ScrollViewer were no more clipping the scrollable area.
* `ComboBox`'s ControlTemplate was requiring a binding to _TemplatedParent_ for the `x:Name="ContentPresenter"` control. Now aligned with UWP by making this binding in the control itself.
* [#1352](https://github.com/unoplatform/uno/issues/1352) `ThemeResource` bugfixes:
  - `StaticResource` not working inside `ResourceDictionary.ThemeDictionaries`
  - Using a `ThemeResource` on the wrong property type shouldn't raise compile-time error (to align with UWP)
* Fix layout bug in Image control.
* [#1387] `ComboBox`: Fix DataContext was propagated to `<ContentPresenter>` when there was no selected item, causing strange display behavior.
* #1354 fixed Recycler.State desync issue
* #1533 [Wasm] Fix measure caching for zero sized measure
* [iOS(iPad)] `ComboBox` : the combobox wasn't fully expanding vertically on first opening.
* `Popup` & `ComboBox` (and other controls using `Popup`) were not behaving properly when `IsLightDismissable` were set to `true`.
* [Wasm] Fix unloaded UIElements are made visible if measured and arranged
* [Android] Fix java NRE handing touch events on detached view
* [Pivot] Add support for non PivotItem items
* #1557 Fix local DataContext on ContentDialog is overwritten
* [WASM] Fix display for multiple popups (e.g. ComboBox inside of ContentDialog)
* [Android] Fix invalid ImageBrush stack overflow with delayed image reuse
* CommandBar fixes (AppBarToggleButton, AppBarButton)
* Fix Symbols rendering in sample app
* Fix multiple invocations of OnLoaded when hosting a control in ItemsControl
* [Android] Fix glitchy animations inside ListView with transformed ancestor.
* Adjust `AppBar` and `CommandBar` styles.
* Adjust the Stretch mode of `BitmapIcon` content
* Fix invalid Image size constraint
* [Android] MenuFlyout was misplaced if view was in a hierarchy with a RenderTransform
* Fix color refresh of `BitmapIcon` monochrome Foreground
* [IOS] DatePickerFlyout min and max year were resetting to FallbackNullValue
* [Android] Fix bug in `ListView` when using an `ObservableCollection` as its source and using `Header` and `Footer`.
* [#1924](https://github.com/unoplatform/uno/issues/1924) Fix Android `ListView.HeaderTemplate` (and `.FooterTemplate`) binding bug when changing `Header` and `Footer`.
* 164480 [Android] fixed a text wrapping issue caused by layout height desync
* [Wasm] Fix unable to reset `Image.Source` property
* [#2014](https://github.com/unoplatform/uno/issues/2014) Fix iOS Picker for ComboBox not selecting the correct item.

## Release 1.45.0
### Features
* Add support for `Windows.System.Display.DisplayRequest` API on iOS and Android
* Add support for the following `Windows.System.Power.PowerManager` APIs on iOS and Android:
    - BatteryStatus
    - EnergySaverStatus
    - PowerSupplyStatus
    - RemainingChargePercent
    - PowerSupplyStatusChanged
    - EnergySaverStatusChanged
    - RemainingChargePercentChanged
    - BatteryStatusChanged
* Updated `CheckBox` glyph to match UWP style on all platforms
* Add support for the following `DisplayInformation` properties on iOS and Android:
* Add support for `CurrentInputMethodLanguageTag` and `TrySetInputMethodLanguageTag` on Android, iOS and WASM
* Add support for `ChatMessageManager.ShowComposeSmsMessageAsync` (and `ChatMessage` `Body` and `Recipients` properties) on iOS and Android
* Add support for the following `DisplayInformation` properties on iOS and Android:
    - CurrentOrientation
    - LogicalDpi
    - NativeOrientation
    - RawDpiX
    - RawDpiY
    - ResolutionScale
    - StereoEnabled
    - RawPixelsPerViewPixel
    - DiagonalSizeInInches
    - ScreenHeightInRawPixels
    - ScreenWidthInRawPixels
    - AutoRotationPreferences
* Performance improvements
	- Use `Span<T>` for Grid layout
	- Optimize Wasm text measuring
	- Performance improvements in `TSInteropMarshaller.InvokeJS`
* [Wasm] Improve TextBlock measure performance
* [Wasm] Improve PivotItem template pooling
* 150233 [Android] fixed status-bar, keyboard, nav-bar layout on android
* Add support for Brush implicit conversion (Fixes #730)
* Add `XamlReader` support for top level `ResourceDictionary` (#640)
* Add support for IDictionary objects in XAM (#729)
* Add support for Binding typed property (#731)
* Add support for `RelativeSource.Self` bindings
* 149377 Improve performance of `TimePicker` and `DatePicker` on iOS.
* 145203 [iOS] Support ScrollViewer.ChangeView() inside TextBox
* 150793 [iOS] Add ListView.UseCollectionAnimations flag to allow disabling native insert/delete animations
* 150882 [iOS] Fix visual glitch when setting new RenderTransform on a view
* [Wasm] Add support of hardware/browser back button in `SystemNavigationManager.BackRequested`
* [Wasm] Added support for custom DOM events
* WebAssembly UI tests are now integrated in the CI
* Enable support for macOS head development
* [Wasm] Add NativeXXX styles (which are aliases to the XamlXXX styles)
* [Wasm] Enable persistence for all ApplicationData folders
* [Wasm] Add Samples App UI Screenshots diffing tool with previous builds
* Add `PasswordVault` on supported platform
* [Android] Updated support libraries to 28.0.0.1 for Android 9
* Add support for `x:Load`
* [Wasm] Restore support for `x:Load` and `x:DeferLoadStrategy`
* [Wasm] Scrolling bar visibility modes are now supported on most browsers
* Fix invalid cast exception when using `x:Load` or `x:DeferLoadStrategy`
* Add `Windows.Globalization.Calendar`
* [Wasm] Support of overlay mode of the pane
* Using _State Triggers_ in `VisualStateManager` now follows correct precedence as documented by Microsoft
* Add support for `FlyoutBase.AttachedFlyout` and `FlyoutBase.ShowAttachedFlyout()`
* `x:Bind` now supports binding to fields
* `Grid` positions (`Row`, `RowSpan`, `Column` & `ColumnSpan`) are now behaving like UWP when the result overflows grid rows/columns definition
* [Wasm] Improve TextBlock measure performance
* [Wasm] Improve Html SetAttribute performance
* MenuBar
    - Import of MenuBar code, not functional yet as MenuItemFlyout (Issue #801)
    - Basic support for macOS native system menus
* Ensure FrameworkElement.LayoutUpdated is invoked on all elements being arranged
* Fix Grid.ColumnDefinitions.Clear exception (#1006)
* 155086 [Android] Fixed `AppBarButton.Label` taking precedence over `AppBarButton.Content` when used as `PrimaryCommands`.
* ComboBox
	- Remove dependency to a "Background" template part which is unnecessary and not required on UWP
	- Make sure that the `PopupPanel` hides itself if collapsed (special cases as it's at the top of the `Window`)
	- [iOS] Add support of `INotifyCollectionChanged` in the `Picker`
	- [iOS] Remove the arbitrary `null` item added at the top of the `Picker`
	- [iOS] Fix infinite layouting cycle in the iOS picker (Removed workaround which is no longer necessary as the given method is invoked properly on each measure/arrange phases)
* [Wasm] Refactored the way the text is measured in Wasm. Wasn't working well when a parent with a RenderTransform.
* `Grid` now supports `ColumnDefinition.MinWidth` and `MaxWidth` and `RowDefinition.MinHeight` and `MaxHeight` (#1032)
* Implement the `PivotPanel` measure/arrange to allow text wrapping in pivot items
* [Wasm] Add `PathIcon` support
* Add support UI Testing support through for `Uno.UI.Helpers.Automation.GetDependencyPropertyValue`
* [WASM] ListView - support item margins correctly
* [iOS] Fix items dependency property propagation in ListView items
* [Wasm] Add UI Testing support through for `Uno.UI.Helpers.Automation.GetDependencyPropertyValue`\

### Breaking Changes
* The `WebAssemblyRuntime.InvokeJSUnmarshalled` method with three parameters has been removed.
* `NavigationBarHelper` has been removed.
* Localized Text, Content etc is now applied even if the Text (etc) property isn't set in Xaml. Nested implicit content (e.g. `<Button><Border>...`) will be overridden by localized values if available.
* [Android] Unless nested under `SecondaryCommands`, the `AppBarButton.Label` property will no longer be used for the title of menu item, instead use the `AppBarButton.Content` property. For `SecondaryCommands`, keep using `AppBarButton.Label`.
* The `WordEllipsis` was removed from the `TextWrapping` as it's not a valid value for UWP (And it was actually supported only on WASM) (The right way to get ellipsis is with the `TextTrimming.WordEllipsis`)
* [Android] `Popup.Anchor` is no longer available

### Bug fixes
* DatePicker FlyoutPlacement now set to Full by default
* Semi-transparent borders no longer overlap at the corners on Android
* The `HAS_UNO` define is now not defined in `uap10.0.x` target frameworks.
* The `XamlReader` fails when a property has no getter
* `Click` and `Tapped` events were not working property for `ButtonBase` on Android and iOS.
* 146790 [Android] AndroidUseManagedLoadedUnloaded causes partial item shuffling in ListView
* 150143 [Android] Toggling `TextBox.IsReadOnly` from true to false no longer breaks the cursor
* `WasmHttpHandler` was broken because of a change in the internal Mono implementation.
* 140946 [Android] Upon modifying a list, incorrect/duplicated items appear
* 150489 [Android] PointerCanceled not called on scrolling for views with a RenderTransform set
* 150469 [iOS] Virtualized ListView items don't always trigger their multi-select VisualStates
* 1580172 ToggleSwitch wasn't working after an unload/reload: caused by routedevent's unregistration not working.
* 145203 [Android] Fix overflow on LogicalToPhysicalPixels(double.MaxValue), allowing ScrollViewer.ChangeView(double.MaxValue,...) to work
* 150679 [iOS] Fix path issue with Media Player not being able to play local files.
* Adjust support for `StaticResource.ResourceKey`
* 151081 [Android] Fix Keyboard not always dismissed when unfocusing a TextBox
* [WASM] Support `not_wasm` prefix properly. (#784)
* 151282 [iOS] Fixed Slider not responding on second navigation, fixed RemoveHandler for RoutedEvents removing all instances of handler
* 151497 [iOS/Android] Fixed Slider not responding, by ^ RemoveHandler fix for RoutedEvents
* 151674 [iOS] Add ability to replay a finished video from media player
* 151524 [Android] Cleaned up Textbox for android to remove keyboard showing/dismissal inconsistencies
* Fix invalid code generation for `x:Name` entries on `Style` in resources
* [Wasm] Fix incorrect `TextBlock` measure with constrains
* 151676 [iOS] The keyboard is closing when tap on the webview or toolbar
* 151655 [TimePicker][iOS] First time you open time picker it initializes the existing value to current time
* 151656 [TimePicker][iOS] Time picker always shows +1 minute than selected value
* 151657 [DatePicker][iOS] Date picker flyout displays 1 day earlier than selected value
* 151430 [Android] Prevent touch event being dispatched to invisible view
* Fixed overflow errors in Grid.Row/Column and Grid.RowSpan may fail in the Grid layouter.
* 151547 Fix animation not applied correctly within transformed hierarchy
* Setting the `.SelectedValue` on a `Selector` now update the selection and the index
* [WASM] Fix ListView contents not remeasuring when ItemsSource changes.
* [WASM] Dismissable popup & flyout is closing when tapping on content.
* 145374 [Android] fixed android keyboard stays open on AppBarButton click
* 152504 [Android] Pointer captures weren't informing gestures of capture, fixes Slider capture issue
* 148896 [iOS] TextBlock CarriageReturns would continue past maxlines property
* 153594 [Android] EdgeEffect not showing up on listView that contain Headers and Footers
* #881 [iOS] [Android] Support explicitly-defined ListViewItems in ListView.
* #902 [Android] Resource generation now correctly escapes names starting with numbers and names containing a '-' character
* 154390 Storyboard `Completed` callback were not properly called when there's not children.
* [iOS] Fix bug where Popup can be hidden if created during initial app launch.
* #921 Ensure localization works even if the property isn't defined in XAML
* [WASM] Using x:Load was causing _Collection was modified_ exception.
* Fix support for localized attached properties.
* Fix a potential crash during code generated from XAML, content were not properly escaped.
* #977 Fix exception when setting MediaPlayerElement.Stretch in XAML.
* [Android] Fix MediaPlayerElement.Stretch not applied
* [Android] Fix for ListView elements measuring/layouting bug
* Fix Grid.ColumnDefinitions.Clear exception (#1006)
* [Wasm] Align Window.SizeChanged and ApplicationView.VisibleBoundsChanged ordering with UWP (#1015)
* Add VS2019 Solution Filters for known developer tasks
* #154969 [iOS] MediaPlayer ApplyStretch breaking mediaplayer- fixed
* 154815 [WASM] ItemClick event could be raised for wrong item
* 155256 Fixed xaml generated enum value not being globalized
* 155161 [Android] fixed keyboard flicker when backing from a page with CommandBar
* Fix the processing of the GotFocus event FocusManager (#973)
* 116098 [iOS] The time/day pickers are missing diving lines on devices running firmware 11 and up.
* [iOS] Fix invalid DataContext propagation when estimating ListView item size (#1051)
* RadioButton was not applying Checked state correctly with non-standard visual state grouping in style
* [Android] Fix several bugs preventing AutoSuggestBox from working on Android. (#1012)
* #1062 TextBlock measure caching can wrongly hit
* 153974 [Android] fixed button flyout placement
* Fix support for ScrollBar touch events (#871)
* [iOS] Area of view outside Clip rect now allows touch to pass through, this fixes NavigationView not allowing touches to children (#1018)
* `ComboBox` drop down is now placed following a logic which is closer to UWP and it longer flickers when it appears (especilly on WASM)
* Date and Time Picker Content fix and Refactored to use PickerFlyoutBase (to resemble UWP implementation)
* `LinearGradientBrush.EndPoint` now defaults to (1,1) to match UWP
* [Android] A ListView inside another ListView no longer causes an app freeze/crash
* `Click` on `ButtonBase` was not properly raised.

## Release 1.44.0

### Features
* Add support for `ICollectionView.CopyTo`
* Add support for `ViewBox`
* Add support for `AutoSuggestBox.ItemsSource`
* Add support for `Selector.SelectedValuePath` (e.g. useful for ComboBox)
* Add support for JS unhandled exception logging for CoreDispatcher (support for Mixed mode troubleshooting)
* [WASM] Improve element arrange and transform performance
* Restore original SymbolIcon.SymbolProperty as a C# property
* Add support for `MediaPlaybackList`
* Update Uno.SourceGenerationTasks to improve build performance
    - Move to the latest Uno.SourceGenerationTasks to improve project parsing performance, and allows for the removal of unused targets caused by unoplatform/uno.SourceGeneration#2. Uno.Xaml and Uno.UI.BindingHelpers now only build the required targets.
    - Move to net461 for test projects so the the Uno.Xaml project can be referenced properly
    - Use the latest MSBuild.Sdk.Extras for actual parallel cross-targeted builds
    - Move the nuget package versions to the Directory.Build.targets file so it's easier to change all versions at once.
* Add support for NavigationView Top Navigation
* Adjust `SystemChromeMediumHighColor` to use the Light theme
* Add support for `FrameworkElement.GoToStateCore`
* Adjust `ListView` measure/arrange for dynamic content
* Add some missing default UWP styles
* The `FrameworkElement.IsLoaded` property is now public
* Improve XAML generation error messages for unknown symbols
* Added default console logging for all platforms
* Add support for `Application.OnWindowCreated`
* Added non-throwing stubs for `AutomationProperty`
* Add missing system resources
* Add support for x:Bind in StaticResources (#696)
* Add support for x:Name late binding support to adds proper support for CollectionViewSource in Resources (#696)
* `PointerRelease` events are now marked as handled by the `TextBox`
* `KeyDown` events that are changing the cursor position (left/right/top/bottom/home/end) are now marked as handled by the `TextBox`
* `RoutedEventArgs.IsGenerated` returns `false` as generating events with Uno is not yet supported
* `AutomationPeer.ListenerExists` returns `false` as we cannot generating events with Uno is not yet supported
* `KeyUp` event properly sends `KeyEventArgs` to the controls
* Add ItemsSource CollectionViewSource update support (#697)
* Add support for the `CollectionViewSource.ItemsPath` property
* Fixed support for dots in resource names (#700)
* Add support for `BindingExpression.UpdateSource()`
* Updated Android version to target Android 9.0
* The CI validates for API breaking changes
* Added samples application BenchmarkDotNet support.
* `MediaTransportControls` buttons now use Tapped event instead of Click
* Fixed Pointer capture issues on sliders on iOS

### Breaking changes
* Make `UIElement.IsPointerPressed` and `IsPointerOver` internal
* You will not be able to build projects targeting Android 8.0 locally anymore. Change your Android target to Android 9.0 or replace MonoAndroid90 by MonoAndroid80 in the TargetFrameworks of your projects files.
* 1.43.1 breaking changes rollback to 1.42.0:
    - `ObservableVector<T>` is now internal again
    - `TimePicker.Time` and `TimePicker.MinuteIncrement` are now back for `netstandard2.0`
    - `MediaPlaybackItem.Source` is back as a readonly property
    - `MediaPlaybackList.Items` is back to an `IObservableVector`

### Bug fixes
 * Transforms are now fully functional
 * [Wasm] Fixed ListView infinite loop when using custom containers
 * [Wasm] Use Uno.UI Assembly for namespace type lookup in `XamlReader`
 * [Wasm] Fixed `System.UriConverter` is being linked out
 * 145075 [Android] [Wasm] Android and Wasm don't match all specific UWP behaviors for the Image control.
 * [Wasm] Don't fail if the dispatcher queue is empty
 * 146648 [Android] fixed ListView grouped items corruption on scroll
 * [Wasm] Fix `ListView` recycling when the `XamlParent` is not available for `AutoSuggestBox`
 * 147405 Fix NRE on some MediaTransportControl controls
 * #139 Update Uno.SourceGenerationTasks to improve build performance
 * Update `Uno.UI.Toolkit` base UWP sdk to 17763
 * [Wasm] Fixes items measured after being removed from their parent appear in the visual tree, on top of every other items.
 * [Wasm] Fixes lements may not be removed form the global active DOM elements tracking map
 * [Wasm] Disable the root element scrolling (bounce) on touch devices
 * Fixed invalid iOS assets folder. `ImageAsset` nodes must not be `<Visible>false</Visible>` to be copied to the generated project.
 * Make CollectionViewSource.View a proper DependencyProperty (#697)
 * Fixed support for string support for `Path.Data` (#698)
 * 150018 Fix nullref in `Pivot` when using native style
 * 149312 [Android] Added `FeatureConfiguration.NativeListViewBase.RemoveItemAnimator` to remove the ItemAnimator that crashes when under stress
 * 150156 Fix `ComboBox` not working when using `Popover`.
 * Restore missing ButtonBase.IsPointerOver property

## Release 1.43.1

### Features
* [Wasm] Improve general performance and memory pressure by removing Javascript interop evaluations.
* Add support for Windows 10 SDK 17763 (1809)
* Improve the Uno.UI solution memory consumption for Android targets
* Add support for GridLength conversion from double
* Raise exceptions on missing styles in debug configuration
* Add working ViewBox stub
* `Path.Data` property now invalidates measure and arrange
* Wasm `Image` logs Opened and Failed events
* Add UpToDateCheckInput to avoid VS invalid incremental rebuilds
* 35178 Added recipe for copying text to clipboard
* Added ToogleSwitch documentation in Uno/Doc/Controls.
* Added new properties for ToggleSwitch Default Native Styles.
  [iOS] For BindableUISwitch : TintColorBrush property was added to be able to tint the outline of the switch when it is turned off.
  [Android] For BindableSwitchCompat : - Text property was added in order to change the ToggleSwitch label.
                                       - TextColor property was added in order to change the ToggleSwitch label color.
                                       - ThumbTint property was added in order to change the Thumb color.
                                       - TrackTint property was added in order to change the Track color.
* Samples apps now contain a Unit Tests page
* Added missing resources for NavigationViewItem
* All Nuget and VSIX artifacts are now Authenticode signed
* Resource strings are now loaded from `upri` files for faster resolution
* Add `FeatureConfiguration.Interop.ForceJavascriptInterop` to enable JS Eval fallback in Wasm mode.
* Add support for 1809 NavigationView
* Add support for runtime conversion of global static resources unknown at compile time
* Fixed fallback support for Style property set via ThemeResource
* Add support for multiple resw folders with upri resource generation
* Add support for `ThicknessHelper`
* ResourceLoader adjustments …
  * CurrentUICulture and CurrentCulture are set when setting ResourceLoader .DefaultCulture
  * upri load now ignores resources not used by the current culture
* Add BrushConverter support for Color input
* Add SplitView support for PaneOpened and PaneOpening
* Add CoreApplication.GetCurrentView() Dispatcher and TitleBar stubs support
* Add support for IsItemItsOwnContainer iOS ListView
* Add missing Android Sample App symbols font
* Add SampleControl for Samples app for easier browsing and UI Testing of samples
* Import Border samples
* Improve UIElement inner Children enumeration performance and memory usage
* Add `FeatureConfiguration.FrameworkElement.AndroidUseManagedLoadedUnloaded` to control the native or managed propagation performance of Loaded/Unloaded events through the visual tree
* Raise Application.UnhandledException event on failed navigation
* Adjusts the `Microsoft.NETCore.UniversalWindowsPlatform` version in the UWP head template to avoid assembly loading issues when using the Uno library template in the sample solution.
* [Android] Add support for ListViewItem instances provided via the ItemsSource property
* Added support to disable accessibility feature of larger text on iOS and Android by adjusting the FeatureConfiguration.Font.IgnoreTextScaleFactor flag. Please note that Apple [recommends to keep text sizes dynamic](https://developer.apple.com/videos/play/wwdc2017/245) for a variety of reasons and to allow users to adjust their text size preferences.
* [Wasm] Code for `Path.Stretch` has been moved to `Shape` and works well now for all shapes.
* Add support for `DynamicObject` data binding, to enable support for `Elmish.Uno`.
* Add support for VS2019 VSIX installation
* Improved Xaml generation speed, and incremental build performance
* [Wasm] Fix `CoreDispatcher` `StackOverflowException` when running on low stack space environments (e.g. iOS)
* Add support for `ResourceLoader.GetForViewIndependentUse(string)` and named resource files
* [Wasm] Load events are now raised directly from managed code. You can restore the previous behavior (raised from native) by setting `FeatureConfiguration.FrameworkElement.WasmUseManagedLoadedUnloaded = false`.
* Updated memory profiling documentation
* Updated default app template iOS GC settings
* Add support for WebAssembly Web Projects
* Add support for WebAssembly debugging with Chrome
* Add support for XAML `x:FieldModifier`
* Add Uno.UI linker definition files
* Adjust FlyoutPresenter default template
* Add support for Flyout anchor
* Improved XAML designer support
* Improved DependencyObject performance under AOT (JS dynCalls for overrides/delegates inside of EH blocks)
* Add support for MatrixTransform, UIElement.TransformToVisual now returns a MatrixTransform
* 140564 [Android] Added workaround for inverted ListView fling issue on Android P

### Breaking changes
* Refactored ToggleSwitch Default Native XAML Styles. (cf. 'NativeDefaultToggleSwitch' styles in Generic.Native.xaml)
  [iOS] For BindableUISwitch : Background property was changed for OnTintColorBrush and Foreground property for ThumbTintColorBrush.
  [Android] BindableSwitch was renamed BindableSwitchCompat in order to avoid confusion with the Switch control.
* Remove invalid Windows.UI.Xaml.Input.VirtualKeyModifiers
* Time picker flyout default styles has been changed to include done and cancel buttons
* DataTemplateSelector implementations are now called using the 2 parameters overload first with a fallback to the 1 parameter overload on null returned value.
  Old behavior could be restored using `FeatureConfiguration.DataTemplateSelector.UseLegacyTemplateSelectorOverload = true`.
* Using "/n" directly in the XAML for a text/content property is not supported anymore in order to match the UWP behavior.
  You can use "&#x0a;" instead in the text/content properties or a carriage return where you need it in the localized resources.
* The `ResourcesGeneration` msbuild target has been renamed to `UnoResourcesGeneration`
  If your csproj is using this target explicily, change it to the new name.

### Bug fixes
 * MediaPlayerElement [iOS] Subtitles are not disable on initial launch anymore
 * MediaPlayerElement [Android]Player status is now properly updated on media end
 * MediaPlayerElement [Android]Fix issue when video metadata reports a width or height of 0
 * #388 Slider: NRE when vertical template is not defined
 * 138117 [Android] Removing a bookmarked/downloaded lesson can duplicate the assets of a different lesson.
 * [Wasm] Fix VirtualizingPanelAdapter measure and arrange
 * 137892 [Android] Fixed FontFamily, FontSize and FontWeight are not applied anymore on the TextBox's content.
 * Don't fail on empty grid ArrangeOverride
 * Don't generate the Bindable attribute if already present
 * Adjust .NET template projects versions to 4.6.1
 * Adjust Microsoft.CodeAnalysis versions to avoid restore conflicts
 * Fix element name matching existing types fails to compile (e.g. ContentPresenter)
 * 138735 [Android] Fixed broken DatePicker
 * Multi-selection Check Boxes in ListViewItems are appearing brielfly (https://github.com/unoplatform/uno/issues/403)
 * 140721 [Android] FlipView not visible when navigating back to page
 * 138537 [iOS] App freezes after State selection causing infinite load on every subsequent launch
 * Fix invalid Border Content type for macOS
 * Don't fail iOS ListView if item Content is null
 * [Wasm] Implement naive refresh for items manipulation in the ListViewBase
 * 3326 [iOS][ItemsControl] ItemsControl in FlipView does not restore items properly
 * Fix NRE in Slider when no template is applied
 * Fix `Frame` does not unset `Page.Frame` when a page is removed
 * Add Wasm PlatformNotSupportedException for System.IO after CoreFX merge in mono
 * Border properties now invalidates measure and arrange on all platforms
 * 141907 [Android] [iOS] The toggle switch is half missing.
 * 142937 [Android] [iOS] Some Button ThemeBrushes are missing.
 * 143527 [Android] Fixed broken TimePicker Flyout on android devices.
 * 143596 [Wasm] Images stretching is incorrect
 * 143595 [Wasm] Wasm ListView Resizing is not working - Limitation: items can't change its size yet, but it's now getting measured/arranged correctly.
 * 143527 [Android] Fixed broken TimePicker Flyout on android devices.
 * 143598 [Wasm] Wasm Animation rotation center is incorrect
 * Fixes invalid parsing of custom types containing `{}` in their value (#455)
 * Add workaround for iOS stackoverflow during initialization.
 * Improve the file locking issues of Uno.UI.Tasks MSBuild task
 * Fix `VisibleBoundsPadding` memory leak
 * [ios] Time picker missing "OK" confirmation button
 * #87 / 124046 ComboBox incorrect behavior when using Items property
 * [Wasm] ComboBox wasn't working anymore since few versions
 * Fix memory leak with defining event handlers in XAML documents
 * Fix memory leak in `CommandBar`
 * Fix memory leak when using `x:Name` in XAML documents
 * 143170 [iOS] [WatermarkedDatePicker] When the Maxyear boundary is reached the first time, the calendar goes back two days instead of one
 * #491 DataTemplateSelector.SelectTemplate is not called on iOS and Android. The behavior is now closer to UWP.
 * 144268 / #493 : Resources outside of 'en' folder not working
 * Support for duplicate XAML `AutomationProperties.Name`
 * `ListViewBase.SelectedItems` is updated on selection change in Single selection mode
 * #528 ComboBoxes are empty when no datacontext
 * Ensure that Uno.UI can be used with VS15.8 and earlier (prevent the use of VS15.9 and later String APIs)
 * [Android] Listview Items stay visually in a pressed state,(can click multiple) when you click then scroll down, click another item, and scroll back up
 * 144101 fixed `ListView` group headers messed up on item update
 * #527 Fix for `Selector.SelectionChanged` is raised twice on updated selection
 * [iOS] Add fail-safe on `FrameworkElement.WillMoveToSuperview` log to `Application.Current.UnhandledException`
 * Flyout were not presented correctly on Wasm

## Release 1.42

### Features
* Add base infrastructure platform for macOS
* 136259 Add a behavior so that tap makes controls fade out
* 135985 [Android], [iOS] ListViewBase Support [MultiSelectStates](https://msdn.microsoft.com/en-us/library/windows/apps/mt299136.aspx?f=255&MSPPError=-2147217396) on ListViewItem. This allows the item container to visually adapt when multiple selection is enabled or disabled.
* #325 Add support for `NavigationView` control
* Add support for `SymbolIcon` control for WebAssembly
* Add support for `UIElement.Clip` for WebAssembly
* Add support for inner-Uno.UI strings localization
* Add stubs for RichTextBlock
* Add `BitmapIcon` support
* Add `BitmapIcon.ShowAsMonochrome` support
* Add support for `Windows.Foundation.UniversalApiContract` in `IsApiContractPresent`
* Add support for ContentProperty on UserControl
* Add `DelegateCommand<T>`
* #131258 Added support for _RoutedEvents_. See [routed-events.md documentation](../articles/routed-events.md).
* [WASM] #234 Support virtualization in ListView

### Breaking changes
* 132002 [Android] The collapsible button bar is now taken into account by visible bounds calculation. Apps which use VisibleBoundsPadding or have command bars will therefore see an adjustment to the height of their windows on Android.

### Bug fixes
 * 135258 [Android] Fixed ImageBrush flash/flickering occurs when transitioning to a new page for the first time.
 * 131768 [iOS] Fixed bug where stale ScrollIntoView() request could overwrite more recent request
 * 136092 [iOS] ScrollIntoView() throws exception for ungrouped lists
 * 136199 [Android] TextBlock.Text isn't visually updated if it changes while device is locked
 * Fix Android and iOS may fail to break on breakpoints in `.xaml.cs` if the debugging symbol type is Full in projects created from templates
 * 136210 [Android] Path is cut off by a pixel
 * 132004 [Android] Window bounds incorrect for screen with rounded corners
 * #312 [Wasm] Text display was chopped on Wasm.
 * 135839 `WebView` No longer raises NavigationFailed and NavigationCompleted events when navigation is cancelled on iOS.
 * 136188 [Android] Page elements are aligned differently upon back navigation
 * 136114 [iOS] Image inside Frame doesn't respond to orientation changes
 * Fix crash when a `VisualState` does not have a valid `Name`
 * Adjust compiled binding application ordering when loading controls
 * Ensure the SplitView templated parent is propagated properly for FindName
 * Fix infinite loop when parsing empty Attached Properties on macOS
 * 137137 [iOS] Fixed `DatePickerSelector` not propagating coerced initial value
 * 103116 [iOS] Navigating to a _second_ local html file with `WebView` doesn't work.
 * 134573 CommandBar doesn't take the proper space on iOS phones in landscape
 * Image with partial size constraint now display properly under Wasm.
 * 138297 [iOS][TextBlock] Measurement is always different since we use Math.Ceiling
 * 137204 [iOS] ListView - fix bug where item view is clipped
 * 137979 [Android] Incorrect offset when applying RotateTransform to stretched view
 * Now supports internal object in desource dictionaries
 * 134573 CommandBar doesn't take the proper space on iOS phones in landscape
 * #26 The explicit property <Style.Setters> does not initialize style setters properly
 * 104057 [Android] ListView shows overscroll effect even when it doesn't need to scroll
 * #376 iOS project compilation fails: Can't resolve the reference 'System.Void Windows.UI.Xaml.Documents.BlockCollection::Add(Windows.UI.Xaml.Documents.Block)
 * 138099, 138463 [Android] fixed `ListView` scrolls up when tapping an item at the bottom of screen
 * 140548 [iOS] fixed `CommandBar` not rendering until reloaded
 * [147530] Add a missing `global::` qualifier in the `BindableMetadataGenerator`
 * [WASM] Add workaround for mono linker issue in AOT mode in `ObservableVectorWrapper`

## Release 1.41

### Features

* [#154](https://github.com/unoplatform/uno/issues/154) Implement the MediaPlayerElement control
* 135799 Implemented MediaPlayer.Dispose()

### Bug fixes

 * 129762 - Updated Android SimpleOrientationSensor calculations based on SensorType.Gravity or based on single angle orientation when the device does not have a Gyroscope.
 * 134189 [iOS] The Time Picker flyout placement is not always respected
 * 134132 [Android] Fix loading of ItemsPresenter
 * 134104 [iOS] Fixed an issue when back swiping from a page with a collapsed CommandBar
 * 134026 [iOS] Setting a different DP from TextBox.TextChanging can cause an infinite 'ping pong' of changing Text values
 * 134415 [iOS] MenuFlyout was not loaded correctly, causing templates containing a MenuFlyout to fail
 * 133247 [iOS] Image performance improvements
 * 135192 [iOS] Fixed ImageBrush flash/flickering occurs when transitioning to a new page.
 * 135112 [Android] Fix crash in UpdateItemsPanelRoot() in the ItemsControl class.
 * 132014, 134103 [Android] Set the leading edge considering header can push groups out off the screen
 * 131998 [Android] Window bounds set too late
 * 131768 [iOS] Improve ListView.ScrollIntoView() when ItemTemplateSelector is set
 * 135202, 131884 [Android] Content occasionally fails to show because binding throws an exception
 * 135646 [Android] Binding MediaPlayerElement.Source causes video to go blank
 * 136093, 136172 [iOS] ComboBox does not display its Popup
 * 134819, 134828 [iOS] Ensures the back gesture is enabled and disabled properly when the CommandBar is visible, collapsed, visible with a navigation command and collapsed with a navigation command.
 * 137081 Xaml generator doesn't support setting a style on the root control
 * 148228 [Android] Right theme (clock or spinner) is selected for specific time increments
 * 148229 [Android] Right time is picked and rounded to nearest time increment in clock mode
 * 148241 [Android] won't open if `MinuteIncrement` is not set
 * 148582 Time picker initial time when using time increment is using initial time seconds when rounding.. it should ignore seconds..
 * 148285 [iOS] TimePicker is clipped off screen when ios:FlyoutPlacement isn't set

## Release 1.40

This release is the first non-experimental release of the Uno Platform since the initial public version in May 2018. Lot of bug fixes and features have been added since then, and lots more are coming.

A lot of those changes where included to support these libraries : [MVVMLight](https://github.com/unoplatform/uno.mvvmlight), [ReactiveUI](https://github.com/unoplatform/uno.ReactiveUI), [Prism](https://github.com/unoplatform/uno.Prism), [Rx.NET](https://github.com/unoplatform/uno.Rx.NET), [Windows Community Toolkit](https://github.com/unoplatform/uno.WindowsCommunityToolkit), [Xamarin.Forms UWP](https://github.com/unoplatform/uno.Xamarin.Forms).

Here are some highlights of this release:

- General improvement in the memory consumption of the `ListView` control
- Many Wasm rendering and support updates
    - Invalid images support
    - Text and images measuring fixes
    - Add support for AppManifest.displayName
- Support for the `Pivot` control
- Support for inline XAML event handlers in `DataTemplate`
- Support for implicit styles in the `XamlReader`
- Support for `ThreadPoolTimer`
- Add support for implicit `bool` to `Visibility` conversion
- Support for `AutoSuggestBox`
- SourceLink, Reference Assemblies and deterministic builds are enabled
- Support for `x:Name` reference in `x:Bind` markup
- Support for `WriteableBitmap` for all platforms
- Added support for `Cross-platform Library` template in vsix
- Added support for `StaticResource` as top level `ResourceDictionary` element
- Added support for `AutomationPeer`
- Android status bar height is now included in `Window.Bounds`
- Add support for `Underline` in `HyperLinkButton`
- Add support for TextBlock.TextDecorations
- TextBlock base class is now `FrameworkElement` on iOS, instead of `UILabel`
- Auto generated list of views implemented in Uno in the documentation
- Add support for string to `Type` conversion in XAML generator and binding engine
- Support for Attached Properties localization
- Added `ItemsControl.OnItemsChanged` support
- Added support for ListView GroupStyle.HeaderTemplateSelector for iOS/Android

Here's the full change log:

- Fixes for VisualTransition.Storyboard lazy bindings [#12](https://github.com/unoplatform/uno/pull/12)
- ListView fixes [#22](https://github.com/unoplatform/uno/pull/22)
    - Improve Path parser compatibility
    - Update assets generation documentation
    - Fix ItemsWrapGrid layout when ItemHeight/ItemWidth are not set
    - Adjust for invalid AnchorPoint support for iOS (#16)
    - Fix for ListView initialization order issue
- Default styles clearing fixes [#23](https://github.com/unoplatform/uno/pull/23)
- Compatibility and stability fixes [#37](https://github.com/unoplatform/uno/pull/37)
    - Wasm SplitView fixes
    - Enum fast converters
    - TextBox InputScope fixes
    - Improved ListViewBase stability
    - SimpleOrientationSensor fixes
    - PathMarkupParser: Add support for whitespace following FillRule command
    - Fix DependencyObjectStore.PopCurrentlySettingProperty
    - Raised navigation completed after setting CanGoBack/Forward
    - Fix layouting that sometimes misapplies margin
    - Selector: Coerce SelectedItem to ensure its value is always valid
    - Remove legacy panel default constructor restriction
    - Wasm image support improvements
    - Add support for forward slash in image source
    - Add support for CollectionViewSource set directly on ItemsControl.ItemSource
    - Fix Pane template binding for SplitView
    - Add support for Object as DependencyProperty owner
    - Add Wasm support for UIElement.Tapped
    - Fix iOS UnregisterDoubleTapped stack overflow
- Compatibility and stability fixes [#43](https://github.com/unoplatform/uno/pull/43)
    - Adjust WASM thickness support for children arrange
    - Fix support for inline text content using ContentProperty
    - Fix memory leaks in ScrollViewer
    - Adjust for missing styles in UWP Styles FeatureConfiguration
    - Fix for Source Generation race condition on slow build servers
- Compatibility and stability fixes [#53](https://github.com/unoplatform/uno/pull/53)
    - Adjust for WASM Support for local images [#1](https://github.com/unoplatform/uno/issues/1)
    - Fixes x:Bind support for Wasm
    - Fix invalid deserialization of ApplicationDataContainer for iOS
    - Fix error for ApplicationView.Title for WASM
    - Remove glib conversion errors in WASM
- UWP API Alignments for Wasm [#70](https://github.com/unoplatform/uno/pull/70)
    - Add support for Application.Start() to provide a proper SynchronizationContext for error management
    - Fix for ImplicitStyles support in XamlReader
    - Add support for the Pivot control using the default UWP Xaml style
    - Adjust body background color after the splash screen removal
    - Adjust the materialization of Control templates to not be lazy
- Add support for Xaml file defined event handlers [#71](https://github.com/unoplatform/uno/pull/71)
- API Compatibility Updates [#75](https://github.com/unoplatform/uno/pull/75)
    - Add support for implicit bool to Visibility conversion
    - Fix default Style constructor does not set the proper property precedence
    - Add more DependencyObjectStore logging
    - Align ItemsControl.Items behavior with UWP (#34)
    - Fix invalid uri parsing when set through BitmapImage.UriSource
- [WASM] Fix text measure when not connected to DOM [#76](https://github.com/unoplatform/uno/pull/76)
- Pivot, AutoSuggestBox, TextBox, XamlReader updates [#77](https://github.com/unoplatform/uno/pull/77)
    - Added missing TransformGroup ContentProperty
    - Fixed invalid namespace attribution of attached properties in XamlReader
    - Fixed BitmapImage.UriSource updates not being applied on Wasm
    - Add basic implementation of AutoSuggestBox
    - Fixed focus stealing issues with inactive PivotItem content
    - Add ThreadPoolTimer support
    - Fix for iOS popup not appearing
    - Fix for Wasm textbox not properly updating while not loaded
- [WASM] Add support for TextBlock.Padding property [#88](https://github.com/unoplatform/uno/pull/88)
- [WASM] Fixed measuring support with Polyfill for Node.isConnected [#89](https://github.com/unoplatform/uno/pull/88), [#91](https://github.com/unoplatform/uno/pull/91)
- Misc fixes [#93](https://github.com/unoplatform/uno/pull/93)
    - Fixed iOS `SimpleOrientationSensor` default queue management
    - Fixed multiple memory leaks in `ListView`, `ScrollViewer`
    - Implemented `CacheLength` for Android `ListViewBase`
    - Fixed for `DependencyObject` properties inheritance race condition
    - Fix for empty Path reporting an infinite size
    - Fix Title  not appearing in CommandBar
- Add support for WebAssembly AppManifest.displayName [#94](https://github.com/unoplatform/uno/pull/94)
- Enable SourceLink, Reference Assemblies, Deterministic build [#100](https://github.com/unoplatform/uno/pull/100)
- Binding Engine Alignments [#113](https://github.com/unoplatform/uno/pull/113)
    - Use Portable symbols for Xamarin debugging stability
    - Enable x:Name reference in x:Bind markup. This requires for a failed BindableMetadata lookup to fall through reflection lookup.
    - Assume ".Value" binding path on a primitive is equivalent to self, to enable nullable bindings.
    - Adjust unit tests logging
    - Enables auto "LogicalChild" treatment to allow for DependencyObjectCollection members to be databound
    - Enable parent reset for "LogicalChild" assignations
- Implement the CoreWindow.Dispatcher property [#117](https://github.com/unoplatform/uno/pull/117)
- Misc Fixes [#120](https://github.com/unoplatform/uno/pull/120)
    - Fix for CommandBar back button icon
    - Improve HyperLinks hit-testing for iOS
    - Fixed android PaintDrawable opacity
    - Adjust Unloaded event for ToggleButton
    - Adjust for brightness support
    - Adjust touch support for rotated elements
    - Adjust MinWidth/MinHeight support in Grid
    - Adjust PasswordBox custom font for during password reveal
    - ListView, ContentControl memory improvements
    - Style behavior adjustments
- Update for android animation reliability [#123](https://github.com/unoplatform/uno/pull/123)
- Add support for WriteableBitmap [#125](https://github.com/unoplatform/uno/pull/125)
- Updated vsix structure [#128](https://github.com/unoplatform/uno/pull/128)
- Multiple enhancements for WCT 4.0 [#131](https://github.com/unoplatform/uno/pull/131)
    - Adds support for `IconElement` fast conversion
    - Adds stubs for `ToggleSwitchTemplateSettings`, `PackageId`, `UISettings`
    - Adjust `XamlObjectBuilder` logging
    - Add implicit conversion for `KeyTime` and `Duration`
    - Add support for top level `StaticResource` resource dictionary elements
    - Implement FindFirstParent for net46/netstd2.0
    - Adds ElementNotAvailableException and ElementNotEnabledException
    - Fix invalid measure for empty wasm images
    - Add size/rect checks for measure/arrange wasm
    - Improve XamlReader error reporting
- Add support for Cross-platform library template in VSIX [#132](https://github.com/unoplatform/uno/pull/132)
- Add support for AutomationPeer [#141](https://github.com/unoplatform/uno/pull/141)
- Improved support for UWP resources [#149](https://github.com/unoplatform/uno/pull/149)
    - Projects no longer need to define `XamlCodeGenerationFiles` (fixes #144)
    - Projects no longer need to define `ResourcesDirectory` (fixes #106)
    - Projects no longer need to initialize `ResourceHelper.ResourcesService` (fixes #142)
    - `ResourceLoader.GetString` is now supported (fixes #142)
- Updates rollup [#151](https://github.com/unoplatform/uno/pull/151)
    - Fixed `VisualState` not updated when `TextBox` is focused
    - Improve `ListView` and `Selector` memory footprint
    - Adjust GenericStyles application sequence for Android
    - Add diagnostics methods for `BinderReferenceHolder`
    - Include android status bar height in `Window.Bounds`
    - Fixed `Grid` items size when `MinHeight` and `MinHeight` are used
    - Fixed android race condition during visual tree cleanup
    - Add support for underline in `HyperLinkButton`
    - Fixed `ScrollContentPresenter` margin issue
    - Adjust `MessageDialog` behavior for android
    - `ContentControl` Data Context is now properly unset
    - Add `EmailNameOrAddress` InputScope for `TextBox`
    - Fixed duplicated resw entry support
    - Fixed `ComboBox` popup touch issue
    - Add support for TextBlock.TextDecorations
    - TextBlock base class from UILabel to FrameworkElement
- Auto-generate list of views implemented in Uno [#152](https://github.com/unoplatform/uno/pull/152)
- Add support for string to `Type` conversion in Xaml generator and Binding engine. [#159](https://github.com/unoplatform/uno/pull/159)
- Add support for attached properties localization [#156](https://github.com/unoplatform/uno/pull/156)
- Added `ItemsControl.OnItemsChanged` support [#175](https://github.com/unoplatform/uno/pull/175)
- Added support for XAML inline collections declaration [#184](https://github.com/unoplatform/uno/pull/184)
- Adjust the sequence of control template materialization [#192](https://github.com/unoplatform/uno/pull/192)
- Support for ListView.ScrollIntoView with leading alignment
- Added support for ListView GroupStyle.HeaderTemplateSelector
- [IOS-ANDROID] Added support for time picker minute increment<|MERGE_RESOLUTION|>--- conflicted
+++ resolved
@@ -4,12 +4,9 @@
 
 ### Features
 
-<<<<<<< HEAD
 * [#] Support for `Windows.Devices.Lights.Lamp` on iOS, Android.
-=======
 * [#1970](https://github.com/unoplatform/uno/pull/1970) Added support for `AnalyticsInfo` properties on iOS, Android and WASM
 * [#1207] Implemented some `PackageId` properties
->>>>>>> 04301201
 * [#1919](https://github.com/unoplatform/uno/pull/1919) Support for `PathGeometry` on WASM.
 * Support for `Geolocator` on WASM, improvements for support on Android, iOS
 * [#1813](https://github.com/unoplatform/uno/pull/1813) - Added polyline support for WASM and samples for all shapes
