# Release notes

## Next version

### Features
<<<<<<< HEAD
* Added sample for DatePicker
=======
* Add support for `ChatMessageManager.ShowComposeSmsMessageAsync` (and `ChatMessage` `Body` and `Recipients` properties) on iOS and Android
>>>>>>> 1957f868
* Add support for the following `DisplayInformation` properties on iOS and Android:
    - CurrentOrientation
    - LogicalDpi
    - NativeOrientation
    - RawDpiX
    - RawDpiY
    - ResolutionScale
    - StereoEnabled
    - RawPixelsPerViewPixel
    - DiagonalSizeInInches
    - ScreenHeightInRawPixels
    - ScreenWidthInRawPixels
    - AutoRotationPreferences
* Performance improvements
	- Use `Span<T>` for Grid layout
	- Optimize Wasm text measuring
	- Performance improvements in `TSInteropMarshaller.InvokeJS`
* [Wasm] Improve TextBlock measure performance
* [Wasm] Improve PivotItem template pooling
* 150233 [Android] fixed status-bar, keyboard, nav-bar layout on android
* Add support for Brush implicit conversion (Fixes #730)
* Add `XamlReader` support for top level `ResourceDictionary` (#640)
* Add support for IDictionary objects in XAM (#729)
* Add support for Binding typed property (#731)
* Add support for `RelativeSource.Self` bindings
* 149377 Improve performance of `TimePicker` and `DatePicker` on iOS.
* 145203 [iOS] Support ScrollViewer.ChangeView() inside TextBox
* 150793 [iOS] Add ListView.UseCollectionAnimations flag to allow disabling native insert/delete animations
* 150882 [iOS] Fix visual glitch when setting new RenderTransform on a view
* [Wasm] Add support of hardware/browser back button in `SystemNavigationManager.BackRequested`
* [Wasm] Added support for custom DOM events
* WebAssembly UI tests are now integrated in the CI
* Enable support for macOS head development
* [Wasm] Add NativeXXX styles (which are aliases to the XamlXXX styles)
* [Wasm] Enable persistence for all ApplicationData folders
* [Wasm] Add Samples App UI Screenshots diffing tool with previous builds
* Add `PasswordVault` on supported platfrosm
* [Android] Updated support libraries to 28.0.0.1 for Android 9
* Add support for `x:Load`
* [Wasm] Restore support for `x:Load` and `x:DeferLoadStrategy`
* [Wasm] Scrolling bar visibility modes are now supported on most browsers

### Breaking Changes
* The `WebAssemblyRuntime.InvokeJSUnmarshalled` method with three parameters has been removed.
* `NavigationBarHelper` has been removed.

### Bug fixes
<<<<<<< HEAD
* DatePicker FlyoutPlacement now set to Full by default
=======
* Semi-transparent borders no longer overlap at the corners on Android
>>>>>>> 1957f868
* The `HAS_UNO` define is now not defined in `uap10.0.x` target frameworks.
* The `XamlReader` fails when a property has no getter
* `Click` and `Tapped` events were not working property for `ButtonBase` on Android and iOS.
* 146790 [Android] AndroidUseManagedLoadedUnloaded causes partial item shuffling in ListView
* 150143 [Android] Toggling `TextBox.IsReadOnly` from true to false no longer breaks the cursor
* `WasmHttpHandler` was broken because of a change in the internal Mono implementation.
* 140946 [Android] Upon modifying a list, incorrect/duplicated items appear
* 150489 [Android] PointerCanceled not called on scrolling for views with a RenderTransform set
* 150469 [iOS] Virtualized ListView items don't always trigger their multi-select VisualStates
* 1580172 ToggleSwitch wasn't working after an unload/reload: caused by routedevent's unregistration not working.
* 145203 [Android] Fix overflow on LogicalToPhysicalPixels(double.MaxValue), allowing ScrollViewer.ChangeView(double.MaxValue,...) to work
* 150679 [iOS] Fix path issue with Media Player not being able to play local files.
* Adjust support for `StaticResource.ResourceKey`
* 151081 [Android] Fix Keyboard not always dismissed when unfocusing a TextBox
* [WASM] Support `not_wasm` prefix properly. (#784)
* 151282 [iOS] Fixed Slider not responding on second navigation, fixed RemoveHandler for RoutedEvents removing all instances of handler
* 151497 [iOS/Android] Fixed Slider not responding, by ^ RemoveHandler fix for RoutedEvents
* 151674 [iOS] Add ability to replay a finished video from media player
* 151524 [Android] Cleaned up Textbox for android to remove keyboard showing/dismissal inconsistencies
* Fix invalid code generation for `x:Name` entries on `Style` in resources
* [Wasm] Fix incorrect `TextBlock` measure with constrains
* 151676 [iOS] The keyboard is closing when tap on the webview or toolbar
* 151655 [TimePicker][iOS] First time you open time picker it initializes the existing value to current time
* 151656 [TimePicker][iOS] Time picker always shows +1 minute than selected value
* 151657 [DatePicker][iOS] Date picker flyout displays 1 day earlier than selected value
* 151430 [Android] Prevent touch event being dispatched to invisible view
* Fixed overflow errors in Grid.Row/Column and Grid.RowSpan may fail in the Grid layouter.
* 151547 Fix animation not applied correctly within transformed hierarchy
* Setting the `.SelectedValue` on a `Selector` now update the selection and the index
* [WASM] Fix ListView contents not remeasuring when ItemsSource changes.
* [WASM] Dismissable popup & flyout is closing when tapping on content.
* 145374 [Android] fixed android keyboard stays open on AppBarButton click
* 152504 [Android] Pointer captures weren't informing gestures of capture, fixes Slider capture issue
* 148896 [iOS] TextBlock CarriageReturns would continue past maxlines property
* [iOS] The `PointerReleased` event is not raised, so controls stay in pressed state.
* 153594 [Android] EdgeEffect not showing up on listView that contain Headers and Footers

## Release 1.44.0

### Features
* Add support for `ICollectionView.CopyTo`
* Add support for `ViewBox`
* Add support for `AutoSuggestBox.ItemsSource`
* Add support for `Selector.SelectedValuePath` (e.g. useful for ComboBox)
* Add support for JS unhandled exception logging for CoreDispatcher (support for Mixed mode troubleshooting)
* [WASM] Improve element arrange and transform performance
* Restore original SymbolIcon.SymbolProperty as a C# property
* Add support for `MediaPlaybackList`
* Update Uno.SourceGenerationTasks to improve build performance
    - Move to the latest Uno.SourceGenerationTasks to improve project parsing performance, and allows for the removal of unused targets caused by nventive/Uno.SourceGeneration#2. Uno.Xaml and Uno.UI.BindingHelpers now only build the required targets.
    - Move to net461 for test projects so the the Uno.Xaml project can be referenced properly
    - Use the latest MSBuild.Sdk.Extras for actual parallel cross-targeted builds
    - Move the nuget package versions to the Directory.Build.targets file so it's easier to change all versions at once.
* Add support for NavigationView Top Navigation
* Adjust `SystemChromeMediumHighColor` to use the Light theme
* Add support for `FrameworkElement.GoToStateCore`
* Adjust `ListView` measure/arrange for dynamic content
* Add some missing default UWP styles
* The `FrameworkElement.IsLoaded` property is now public
* Improve XAML generation error messages for unknown symbols
* Added default console logging for all platforms
* Add support for `Application.OnWindowCreated`
* Added non-throwing stubs for `AutomationProperty`
* Add missing system resources
* Add support for x:Bind in StaticResources (#696)
* Add support for x:Name late binding support to adds proper support for CollectionViewSource in Resources (#696)
* `PointerRelease` events are now marked as handled by the `TextBox`
* `KeyDown` events that are changing the cursor position (left/right/top/bottom/home/end) are now marked as handled by the `TextBox`
* `RoutedEventArgs.IsGenerated` returns `false` as generating events with Uno is not yet supported
* `AutomationPeer.ListenerExists` returns `false` as we cannot generating events with Uno is not yet supported
* `KeyUp` event properly sends `KeyEventArgs` to the controls
* Add ItemsSource CollectionViewSource update support (#697)
* Add support for the `CollectionViewSource.ItemsPath` property
* Fixed support for dots in resource names (#700)
* Add support for `BindingExpression.UpdateSource()`
* Updated Android version to target Android 9.0
* The CI validates for API breaking changes
* Added samples application BenchmarkDotNet support.
* `MediaTransportControls` buttons now use Tapped event instead of Click
* Fixed Pointer capture issues on sliders on iOS

### Breaking changes
* Make `UIElement.IsPointerPressed` and `IsPointerOver` internal
* You will not be able to build projects targeting Android 8.0 locally anymore. Change your Android target to Android 9.0 or replace MonoAndroid90 by MonoAndroid80 in the TargetFrameworks of your projects files.
* 1.43.1 breaking changes rollback to 1.42.0:
    - `ObservableVector<T>` is now internal again
    - `TimePicker.Time` and `TimePicker.MinuteIncrement` are now back for `netstandard2.0`
    - `MediaPlaybackItem.Source` is back as a readonly property
    - `MediaPlaybackList.Items` is back to an `IObservableVector`

### Bug fixes
 * Transforms are now fully functionnal
 * [Wasm] Fixed ListView infinite loop when using custom containers
 * [Wasm] Use Uno.UI Assembly for namespace type lookup in `XamlReader`
 * [Wasm] Fixed `System.UriConverter` is being linked out
 * 145075 [Android] [Wasm] Android and Wasm don't match all specific UWP behaviors for the Image control.
 * [Wasm] Don't fail if the dispatcher queue is empty
 * 146648 [Android] fixed ListView grouped items corruption on scroll
 * [Wasm] Fix `ListView` recycling when the `XamlParent` is not available for `AutoSuggestBox`
 * 147405 Fix NRE on some MediaTransportControl controls
 * #139 Update Uno.SourceGenerationTasks to improve build performance
 * Update `Uno.UI.Toolkit` base UWP sdk to 17763
 * [Wasm] Fixes items measured after being removed from their parent appear in the visual tree, on top of every other items.
 * [Wasm] Fixes lements may not be removed form the global active DOM elements tracking map
 * [Wasm] Disable the root element scrolling (bounce) on touch devices
 * Fixed invalid iOS assets folder. `ImageAsset` nodes must not be `<Visible>false</Visible>` to be copied to the generated project.
 * Make CollectionViewSource.View a proper DependencyProperty (#697)
 * Fixed support for string support for `Path.Data` (#698)
 * 150018 Fix nullref in `Pivot` when using native style
 * 149312 [Android] Added `FeatureConfiguration.NativeListViewBase.RemoveItemAnimator` to remove the ItemAnimator that crashes when under stress
 * 150156 Fix `ComboBox` not working when using `Popover`.

## Release 1.43.1

### Features
* [Wasm] Improve general performance and memory pressure by removing Javascript interop evaluations.
* Add support for Windows 10 SDK 17763 (1809)
* Improve the Uno.UI solution memory consumption for Android targets
* Add support for GridLength conversion from double
* Raise exceptions on missing styles in debug configuration
* Add working ViewBox stub
* `Path.Data` property now invalidates measure and arrange
* Wasm `Image` logs Opened and Failed events
* Add UpToDateCheckInput to avoid VS invalid incremental rebuilds
* 35178 Added recipe for copying text to clipboard
* Added ToogleSwitch documentation in Uno/Doc/Controls.
* Added new properties for ToggleSwitch Default Native Styles.
  [iOS] For BindableUISwitch : TintColorBrush property was added to be able to tint the outline of the switch when it is turned off.
  [Android] For BindableSwitchCompat : - Text property was added in order to change the ToggleSwitch label.
                                       - TextColor property was added in order to change the ToggleSwitch label color.
                                       - ThumbTint property was added in order to change the Thumb color.
                                       - TrackTint property was added in order to change the Track color.
* Samples apps now contain a Unit Tests page
* Added missing resources for NavigationViewItem
* All Nuget and VSIX artifacts are now Authenticode signed
* Resource strings are now loaded from `upri` files for faster resolution
* Add `FeatureConfiguration.Interop.ForceJavascriptInterop` to enable JS Eval fallback in Wasm mode.
* Add support for 1809 NavigationView
* Add support for runtime conversion of global static resources unknown at compile time
* Fixed fallback support for Style property set via ThemeResource
* Add support for multiple resw folders with upri resource generation
* Add support for `ThicknessHelper`
* ResourceLoader adjustments …
  * CurrentUICulture and CurrentCulture are set when setting ResourceLoader .DefaultCulture
  * upri load now ignores resources not used by the current culture
* Add BrushConverter support for Color input
* Add SplitView support for PaneOpened and PaneOpening
* Add CoreApplication.GetCurrentView() Dispatcher and TitleBar stubs support
* Add support for IsItemItsOwnContainer iOS ListView
* Add missing Android Sample App symbols font
* Add SampleControl for Samples app for easier browsing and UI Testing of samples
* Import Border samples
* Improve UIElement inner Children enumeration performance and memory usage
* Add `FeatureConfiguration.FrameworkElement.AndroidUseManagedLoadedUnloaded` to control the native or managed propagation performance of Loaded/Unloaded events through the visual tree
* Raise Application.UnhandledException event on failed navigation
* Adjusts the `Microsoft.NETCore.UniversalWindowsPlatform` version in the UWP head template to avoid assembly loading issues when using the Uno library template in the sample solution.
* [Android] Add support for ListViewItem instances provided via the ItemsSource property
* Added support to disable accessibility feature of larger text on iOS and Android by adjusting the FeatureConfiguration.Font.IgnoreTextScaleFactor flag. Please note that Apple [recommends to keep text sizes dynamic](https://developer.apple.com/videos/play/wwdc2017/245) for a variety of reasons and to allow users to adjust their text size preferences.
* [Wasm] Code for `Path.Stretch` has been moved to `Shape` and works well now for all shapes.
* Add support for `DynamicObject` data binding, to enable support for `Elmish.Uno`.
* Add support for VS2019 VSIX installation
* Improved Xaml generation speed, and incremental build performance
* [Wasm] Fix `CoreDispatcher` `StackOverflowException` when running on low stack space environments (e.g. iOS)
* Add support for `ResourceLoader.GetForViewIndependentUse(string)` and named resource files
* [Wasm] Load events are now raised directly from managed code. You can restore the previous behavior (raised from native) by setting `FeatureConfiguration.FrameworkElement.WasmUseManagedLoadedUnloaded = false`.
* Updated memory profiling documentation
* Updated default app template iOS GC settings
* Add support for WebAssembly Web Projects
* Add support for WebAssembly debugging with Chrome
* Add support for XAML `x:FieldModifier`
* Add Uno.UI linker definition files
* Adjust FlyoutPresenter default template
* Add support for Flyout anchor
* Improved XAML designer support
* Improved DependencyObject performance under AOT (JS dynCalls for overrides/delegates inside of EH blocks)
* Add support for MatrixTransform, UIElement.TransformToVisual now returns a MatrixTransform
* 140564 [Android] Added workaround for inverted ListView fling issue on Android P

### Breaking changes
* Refactored ToggleSwitch Default Native XAML Styles. (cf. 'NativeDefaultToggleSwitch' styles in Generic.Native.xaml)
  [iOS] For BindableUISwitch : Background property was changed for OnTintColorBrush and Foreground property for ThumbTintColorBrush.
  [Android] BindableSwitch was renamed BindableSwitchCompat in order to avoid confusion with the Switch control.
* Remove invalid Windows.UI.Xaml.Input.VirtualKeyModifiers
* Time picker flyout default styles has been changed to include done and cancel buttons
* DataTemplateSelector implementations are now called using the 2 parameters overload first with a fallback to the 1 parameter overload on null returned value.
  Old behavior could be restored using `FeatureConfiguration.DataTemplateSelector.UseLegacyTemplateSelectorOverload = true`.
* Using "/n" directly in the XAML for a text/content property is not supported anymore in order to match the UWP behavior.
  You can use "&#x0a;" instead in the text/content properties or a carriage return where you need it in the localized resources.
* The `ResourcesGeneration` msbuild target has been renamed to `UnoResourcesGeneration`
  If your csproj is using this target explicily, change it to the new name.

### Bug fixes
 * MediaPlayerElement [iOS] Subtitles are not disable on initial launch anymore
 * MediaPlayerElement [Android]Player status is now properly updated on media end
 * MediaPlayerElement [Android]Fix issue when video metadata reports a width or height of 0
 * #388 Slider: NRE when vertical template is not defined
 * 138117 [Android] Removing a bookmarked/downloaded lesson can duplicate the assets of a different lesson.
 * [Wasm] Fix VirtualizingPanelAdapter measure and arrange
 * 137892 [Android] Fixed FontFamily, FontSize and FontWeight are not applied anymore on the TextBox's content.
 * Don't fail on empty grid ArrangeOverride
 * Don't generate the Bindable attribute if already present
 * Adjust .NET template projects versions to 4.6.1
 * Adjust Microsoft.CodeAnalysis versions to avoid restore conflicts
 * Fix element name matching existing types fails to compile (e.g. ContentPresenter)
 * 138735 [Android] Fixed broken DatePicker
 * Multi-selection Check Boxes in ListViewItems are appearing brielfly (https://github.com/nventive/Uno/issues/403)
 * 140721 [Android] FlipView not visible when navigating back to page
 * 138537 [iOS] App freezes after State selection causing infinite load on every subsequent launch
 * Fix invalid Border Content type for macOS
 * Don't fail iOS ListView if item Content is null
 * [Wasm] Implement naive refresh for items manipulation in the ListViewBase
 * 3326 [iOS][ItemsControl] ItemsControl in FlipView does not restore items properly
 * Fix NRE in Slider when no template is applied
 * Fix `Frame` does not unset `Page.Frame` when a page is removed
 * Add Wasm PlatformNotSupportedException for System.IO after CoreFX merge in mono
 * Border properties now invalidates measure and arrange on all platforms
 * 141907 [Android] [iOS] The toggle switch is half missing.
 * 142937 [Android] [iOS] Some Button ThemeBrushes are missing.
 * 143527 [Android] Fixed broken TimePicker Flyout on android devices.
 * 143596 [Wasm] Images stretching is incorrect
 * 143595 [Wasm] Wasm ListView Resizing is not working - Limitation: items can't change its size yet, but it's now getting measured/arranged correctly.
 * 143527 [Android] Fixed broken TimePicker Flyout on android devices.
 * 143598 [Wasm] Wasm Animation rotation center is incorrect
 * Fixes invalid parsing of custom types containing `{}` in their value (#455)
 * Add workaround for iOS stackoverflow during initialization.
 * Improve the file locking issues of Uno.UI.Tasks MSBuild task
 * Fix `VisibleBoundsPadding` memory leak
 * [ios] Time picker missing "OK" confirmation button
 * #87 / 124046 ComboBox incorrect behavior when using Items property
 * [Wasm] ComboBox wasn't working anymore since few versions
 * Fix memory leak with defining event handlers in XAML documents
 * Fix memory leak in `CommandBar`
 * Fix memory leak when using `x:Name` in XAML documents
 * 143170 [iOS] [WatermarkedDatePicker] When the Maxyear boundary is reached the first time, the calendar goes back two days instead of one
 * #491 DataTemplateSelector.SelectTemplate is not called on iOS and Android. The behavior is now closer to UWP.
 * 144268 / #493 : Resources outside of 'en' folder not working
 * Support for duplicate XAML `AutomationProperties.Name`
 * `ListViewBase.SelectedItems` is updated on selection change in Single selection mode
 * #528 ComboBoxes are empty when no datacontext
 * Ensure that Uno.UI can be used with VS15.8 and earlier (prevent the use of VS15.9 and later String APIs)
 * [Android] Listview Items stay visually in a pressed state,(can click multiple) when you click then scroll down, click another item, and scroll back up
 * 144101 fixed `ListView` group headers messed up on item update
 * #527 Fix for `Selector.SelectionChanged` is raised twice on updated selection
 * [iOS] Add fail-safe on `FrameworkElement.WillMoveToSuperview` log to `Application.Current.UnhandledException`
 * Flyout were not presented correctly on Wasm

## Release 1.42

### Features
* Add base infrastructure platform for macOS
* 136259 Add a behavior so that tap makes controls fade out
* 135985 [Android], [iOS] ListViewBase Support [MultiSelectStates](https://msdn.microsoft.com/en-us/library/windows/apps/mt299136.aspx?f=255&MSPPError=-2147217396) on ListViewItem. This allows the item container to visually adapt when multiple selection is enabled or disabled.
* #325 Add support for `NavigationView` control
* Add support for `SymbolIcon` control for WebAssembly
* Add support for `UIElement.Clip` for WebAssembly
* Add support for inner-Uno.UI strings localization
* Add stubs for RichTextBlock
* Add `BitmapIcon` support
* Add `BitmapIcon.ShowAsMonochrome` support
* Add support for `Windows.Foundation.UniversalApiContract` in `IsApiContractPresent`
* Add support for ContentProperty on UserControl
* Add `DelegateCommand<T>`
* #131258 Added support for _RoutedEvents_. See [routed-events.md documentation](../articles/routed-events.md).
* [WASM] #234 Support virtualization in ListView

### Breaking changes
* 132002 [Android] The collapsible button bar is now taken into account by visible bounds calculation. Apps which use VisibleBoundsPadding or have command bars will therefore see an adjustment to the height of their windows on Android.

### Bug fixes
 * 135258 [Android] Fixed ImageBrush flash/flickering occurs when transitioning to a new page for the first time.
 * 131768 [iOS] Fixed bug where stale ScrollIntoView() request could overwrite more recent request
 * 136092 [iOS] ScrollIntoView() throws exception for ungrouped lists
 * 136199 [Android] TextBlock.Text isn't visually updated if it changes while device is locked
 * Fix Android and iOS may fail to break on breakpoints in `.xaml.cs` if the debugging symbol type is Full in projects created from templates
 * 136210 [Android] Path is cut off by a pixel
 * 132004 [Android] Window bounds incorrect for screen with rounded corners
 * #312 [Wasm] Text display was chopped on Wasm.
 * 135839 `WebView` No longer raises NavigationFailed and NavigationCompleted events when navigation is cancelled on iOS.
 * 136188 [Android] Page elements are aligned differently upon back navigation
 * 136114 [iOS] Image inside Frame doesn't respond to orientation changes
 * Fix crash when a `VisualState` does not have a valid `Name`
 * Adjust compiled binding application ordering when loading controls
 * Ensure the SplitView templated parent is propagated properly for FindName
 * Fix infinite loop when parsing empty Attached Properties on macOS
 * 137137 [iOS] Fixed `DatePickerSelector` not propagating coerced initial value
 * 103116 [iOS] Navigating to a _second_ local html file with `WebView` doesn't work.
 * 134573 CommandBar doesn't take the proper space on iOS phones in landscape
 * Image with partial size constraint now display properly under Wasm.
 * 138297 [iOS][TextBlock] Measurement is always different since we use Math.Ceiling
 * 137204 [iOS] ListView - fix bug where item view is clipped
 * 137979 [Android] Incorrect offset when applying RotateTransform to stretched view
 * Now supports internal object in desource dictionaries
 * 134573 CommandBar doesn't take the proper space on iOS phones in landscape
 * #26 The explicit property <Style.Setters> does not intialize style setters properly
 * 104057 [Android] ListView shows overscroll effect even when it doesn't need to scroll
 * #376 iOS project compilation fails: Can't resolve the reference 'System.Void Windows.UI.Xaml.Documents.BlockCollection::Add(Windows.UI.Xaml.Documents.Block)
 * 138099, 138463 [Android] fixed `ListView` scrolls up when tapping an item at the bottom of screen
 * 140548 [iOS] fixed `CommandBar` not rendering until reloaded
 * [147530] Add a missing `global::` qualifier in the `BindableMetadataGenerator`
 * [WASM] Add workaround for mono linker issue in AOT mode in `ObservableVectorWrapper`

## Release 1.41

### Features

* [#154](https://github.com/nventive/Uno/issues/154) Implement the MediaPlayerElement control
* 135799 Implemented MediaPlayer.Dispose()

### Bug fixes

 * 129762 - Updated Android SimpleOrientationSensor calculations based on SensorType.Gravity or based on single angle orientation when the device does not have a Gyroscope.
 * 134189 [iOS] The Time Picker flyout placement is not always respected
 * 134132 [Android] Fix loading of ItemsPresenter
 * 134104 [iOS] Fixed an issue when back swiping from a page with a collapsed CommandBar
 * 134026 [iOS] Setting a different DP from TextBox.TextChanging can cause an infinite 'ping pong' of changing Text values
 * 134415 [iOS] MenuFlyout was not loaded correctly, causing templates containing a MenuFlyout to fail
 * 133247 [iOS] Image performance improvements
 * 135192 [iOS] Fixed ImageBrush flash/flickering occurs when transitioning to a new page.
 * 135112 [Android] Fix crash in UpdateItemsPanelRoot() in the ItemsControl class.
 * 132014, 134103 [Android] Set the leading edge considering header can push groups out off the screen
 * 131998 [Android] Window bounds set too late
 * 131768 [iOS] Improve ListView.ScrollIntoView() when ItemTemplateSelector is set
 * 135202, 131884 [Android] Content occasionally fails to show because binding throws an exception
 * 135646 [Android] Binding MediaPlayerElement.Source causes video to go blank
 * 136093, 136172 [iOS] ComboBox does not display its Popup
 * 134819, 134828 [iOS] Ensures the back gesture is enabled and disabled properly when the CommandBar is visible, collapsed, visible with a navigation command and collapsed with a navigation command.
 * 137081 Xaml generator doesn't support setting a style on the root control
 * 148228 [Android] Right theme (clock or spinner) is selected for specific time increments
 * 148229 [Android] Right time is picked and rounded to nearest time increment in clock mode
 * 148241 [Android] won't open if `MinuteIncrement` is not set
 * 148582 Time picker initial time when using time increment is using initial time seconds when rounding.. it should ignore seconds..
 * 148285 [iOS] TimePicker is clipped off screen when ios:FlyoutPlacement isnt set

## Release 1.40

This release is the first non-experimental release of the Uno Platform since the initial public version in May 2018. Lot of bug fixes and features have been added since then, and lots more are coming.

A lot of those changes where included to support these libraries : [MVVMLight](https://github.com/nventive/uno.mvvmlight), [ReactiveUI](https://github.com/nventive/Uno.ReactiveUI), [Prism](https://github.com/nventive/Uno.Prism), [Rx.NET](https://github.com/nventive/Uno.Rx.NET), [Windows Community Toolkit](https://github.com/nventive/Uno.WindowsCommunityToolkit), [Xamarin.Forms UWP](https://github.com/nventive/Uno.Xamarin.Forms).

Here are some highlights of this release:

- General improvement in the memory consumption of the `ListView` control
- Many Wasm rendering and support updates
    - Invalid images support
    - Text and images measuring fixes
    - Add support for AppManifest.displayName
- Support for the `Pivot` control
- Support for inline XAML event handlers in `DataTemplate`
- Support for implicit styles in the `XamlReader`
- Support for `ThreadPoolTimer`
- Add support for implicit `bool` to `Visibility` conversion
- Support for `AutoSuggestBox`
- SourceLink, Reference Assemblies and deterministic builds are enabled
- Support for `x:Name` reference in `x:Bind` markup
- Support for `WriteableBitmap` for all platforms
- Added support for `Cross-platform Library` template in vsix
- Added support for `StaticResource` as top level `ResourceDictionary` element
- Added support for `AutomationPeer`
- Android status bar height is now included in `Window.Bounds`
- Add support for `Underline` in `HyperLinkButton`
- Add support for TextBlock.TextDecorations
- TextBlock base class is now `FrameworkElement` on iOS, instead of `UILabel`
- Auto generated list of views implemented in Uno in the documentation
- Add support for string to `Type` conversion in XAML generator and binding engine
- Support for Attached Properties localization
- Added `ItemsControl.OnItemsChanged` support
- Added support for ListView GroupStyle.HeaderTemplateSelector for iOS/Android

Here's the full change log:

- Fixes for VisualTransition.Storyboard lazy bindings [#12](https://github.com/nventive/Uno/pull/12)
- ListView fixes [#22](https://github.com/nventive/Uno/pull/22)
    - Improve Path parser compatibility
    - Update assets generation documentation
    - Fix ItemsWrapGrid layout when ItemHeight/ItemWidth are not set
    - Adjust for invalid AnchorPoint support for iOS (#16)
    - Fix for ListView initialization order issue
- Default styles clearing fixes [#23](https://github.com/nventive/Uno/pull/23)
- Compatibility and stability fixes [#37](https://github.com/nventive/Uno/pull/37)
    - Wasm SplitView fixes
    - Enum fast converters
    - TextBox InputScope fixes
    - Improved ListViewBase stability
    - SimpleOrientationSensor fixes
    - PathMarkupParser: Add support for whitespace following FillRule command
    - Fix DependencyObjectStore.PopCurrentlySettingProperty
    - Raised navigation completed after setting CanGoBack/Forward
    - Fix layouting that sometimes misapplies margin
    - Selector: Coerce SelectedItem to ensure its value is always valid
    - Remove legacy panel default constructor restriction
    - Wasm image support improvements
    - Add support for forward slash in image source
    - Add support for CollectionViewSource set directly on ItemsControl.ItemSource
    - Fix Pane template binding for SplitView
    - Add support for Object as DependencyProperty owner
    - Add Wasm support for UIElement.Tapped
    - Fix iOS UnregisterDoubleTapped stack overflow
- Compatibility and stability fixes [#43](https://github.com/nventive/Uno/pull/43)
    - Adjust WASM thickness support for children arrange
    - Fix support for inline text content using ContentProperty
    - Fix memory leaks in ScrollViewer
    - Adjust for missing styles in UWP Styles FeatureConfiguration
    - Fix for Source Generation race condition on slow build servers
- Compatibility and stability fixes [#53](https://github.com/nventive/Uno/pull/53)
    - Adjust for WASM Support for local images [#1](https://github.com/nventive/Uno/issues/1)
    - Fixes x:Bind support for Wasm
    - Fix invalid deserialization of ApplicationDataContainer for iOS
    - Fix error for ApplicationView.Title for WASM
    - Remove glib conversion errors in WASM
- UWP API Alignments for Wasm [#70](https://github.com/nventive/Uno/pull/70)
    - Add support for Application.Start() to provide a proper SynchronizationContext for error management
    - Fix for ImplicitStyles support in XamlReader
    - Add support for the Pivot control using the default UWP Xaml style
    - Adjust body background color after the splash screen removal
    - Adjust the materialization of Control templates to not be lazy
- Add support for Xaml file defined event handlers [#71](https://github.com/nventive/Uno/pull/71)
- API Compatibility Updates [#75](https://github.com/nventive/Uno/pull/75)
    - Add support for implicit bool to Visibility conversion
    - Fix default Style constructor does not set the proper property precedence
    - Add more DependencyObjectStore logging
    - Align ItemsControl.Items behavior with UWP (#34)
    - Fix invalid uri parsing when set through BitmapImage.UriSource
- [WASM] Fix text measure when not connected to DOM [#76](https://github.com/nventive/Uno/pull/76)
- Pivot, AutoSuggestBox, TextBox, XamlReader updates [#77](https://github.com/nventive/Uno/pull/77)
    - Added missing TransformGroup ContentProperty
    - Fixed invalid namespace attribution of attached properties in XamlReader
    - Fixed BitmapImage.UriSource updates not being applied on Wasm
    - Add basic implementation of AutoSuggestBox
    - Fixed focus stealing issues with inactive PivotItem content
    - Add ThreadPoolTimer support
    - Fix for iOS popup not appearing
    - Fix for Wasm textbox not properly updating while not loaded
- [WASM] Add suport for TextBlock.Padding property [#88](https://github.com/nventive/Uno/pull/88)
- [WASM] Fixed measuring support with Polyfill for Node.isConnected [#89](https://github.com/nventive/Uno/pull/88), [#91](https://github.com/nventive/Uno/pull/91)
- Misc fixes [#93](https://github.com/nventive/Uno/pull/93)
    - Fixed iOS `SimpleOrientationSensor` default queue management
    - Fixed multiple memory leaks in `ListView`, `ScrollViewer`
    - Implemented `CacheLength` for Android `ListViewBase`
    - Fixed for `DependencyObject` properties inheritance race condition
    - Fix for empty Path reporting an infinite size
    - Fix Title  not appearing in CommandBar
- Add support for WebAssembly AppManifest.displayName [#94](https://github.com/nventive/Uno/pull/94)
- Enable SourceLink, Reference Assemblies, Deterministic build [#100](https://github.com/nventive/Uno/pull/100)
- Binding Engine Alignments [#113](https://github.com/nventive/Uno/pull/113)
    - Use Portable symbols for Xamarin debugging stability
    - Enable x:Name reference in x:Bind markup. This requires for a failed BindableMetadata lookup to fall through reflection lookup.
    - Assume ".Value" binding path on a primitive is equivalent to self, to enable nullable bindings.
    - Adjust unit tests logging
    - Enables auto "LogicalChild" treatment to allow for DependencyObjectCollection members to be databound
    - Enable parent reset for "LogicalChild" assignations
- Implement the CoreWindow.Dispatcher property [#117](https://github.com/nventive/Uno/pull/117)
- Misc Fixes [#120](https://github.com/nventive/Uno/pull/120)
    - Fix for CommandBar back button icon
    - Improve HyperLinks hit-testing for iOS
    - Fixed android PaintDrawable opacity
    - Adjust Unloaded event for ToggleButton
    - Adjust for brightness support
    - Adjust touch support for rotated elements
    - Adjust MinWidth/MinHeight support in Grid
    - Adjust PasswordBox custom font for during password reveal
    - ListView, ContentControl memory improvements
    - Style behavior adjustements
- Update for android animation reliability [#123](https://github.com/nventive/Uno/pull/123)
- Add support for WriteableBitmap [#125](https://github.com/nventive/Uno/pull/125)
- Updated vsix structure [#128](https://github.com/nventive/Uno/pull/128)
- Multiple enhancements for WCT 4.0 [#131](https://github.com/nventive/Uno/pull/131)
    - Adds support for `IconElement` fast conversion
    - Adds stubs for `ToggleSwitchTemplateSettings`, `PackageId`, `UISettings`
    - Adjust `XamlObjectBuilder` logging
    - Add implicit conversion for `KeyTime` and `Duration`
    - Add support for top level `StaticResource` resource dictionary elements
    - Implement FindFirstParent for net46/netstd2.0
    - Adds ElementNotAvailableException and ElementNotEnabledException
    - Fix invalid measure for empty wasm images
    - Add size/rect checks for measure/arrange wasm
    - Improve XamlReader error reporting
- Add support for Cross-platform library template in VSIX [#132](https://github.com/nventive/Uno/pull/132)
- Add support for AutomationPeer [#141](https://github.com/nventive/Uno/pull/141)
- Improved support for UWP resources [#149](https://github.com/nventive/Uno/pull/149)
    - Projects no longer need to define `XamlCodeGenerationFiles` (fixes #144)
    - Projects no longer need to define `ResourcesDirectory` (fixes #106)
    - Projects no longer need to initialize `ResourceHelper.ResourcesService` (fixes #142)
    - `ResourceLoader.GetString` is now supported (fixes #142)
- Updates rollup [#151](https://github.com/nventive/Uno/pull/151)
    - Fixed `VisualState` not updated when `TextBox` is focused
    - Improve `ListView` and `Selector` memory footprint
    - Adjust GenericStyles application sequence for Android
    - Add diagnostics methods for `BinderReferenceHolder`
    - Include android status bar height in `Window.Bounds`
    - Fixed `Grid` items size when `MinHeight` and `MinHeight` are used
    - Fixed android race condition during visual tree cleanup
    - Add support for underline in `HyperLinkButton`
    - Fixed `ScrollContentPresenter` margin issue
    - Adjust `MessageDialog` behavior for android
    - `ContentControl` Data Context is now properly unset
    - Add `EmailNameOrAddress` InputScope for `TextBox`
    - Fixed duplicated resw entry support
    - Fixed `ComboBox` popup touch issue
    - Add support for TextBlock.TextDecorations
    - TextBlock base class from UILabel to FrameworkElement
- Auto-generate list of views implemented in Uno [#152](https://github.com/nventive/Uno/pull/152)
- Add support for string to `Type` conversion in Xaml generator and Binding engine. [#159](https://github.com/nventive/Uno/pull/159)
- Add support for attached properties localization [#156](https://github.com/nventive/Uno/pull/156)
- Added `ItemsControl.OnItemsChanged` support [#175](https://github.com/nventive/Uno/pull/175)
- Added support for XAML inline collections declaration [#184](https://github.com/nventive/Uno/pull/184)
- Adjust the sequence of control template materialization [#192](https://github.com/nventive/Uno/pull/192)
- Support for ListView.ScrollIntoView with leading alignment
- Added support for ListView GroupStyle.HeaderTemplateSelector
- [IOS-ANDROID] Added support for time picker minute increment<|MERGE_RESOLUTION|>--- conflicted
+++ resolved
@@ -3,11 +3,8 @@
 ## Next version
 
 ### Features
-<<<<<<< HEAD
 * Added sample for DatePicker
-=======
 * Add support for `ChatMessageManager.ShowComposeSmsMessageAsync` (and `ChatMessage` `Body` and `Recipients` properties) on iOS and Android
->>>>>>> 1957f868
 * Add support for the following `DisplayInformation` properties on iOS and Android:
     - CurrentOrientation
     - LogicalDpi
@@ -55,11 +52,8 @@
 * `NavigationBarHelper` has been removed.
 
 ### Bug fixes
-<<<<<<< HEAD
 * DatePicker FlyoutPlacement now set to Full by default
-=======
 * Semi-transparent borders no longer overlap at the corners on Android
->>>>>>> 1957f868
 * The `HAS_UNO` define is now not defined in `uap10.0.x` target frameworks.
 * The `XamlReader` fails when a property has no getter
 * `Click` and `Tapped` events were not working property for `ButtonBase` on Android and iOS.
