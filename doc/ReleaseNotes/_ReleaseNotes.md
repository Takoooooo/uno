--- conflicted
+++ resolved
@@ -2,11 +2,8 @@
 
 ### Features
 
-<<<<<<< HEAD
 - Support for `TryEnterFullScreenMode` and `ExitFullScreenMode` on WebAssembly
-=======
 - Support for `ApplicationView.IsScreenCaptureEnabled` on Android
->>>>>>> 86ce1270
 - Add support for `StorageFile.DeleteAsync()`
 - Support for `PointerDown`, `PointerUp` `PointerEntered`, `PointerExited` and `PointerMoved` events on macOS
 - Support for `Launcher` API on macOS, support for special URIs
