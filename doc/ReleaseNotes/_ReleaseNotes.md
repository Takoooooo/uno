--- conflicted
+++ resolved
@@ -41,11 +41,8 @@
 * Fix invalid XAML x:Uid parsing with resource file name and prefix (#1130, #228)
 * Fixed an issue where a Two-Way binding would sometimes not update values back to source correctly
 * Adjust the behavior of `DisplayInformation.LogicalDpi` to match UWP's behavior
-<<<<<<< HEAD
+* [Android] Ensure TextBox spell-check is properly enabled/disabled on all devices. 
 * Checks dataContext before applying FallbackValue to explicit set bindings
-=======
-* [Android] Ensure TextBox spell-check is properly enabled/disabled on all devices. 
->>>>>>> 0bdd7375
 
 ## Release 1.45.0
 ### Features
